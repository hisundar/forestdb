/* -*- Mode: C++; tab-width: 4; c-basic-offset: 4; indent-tabs-mode: nil -*- */
/*
 *     Copyright 2010 Couchbase, Inc
 *
 *   Licensed under the Apache License, Version 2.0 (the "License");
 *   you may not use this file except in compliance with the License.
 *   You may obtain a copy of the License at
 *
 *       http://www.apache.org/licenses/LICENSE-2.0
 *
 *   Unless required by applicable law or agreed to in writing, software
 *   distributed under the License is distributed on an "AS IS" BASIS,
 *   WITHOUT WARRANTIES OR CONDITIONS OF ANY KIND, either express or implied.
 *   See the License for the specific language governing permissions and
 *   limitations under the License.
 */

#ifndef _FDB_TYPES_H
#define _FDB_TYPES_H

#include <stdint.h>
#include <stddef.h>
#ifndef _MSC_VER
#include <stdbool.h>
#else
#ifndef __cplusplus
#pragma once
#define false (0)
#define true (1)
#define bool int
#endif
#endif

/**
 * Maximum key length supported.
 */
#define FDB_MAX_KEYLEN (65408) // 2^16 - 64*2 (64: max chunk size)
/**
 * Maximum metadata length supported.
 */
#define FDB_MAX_METALEN (65535UL) // 2^16 - 1
/**
 * Maximum value length supported.
 */
#define FDB_MAX_BODYLEN (4294967295UL) // 2^32 - 1

#ifdef __cplusplus
extern "C" {
#endif

/**
 * Flags to be passed to fdb_open() API
 */
typedef uint32_t fdb_open_flags;
enum {
    /**
     * Open a ForestDB file with read-write mode and
     * create a new empty ForestDB file if it doesn't exist.
     */
    FDB_OPEN_FLAG_CREATE = 1,
    /**
     * Open a ForestDB file in read only mode, but
     * return an error if a file doesn't exist.
     */
    FDB_OPEN_FLAG_RDONLY = 2,

    /**
     * Open a ForestDB file with legacy CRC.
     *
     * This flag is intended to be used by upgrade tests.
     *
     * This flag is only valid if the file to be opened is a new file or an
     * existing file with legacy CRC.
     *
     * Opening existing files which use CRC32C with this flag results
     * in FDB_RESULT_INVALID_ARGS.
     */
    FDB_OPEN_WITH_LEGACY_CRC = 4
};

/**
 * Options to be passed to fdb_commit() API.
 * Combinational options can be possible.
 */
typedef uint8_t fdb_commit_opt_t;
enum {
    /**
     * Perform commit without any options.
     */
    FDB_COMMIT_NORMAL = 0x00,
    /**
     * Manually flush WAL entries even though it doesn't
     * reach the configured threshold
     */
    FDB_COMMIT_MANUAL_WAL_FLUSH = 0x01
};

/**
 * Flag to enable / disable a sequence btree.
 */
typedef uint8_t fdb_seqtree_opt_t;
enum {
    FDB_SEQTREE_NOT_USE = 0,
    FDB_SEQTREE_USE = 1
};

/**
 * Durability options for ForestDB.
 */
typedef uint8_t fdb_durability_opt_t;
enum {
    /**
     * Synchronous commit through OS page cache.
     */
    FDB_DRB_NONE = 0x0,
    /**
     * Synchronous commit through the direct IO option to bypass
     * the OS page cache.
     */
    FDB_DRB_ODIRECT = 0x1,
    /**
     * Asynchronous commit through OS page cache.
     */
    FDB_DRB_ASYNC = 0x2,
    /**
     * Asynchronous commit through the direct IO option to bypass
     * the OS page cache.
     */
    FDB_DRB_ODIRECT_ASYNC = 0x3
};

/**
 * Options for compaction mode.
 */
typedef uint8_t fdb_compaction_mode_t;
enum {
    FDB_COMPACTION_MANUAL = 0,
    FDB_COMPACTION_AUTO = 1
};

/**
 * Transaction isolation level.
 * Note that both serializable and repeatable-read isolation levels are not
 * supported at this moment. We plan to support them in the future releases.
 */
typedef uint8_t fdb_isolation_level_t;
enum {
    // FDB_ISOLATION_SERIALIZABLE = 0,
    // FDB_ISOLATION_REPEATABLE_READ = 1,
    /**
     * Prevent a transaction from reading uncommitted data from other
     * transactions.
     */
    FDB_ISOLATION_READ_COMMITTED = 2,
    /**
     * Allow a transaction to see uncommitted data from other transaction.
     */
    FDB_ISOLATION_READ_UNCOMMITTED = 3
};

/**
 * Pointer type definition of a customized compare function for fixed size key.
 */
typedef int (*fdb_custom_cmp_fixed)(void *a, void *b);

/**
 * Pointer type definition of a customized compare function for variable length key.
 */
typedef int (*fdb_custom_cmp_variable)(void *a, size_t len_a,
                                       void *b, size_t len_b);

typedef uint64_t fdb_seqnum_t;
#define FDB_SNAPSHOT_INMEM ((fdb_seqnum_t)(-1))

/**
 * ForestDB doc structure definition
 */
typedef struct fdb_doc_struct {
    /**
     * key length.
     */
    size_t keylen;
    /**
     * metadata length.
     */
    size_t metalen;
    /**
     * doc body length.
     */
    size_t bodylen;
    /**
     * actual doc size written on disk.
     */
    size_t size_ondisk;
    /**
     * Pointer to doc's key.
     */
    void *key;
    /**
     * Sequence number assigned to a doc.
     */
    fdb_seqnum_t seqnum;
    /**
     * Offset to the doc (header + key + metadata + body) on disk.
     */
    uint64_t offset;
    /**
     * Pointer to doc's metadata.
     */
    void *meta;
    /**
     * Pointer to doc's body.
     */
    void *body;
    /**
     * Is a doc deleted?
     */
    bool deleted;
    /**
     * Flags for miscellaneous doc properties.
     */
     uint32_t flags;
    /**
     * Use the seqnum set by user instead of auto-generating.
     */
#define FDB_CUSTOM_SEQNUM 0x01
} fdb_doc;

/**
 * Opaque reference to a ForestDB file handle, which is exposed in public APIs.
 */
typedef struct _fdb_file_handle fdb_file_handle;

/**
 * Opaque reference to a ForestDB KV store handle, which is exposed in public APIs.
 */
typedef struct _fdb_kvs_handle fdb_kvs_handle;

/**
 * Compaction status for callback function.
 */
typedef uint32_t fdb_compaction_status;
enum {
    FDB_CS_BEGIN = 0x1,
    FDB_CS_MOVE_DOC = 0x2,
    FDB_CS_BATCH_MOVE = 0x4,
    FDB_CS_FLUSH_WAL = 0x8,
    FDB_CS_END = 0x10, // invoked at the end of every phase of compaction
    FDB_CS_COMPLETE = 0x20 // invoked on completion of compaction
};

/**
 * Compaction decision returned if FDB_CS_MOVE_DOC callback option is used.
 * If this compaction callback option is used then it is upto its corresponding
 * callback function to specify, using the given return values below, if a
 * given document should be retained in the newly compacted file or dropped.
 */
typedef int fdb_compact_decision;
enum {
    FDB_CS_KEEP_DOC = 0x0,
    FDB_CS_DROP_DOC = 0x1
};

/**
 * Pointer type definition of a callback function for compaction.
 */
typedef fdb_compact_decision (*fdb_compaction_callback)(
                               fdb_file_handle *fhandle,
                               fdb_compaction_status status,
                               const char *kv_store_name,
                               fdb_doc *doc,
                               uint64_t last_oldfile_offset,
                               uint64_t last_newfile_offset,
                               void *ctx);

/**
  * Encryption algorithms known to ForestDB.
  */
typedef int fdb_encryption_algorithm_t;
enum {
    FDB_ENCRYPTION_NONE = 0,    /**< No encryption (default) */
    FDB_ENCRYPTION_AES256 = 1   /**< AES with 256-bit key */
};

/**
  * File encryption key.
  */
typedef struct {
    fdb_encryption_algorithm_t algorithm;
    uint8_t bytes[32];
} fdb_encryption_key;

/**
 * ForestDB config options that are passed to fdb_open API.
 */
typedef struct {
    /**
     * Chunk size (bytes) that is used to build B+-tree at each level.
     * It is set to 8 bytes by default and has a min value of 4 bytes
     * and a max value of 64 bytes.
     * This is a local config to each ForestDB file.
     */
    uint16_t chunksize;
    /**
     * Size of block that is a unit of IO operations.
     * It is set to 4KB by default and has a min value of 1KB and a max value of
     * 128KB. This is a global config that is used across all ForestDB files.
     */
    uint32_t blocksize;
    /**
     * Buffer cache size in bytes. If the size is set to zero, then the buffer
     * cache is disabled. This is a global config that is used across all
     * ForestDB files.
     */
    uint64_t buffercache_size;
    /**
     * WAL index size threshold in memory (4096 entries by default).
     * This is a local config to each ForestDB file.
     */
    uint64_t wal_threshold;
    /**
     * Flag to enable flushing the WAL whenever it reaches its threshold size.
     * This reduces memory usage when a lot of data is written before a commit.
     */
    bool wal_flush_before_commit;
    /**
     * Flag to enable automatic commit.
     * This is a local config to each ForestDB file.
     */
    bool auto_commit;
    /**
     * Interval for purging logically deleted documents in the unit of second.
     * It is set to 0 second (purge during next compaction) by default.
     * This is a local config to each ForestDB file.
     */
    uint32_t purging_interval;
    /**
     * Flag to enable or disable a sequence B+-Tree.
     * This is a local config to each ForestDB file.
     */
    fdb_seqtree_opt_t seqtree_opt;
    /**
     * Flag to enable synchronous or asynchronous commit options.
     * This is a local config to each ForestDB file.
     */
    fdb_durability_opt_t durability_opt;
    /**
     * Flags for fdb_open API. It can be used for specifying read-only mode.
     * This is a local config to each ForestDB file.
     */
    fdb_open_flags flags;
    /**
     * Maximum size (bytes) of temporary buffer for compaction (4MB by default).
     * This is a local config to each ForestDB file.
     */
    uint32_t compaction_buf_maxsize;
    /**
     * Destroy all the cached blocks in the global buffer cache when a ForestDB
     * file is closed. It is set to true by default. This is a global config
     * that is used across all ForestDB files.
     */
    bool cleanup_cache_onclose;
    /**
     * Compress the body of document when it is written on disk. The compression
     * is disabled by default. This is a global config that is used across all
     * ForestDB files.
     */
    bool compress_document_body;
    /**
     * Flag to enable auto compaction for the file. The auto compaction is disabled
     * by default.
     * This is a local config to each ForestDB file.
     */
    fdb_compaction_mode_t compaction_mode;
    /**
     * Compaction threshold in the unit of percentage (%). It can be calculated
     * as '(stale data size)/(total file size)'. The compaction daemon triggers
     * compaction if this threshold is satisfied.
     * Compaction will not be performed when this value is set to zero or 100.
     * This is a local config to each ForestDB file.
     */
    uint8_t compaction_threshold;
    /**
     * The minimum filesize to perform compaction.
     * This is a local config to each ForestDB file.
     */
    uint64_t compaction_minimum_filesize;
    /**
     * Duration that the compaction daemon task periodically wakes up, in the unit of
     * second. This is a local config that can be configured per file.
     * If the daemon compaction interval for a given file needs to be adjusted, then
     * fdb_set_daemon_compaction_interval API can be used.
     */
    uint64_t compactor_sleep_duration;
    /**
     * Flag to enable supporting multiple KV instances in a DB instance.
     * This is a global config that is used across all ForestDB files.
     */
    bool multi_kv_instances;
    /**
     * Duration that prefetching of DB file will be performed when the file
     * is opened, in the unit of second. If the duration is set to zero,
     * prefetching is disabled. This is a local config to each ForestDB file.
     */
    uint64_t prefetch_duration;
    /**
     * Number of in-memory WAL index partitions for a DB file.
     * This is a local config to each ForestDB file.
     */
    uint16_t num_wal_partitions;
    /**
     * Number of buffer cache partitions for each DB file.
     * This is a local config to each ForestDB file.
     */
    uint16_t num_bcache_partitions;
    /**
     * Callback function for compaction.
     * This is a local config to each ForestDB file.
     */
    fdb_compaction_callback compaction_cb;
    /**
     * Mask to select when to invoke callback function during compaction.
     * Note that mask value is a combination of flags defined in
     * fdb_compaction_status.
     * This is a local config to each ForestDB file.
     */
    uint32_t compaction_cb_mask;
    /**
     * Auxiliary data for compaction callback function.
     * This is a local config to each ForestDB file.
     */
    void *compaction_cb_ctx;
    /**
     * Maximum probability (range: 20% ~ 100%) for the compactor to grab
     * the writer's lock during each batch write in case the writer's throughput
     * is faster than the compactor, to make sure that the compactor can keep
     * pace with the writer and eventually complete the compaction.
     * Note that we plan to reduce the compaction overhead significantly soon
     * and deprecate this parameter when it is not needed anymore.
     * This is a local config to each ForestDB file.
     */
    size_t max_writer_lock_prob;
    /**
     * Number of daemon compactor threads. It is set to 4 threads by default.
     * If many files are opened and accessed concurrently, then it is
     * recommended to increase this value if the host machine has enough cores
     * and disk I/O bandwidth.
     * This is a global config that is configured across all ForestDB files.
     */
    size_t num_compactor_threads;
    /**
     * Number of background flusher threads. It is set to 4 threads by default.
     * For write intensive workloads with large commit intervals and many files
     * it is recommended to increase this value if the host machine has enough
     * cores and disk I/O bandwidth.
     * This is a global config that is configured across all ForestDB files.
     */
    size_t num_bgflusher_threads;
    /**
     * Encryption key for the database. Default value has algorithm = FDB_ENCRYPTION_NONE,
     * i.e. no encryption. When a database file is being created, its contents will be
     * encrypted with the given key. When a database is re-opened, the same key
     * must be given, otherwise fdb_open will fail with error FDB_RESULT_NO_DB_HEADERS.
     */
    fdb_encryption_key encryption_key;
<<<<<<< HEAD
=======
    /**
     * Circular block reusing threshold in the unit of percentage (%), which can be
     * represented as '(stale data size)/(total file size)'. When stale data size
     * grows beyond the threshold, circular block reusing is triggered so that stale
     * blocks are reused for further block allocation. Block reusing is disabled if
     * this threshold is set to zero or 100.
     */
    size_t block_reusing_threshold;
    /**
     * Number of the last commit headers whose stale blocks should be kept for
     * snapshot readers.
     */
    size_t num_keeping_headers;
    /**
     * Breakpad crash catcher settings
     */
    const char* breakpad_minidump_dir;
>>>>>>> c81e41fe

} fdb_config;

typedef struct {
    /**
     * Flag to create a new empty KV store instance in a DB instance,
     * if it doesn't exist.
     */
    bool create_if_missing;
    /**
     * Customized compare function for an KV store instance.
     */
    fdb_custom_cmp_variable custom_cmp;
} fdb_kvs_config;

/**
 * Pointer type definition of an error logging callback function.
 */
typedef void (*fdb_log_callback)(int err_code, const char *err_msg, void *ctx_data);

/**
 * Function pointer definition of the fatal error callback function.
 */
typedef void (*fdb_fatal_error_callback)(void);

/**
 * ForestDB iterator options.Combinational options can be passed to the iterator.
 * For example, FDB_ITR_SKIP_MIN_KEY | FDB_ITR_SKIP_MAX_KEY means
 * "The smallest and largest keys in the iteration ragne won't be returned by the
 * iterator".
 */
typedef uint16_t fdb_iterator_opt_t;
enum {
    /**
     * Return both key and value through iterator.
     */
    FDB_ITR_NONE = 0x00,
    /**
     * Return only non-deleted items through iterator.
     */
    FDB_ITR_NO_DELETES = 0x02,
    /**
     * The lowest key specified will not be returned by the iterator.
     */
    FDB_ITR_SKIP_MIN_KEY = 0x04,
    /**
     * The highest key specified will not be returned by the iterator.
     */
    FDB_ITR_SKIP_MAX_KEY = 0x08
};

/**
 * ForestDB iterator seek options.
 */
typedef uint8_t fdb_iterator_seek_opt_t;
enum {
    /**
     * If seek_key does not exist return the next sorted key higher than it.
     */
    FDB_ITR_SEEK_HIGHER = 0x00,
    /**
     * If seek_key does not exist return the previous sorted key lower than it.
     */
    FDB_ITR_SEEK_LOWER = 0x01
};

/**
 * Opaque reference to ForestDB iterator structure definition, which is exposed
 * in public APIs.
 */
typedef struct _fdb_iterator fdb_iterator;

/**
 * Using off_t turned out to be a real challenge. On "unix-like" systems
 * its size is set by a combination of #defines like: _LARGE_FILE,
 * _FILE_OFFSET_BITS and/or _LARGEFILE_SOURCE etc. The interesting
 * part is however Windows.
 *
 * Windows follows the LLP64 data model:
 * http://en.wikipedia.org/wiki/LLP64#64-bit_data_models
 *
 * This means both the int and long int types have a size of 32 bits
 * regardless if it's a 32 or 64 bits Windows system.
 *
 * And Windows defines the type off_t as being a signed long integer:
 * http://msdn.microsoft.com/en-us/library/323b6b3k.aspx
 *
 * This means we can't use off_t on Windows if we deal with files
 * that can have a size of 2Gb or more.
 */
typedef int64_t cs_off_t;

/**
 * Information about a ForestDB file
 */
typedef struct {
    /**
     * A file name.
     */
    const char* filename;
    /**
     * A new file name that is used after compaction.
     */
    const char* new_filename;
    /**
     * Total number of non-deleted documents aggregated across all KV stores.
     */
    uint64_t doc_count;
    /**
     * Total number of deleted documents aggregated across all KV stores.
     */
    uint64_t deleted_count;
    /**
     * Disk space actively used by the file.
     */
    uint64_t space_used;
    /**
     * Total disk space used by the file, including stale btree nodes and docs.
     */
    uint64_t file_size;
    /**
     * Number of KV store instances in a ForestDB file
     */
    size_t num_kv_stores;
} fdb_file_info;

/**
 * Information about a ForestDB KV store
 */
typedef struct {
    /**
     * A KV store name.
     */
    const char* name;
    /**
     * Last sequence number assigned.
     */
    fdb_seqnum_t last_seqnum;
    /**
     * Total number of non-deleted documents in a KV store.
     */
    uint64_t doc_count;
    /**
     * Total number of deleted documents in a KV store.
     */
    uint64_t deleted_count;
    /**
     * Disk space actively used by the KV store.
     */
    uint64_t space_used;
    /**
     * File handle that owns the KV store.
     */
    fdb_file_handle* file;
} fdb_kvs_info;

/**
 * Information about a ForestDB KV store's operational counters
 */
typedef struct {
    /**
     * Number of fdb_set operations.
     */
    uint64_t num_sets;
    /**
     * Number of fdb_del operations.
     */
    uint64_t num_dels;
    /**
     * Number of fdb_commit operations.
     */
    uint64_t num_commits;
    /**
     * Number of fdb_compact operations on underlying file.
     */
    uint64_t num_compacts;
    /**
     * Number of fdb_get* (includes metaonly, byseq etc) operations.
     */
    uint64_t num_gets;
    /**
     * Number of fdb_iterator_get* (includes meta_only) operations.
     */
    uint64_t num_iterator_gets;
    /**
     * Number of fdb_iterator_moves (includes next,prev,seek) operations.
     */
    uint64_t num_iterator_moves;
} fdb_kvs_ops_info;

/**
 * Latency stat type for each public API
 */
typedef uint8_t fdb_latency_stat_type;
enum {
<<<<<<< HEAD
    FDB_LATENCY_SETS      = 0, // fdb_set API
    FDB_LATENCY_GETS      = 1, // fdb_get API
    FDB_LATENCY_COMMITS   = 2, // fdb_commit API
    FDB_LATENCY_SNAPSHOTS = 3, // fdb_snapshot_open API
    FDB_LATENCY_COMPACTS  = 4  // fdb_compact API
};

// Number of latency stat types
#define FDB_LATENCY_NUM_STATS 5

=======
    FDB_LATENCY_SETS         = 0, // fdb_set API
    FDB_LATENCY_GETS         = 1, // fdb_get API
    FDB_LATENCY_COMMITS      = 2, // fdb_commit API
    FDB_LATENCY_SNAP_INMEM   = 3, // fdb_snapshot_open in-memory API
    FDB_LATENCY_SNAP_DUR     = 4, // fdb_snapshot_open durable API
    FDB_LATENCY_COMPACTS     = 5, // fdb_compact API
    FDB_LATENCY_ITR_INIT     = 6, // fdb_iterator_init API
    FDB_LATENCY_ITR_SEQ_INIT = 7, // fdb_iterator_sequence_init API
    FDB_LATENCY_ITR_NEXT     = 8, // fdb_iterator_next API
    FDB_LATENCY_ITR_PREV     = 9, // fdb_iterator_prev API
    FDB_LATENCY_ITR_GET      = 10, // fdb_iterator_get API
    FDB_LATENCY_ITR_GET_META = 11, // fdb_iterator_get_metaonly API
    FDB_LATENCY_ITR_SEEK     = 12, // fdb_iterator_seek API
    FDB_LATENCY_ITR_SEEK_MAX = 13, // fdb_iterator_seek_to_max API
    FDB_LATENCY_ITR_SEEK_MIN = 14, // fdb_iterator_seek_to_min API
    FDB_LATENCY_ITR_CLOSE    = 15, // fdb_iterator_close API
    FDB_LATENCY_OPEN         = 16, // fdb_open API
    FDB_LATENCY_KVS_OPEN     = 17, // fdb_kvs_open API
    FDB_LATENCY_SNAP_CLONE   = 18, // fdb_snapshot_open from another snapshot
    FDB_LATENCY_NUM_STATS    = 19  // Number of stats (keep as highest elem)
};

>>>>>>> c81e41fe
/**
 * Latency statistics of a specific ForestDB api call
 */
typedef struct {
    /**
     * Total number this call was invoked.
     */
    uint64_t lat_count;
    /**
     * The fastest call took this amount of time in micro seconds.
     */
    uint32_t lat_min;
    /**
     * The slowest call took this amount of time in micro seconds.
     */
    uint32_t lat_max;
    /**
     * The average time taken by this call in micro seconds.
     */
    uint32_t lat_avg;
} fdb_latency_stat;

/**
 * List of ForestDB KV store names
 */
typedef struct {
    /**
     * Number of KV store names listed in kvs_names.
     */
    size_t num_kvs_names;
    /**
     * Pointer to array of KV store names.
     */
    char **kvs_names;
} fdb_kvs_name_list;

/**
 * Persisted Snapshot Marker in file (Sequence number + KV Store name)
 */
typedef struct {
    /**
     * NULL-terminated KV Store name.
     */
    char *kv_store_name;
    /**
     * A Sequence number of the above KV store, which results from an
     * fdb_commit operation.
     */
    fdb_seqnum_t seqnum;
} fdb_kvs_commit_marker_t;

/**
 * An opaque file-level snapshot marker that can be used to purge
 * stale data up to a given file-level snapshot marker.
*/
typedef uint64_t fdb_snapshot_marker_t;

/**
 * Snapshot Information structure for a ForestDB database file.
 */
typedef struct {
    /**
     * Opaque file-level snapshot marker that can be passed to
     * fdb_compact_upto() api.
     */
    fdb_snapshot_marker_t marker;
    /**
     * Number of KV store snapshot markers in the kvs_markers array.
     */
    int64_t num_kvs_markers;
    /**
     * Pointer to an array of {kv_store_name, committed_seqnum} pairs.
     */
    fdb_kvs_commit_marker_t *kvs_markers;
} fdb_snapshot_info_t;

#ifdef __cplusplus
}
#endif

#endif<|MERGE_RESOLUTION|>--- conflicted
+++ resolved
@@ -463,8 +463,6 @@
      * must be given, otherwise fdb_open will fail with error FDB_RESULT_NO_DB_HEADERS.
      */
     fdb_encryption_key encryption_key;
-<<<<<<< HEAD
-=======
     /**
      * Circular block reusing threshold in the unit of percentage (%), which can be
      * represented as '(stale data size)/(total file size)'. When stale data size
@@ -482,7 +480,6 @@
      * Breakpad crash catcher settings
      */
     const char* breakpad_minidump_dir;
->>>>>>> c81e41fe
 
 } fdb_config;
 
@@ -678,18 +675,6 @@
  */
 typedef uint8_t fdb_latency_stat_type;
 enum {
-<<<<<<< HEAD
-    FDB_LATENCY_SETS      = 0, // fdb_set API
-    FDB_LATENCY_GETS      = 1, // fdb_get API
-    FDB_LATENCY_COMMITS   = 2, // fdb_commit API
-    FDB_LATENCY_SNAPSHOTS = 3, // fdb_snapshot_open API
-    FDB_LATENCY_COMPACTS  = 4  // fdb_compact API
-};
-
-// Number of latency stat types
-#define FDB_LATENCY_NUM_STATS 5
-
-=======
     FDB_LATENCY_SETS         = 0, // fdb_set API
     FDB_LATENCY_GETS         = 1, // fdb_get API
     FDB_LATENCY_COMMITS      = 2, // fdb_commit API
@@ -712,7 +697,6 @@
     FDB_LATENCY_NUM_STATS    = 19  // Number of stats (keep as highest elem)
 };
 
->>>>>>> c81e41fe
 /**
  * Latency statistics of a specific ForestDB api call
  */
