/* -*- Mode: C++; tab-width: 4; c-basic-offset: 4; indent-tabs-mode: nil -*- */
/*
 *     Copyright 2010 Couchbase, Inc
 *
 *   Licensed under the Apache License, Version 2.0 (the "License");
 *   you may not use this file except in compliance with the License.
 *   You may obtain a copy of the License at
 *
 *       http://www.apache.org/licenses/LICENSE-2.0
 *
 *   Unless required by applicable law or agreed to in writing, software
 *   distributed under the License is distributed on an "AS IS" BASIS,
 *   WITHOUT WARRANTIES OR CONDITIONS OF ANY KIND, either express or implied.
 *   See the License for the specific language governing permissions and
 *   limitations under the License.
 */

#ifndef _FILEMGR_ANOMALOUS_OPS
#define _FILEMGR_ANOMALOUS_OPS

#ifdef __cplusplus
extern "C" {
#endif

void filemgr_ops_set_anomalous(int behavior);

<<<<<<< HEAD
void *get_normal_ops_ptr();
=======
struct filemgr_ops *get_normal_ops_ptr();
>>>>>>> c81e41fe

// These callbacks allow test-suite to control how the file ops should behave
// If these return 0, then normal operation will happen,
// If these return a non-zero value, then the file ops will return the same result
struct anomalous_callbacks {
    int (*open_cb)(void *ctx, struct filemgr_ops *normal_ops,
                   const char *pathname, int flags, mode_t mode);
    ssize_t (*pwrite_cb)(void *ctx, struct filemgr_ops *normal_ops,
                         int fd, void *buf, size_t count, cs_off_t offset);
    ssize_t (*pread_cb)(void *ctx, struct filemgr_ops *normal_ops,
                        int fd, void *buf, size_t count, cs_off_t offset);
    int (*close_cb)(void *ctx, struct filemgr_ops *normal_ops, int fd);
    cs_off_t (*goto_eof_cb)(void *ctx, struct filemgr_ops *normal_ops, int fd);
    cs_off_t (*file_size_cb)(void *ctx, struct filemgr_ops *normal_ops,
                             const char *filename);
    int (*fdatasync_cb)(void *ctx, struct filemgr_ops *normal_ops, int fd);
    int (*fsync_cb)(void *ctx, struct filemgr_ops *normal_ops, int fd);
    void (*get_errno_str_cb)(void *ctx, struct filemgr_ops *normal_ops,
                             char *buf, size_t size);
    int (*aio_init_cb)(void *ctx, struct filemgr_ops *normal_ops,
                       struct async_io_handle *aio_handle);
    int (*aio_prep_read_cb)(void *ctx, struct filemgr_ops *normal_ops,
                            struct async_io_handle *aio_handle,
                            size_t aio_idx, size_t read_size, uint64_t offset);
    int (*aio_submit_cb)(void *ctx, struct filemgr_ops *normal_ops,
                         struct async_io_handle *aio_handle,
                         int num_subs);
    int (*aio_getevents_cb)(void *ctx, struct filemgr_ops *normal_ops,
                            struct async_io_handle *aio_handle,
                            int min, int max, unsigned int timeout);
    int (*aio_destroy_cb)(void *ctx, struct filemgr_ops *normal_ops,
                          struct async_io_handle *aio_handle);
    int (*get_fs_type_cb)(void *ctx, struct filemgr_ops *normal_ops,
                          int src_fd);
    int (*copy_file_range_cb)(void *ctx, struct filemgr_ops *normal_ops,
                              int fs_type, int src_fd, int dst_fd,
                              uint64_t src_off, uint64_t dst_off, uint64_t len);
};

struct anomalous_callbacks * get_default_anon_cbs();
void filemgr_ops_anomalous_init(struct anomalous_callbacks *cbs, void *ctx);

#ifdef __cplusplus
}
#endif

#endif<|MERGE_RESOLUTION|>--- conflicted
+++ resolved
@@ -24,11 +24,7 @@
 
 void filemgr_ops_set_anomalous(int behavior);
 
-<<<<<<< HEAD
-void *get_normal_ops_ptr();
-=======
 struct filemgr_ops *get_normal_ops_ptr();
->>>>>>> c81e41fe
 
 // These callbacks allow test-suite to control how the file ops should behave
 // If these return 0, then normal operation will happen,
