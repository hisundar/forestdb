# every file same as FORESTDB_CORE_SRC execept filemgr_ops.cc replaced
# with filemgr_anomalous_ops.cc
SET(FORESTDB_COMMON_CORE_SRC
    ${PROJECT_SOURCE_DIR}/src/api_wrapper.cc
    ${PROJECT_SOURCE_DIR}/src/avltree.cc
    ${PROJECT_SOURCE_DIR}/src/bgflusher.cc
    ${PROJECT_SOURCE_DIR}/src/blockcache.cc
    ${PROJECT_SOURCE_DIR}/${BREAKPAD_SRC}
    ${PROJECT_SOURCE_DIR}/src/btree.cc
    ${PROJECT_SOURCE_DIR}/src/btree_kv.cc
    ${PROJECT_SOURCE_DIR}/src/btree_str_kv.cc
    ${PROJECT_SOURCE_DIR}/src/btree_fast_str_kv.cc
    ${PROJECT_SOURCE_DIR}/src/btreeblock.cc
    ${PROJECT_SOURCE_DIR}/src/checksum.cc
    ${PROJECT_SOURCE_DIR}/src/compactor.cc
    ${PROJECT_SOURCE_DIR}/src/configuration.cc
    ${PROJECT_SOURCE_DIR}/src/docio.cc
    ${PROJECT_SOURCE_DIR}/src/encryption.cc
    ${PROJECT_SOURCE_DIR}/src/encryption_aes.cc
    ${PROJECT_SOURCE_DIR}/src/encryption_bogus.cc
    ${PROJECT_SOURCE_DIR}/src/fdb_errors.cc
    ${PROJECT_SOURCE_DIR}/src/filemgr.cc
    ${PROJECT_SOURCE_DIR}/src/forestdb.cc
    ${PROJECT_SOURCE_DIR}/src/hash.cc
    ${PROJECT_SOURCE_DIR}/src/hash_functions.cc
    ${PROJECT_SOURCE_DIR}/src/hbtrie.cc
    ${PROJECT_SOURCE_DIR}/src/iterator.cc
    ${PROJECT_SOURCE_DIR}/src/kv_instance.cc
    ${PROJECT_SOURCE_DIR}/src/list.cc
    ${PROJECT_SOURCE_DIR}/src/staleblock.cc
    ${PROJECT_SOURCE_DIR}/src/superblock.cc
    ${PROJECT_SOURCE_DIR}/src/transaction.cc
    ${PROJECT_SOURCE_DIR}/src/version.cc
    ${PROJECT_SOURCE_DIR}/src/wal.cc)

add_library(FDB_TOOLS_CCORE OBJECT ${FORESTDB_COMMON_CORE_SRC})
set_target_properties(FDB_TOOLS_CCORE PROPERTIES
                      COMPILE_FLAGS "-D_FDB_TOOLS ${CB_GNU_CXX11_OPTION}")

add_executable(fdb_anomaly_test
<<<<<<< HEAD
               ${ROOT_SRC}/api_wrapper.cc
               ${ROOT_SRC}/avltree.cc
               ${ROOT_SRC}/bgflusher.cc
               ${ROOT_SRC}/blockcache.cc
               ${ROOT_SRC}/btree.cc
               ${ROOT_SRC}/btree_kv.cc
               ${ROOT_SRC}/btree_str_kv.cc
               ${ROOT_SRC}/btree_fast_str_kv.cc
               ${ROOT_SRC}/btreeblock.cc
               ${ROOT_SRC}/checksum.cc
               ${ROOT_SRC}/compactor.cc
               ${ROOT_SRC}/configuration.cc
               ${ROOT_SRC}/docio.cc
               ${ROOT_SRC}/encryption.cc
               ${ROOT_SRC}/encryption_aes.cc
               ${ROOT_SRC}/encryption_bogus.cc
               ${ROOT_SRC}/filemgr.cc
=======
               $<TARGET_OBJECTS:FDB_TOOLS_CCORE>
>>>>>>> c81e41fe
               filemgr_anomalous_ops.cc
               ${PROJECT_SOURCE_DIR}/${FORESTDB_FILE_OPS}
               fdb_anomaly_test.cc
               ${GETTIMEOFDAY_VS}
<<<<<<< HEAD
               ${ROOT_SRC}/snapshot.cc
               ${ROOT_SRC}/transaction.cc
               ${ROOT_SRC}/kv_instance.cc
               ${ROOT_SRC}/version.cc
               ${ROOT_SRC}/staleblock.cc
               ${ROOT_UTILS}/memleak.cc
               ${ROOT_UTILS}/crc32.cc
               ${ROOT_UTILS}/debug.cc
               ${ROOT_UTILS}/partiallock.cc
               ${ROOT_UTILS}/time_utils.cc
               ${ROOT_UTILS}/timing.cc
               ${ROOT_UTILS}/system_resource_stats.cc)
target_link_libraries(fdb_anomaly_test ${PTHREAD_LIB} ${LIBM}
                      ${SNAPPY_LIBRARIES} ${ASYNC_IO_LIB}
                      ${MALLOC_LIBRARIES} ${BACKTRACE_LIBRARIES}
                      ${PLATFORM_LIBRARY} ${LIBRT} ${CRYPTO_LIB})
=======
               $<TARGET_OBJECTS:FDB_TOOLS_UTILS>)
target_link_libraries(fdb_anomaly_test ${PTHREAD_LIB} ${LIBM}
                      ${SNAPPY_LIBRARIES} ${ASYNC_IO_LIB}
                      ${MALLOC_LIBRARIES} ${PLATFORM_LIBRARY}
                      ${LIBRT} ${CRYPTO_LIB}
                      ${DL_LIBRARIES} ${BREAKPAD_LIBRARIES})
>>>>>>> c81e41fe
set_target_properties(fdb_anomaly_test PROPERTIES COMPILE_FLAGS "-D_FDB_TOOLS")

add_executable(disk_sim_test
               $<TARGET_OBJECTS:FDB_TOOLS_CCORE>
               filemgr_anomalous_ops.cc
               ${PROJECT_SOURCE_DIR}/${FORESTDB_FILE_OPS}
               disk_sim_test.cc
               ${GETTIMEOFDAY_VS}
               $<TARGET_OBJECTS:FDB_TOOLS_UTILS>)
target_link_libraries(disk_sim_test ${PTHREAD_LIB} ${LIBM}
                      ${SNAPPY_LIBRARIES} ${ASYNC_IO_LIB}
                      ${MALLOC_LIBRARIES} ${PLATFORM_LIBRARY}
                      ${LIBRT} ${CRYPTO_LIB}
                      ${DL_LIBRARIES} ${BREAKPAD_LIBRARIES})
set_target_properties(disk_sim_test PROPERTIES COMPILE_FLAGS "-D_FDB_TOOLS")

# add test target
add_test(fdb_anomaly_test fdb_anomaly_test)
add_test(disk_sim_test disk_sim_test)

ADD_CUSTOM_TARGET(anomaly_tests
    COMMAND ctest
)<|MERGE_RESOLUTION|>--- conflicted
+++ resolved
@@ -38,56 +38,17 @@
                       COMPILE_FLAGS "-D_FDB_TOOLS ${CB_GNU_CXX11_OPTION}")
 
 add_executable(fdb_anomaly_test
-<<<<<<< HEAD
-               ${ROOT_SRC}/api_wrapper.cc
-               ${ROOT_SRC}/avltree.cc
-               ${ROOT_SRC}/bgflusher.cc
-               ${ROOT_SRC}/blockcache.cc
-               ${ROOT_SRC}/btree.cc
-               ${ROOT_SRC}/btree_kv.cc
-               ${ROOT_SRC}/btree_str_kv.cc
-               ${ROOT_SRC}/btree_fast_str_kv.cc
-               ${ROOT_SRC}/btreeblock.cc
-               ${ROOT_SRC}/checksum.cc
-               ${ROOT_SRC}/compactor.cc
-               ${ROOT_SRC}/configuration.cc
-               ${ROOT_SRC}/docio.cc
-               ${ROOT_SRC}/encryption.cc
-               ${ROOT_SRC}/encryption_aes.cc
-               ${ROOT_SRC}/encryption_bogus.cc
-               ${ROOT_SRC}/filemgr.cc
-=======
                $<TARGET_OBJECTS:FDB_TOOLS_CCORE>
->>>>>>> c81e41fe
                filemgr_anomalous_ops.cc
                ${PROJECT_SOURCE_DIR}/${FORESTDB_FILE_OPS}
                fdb_anomaly_test.cc
                ${GETTIMEOFDAY_VS}
-<<<<<<< HEAD
-               ${ROOT_SRC}/snapshot.cc
-               ${ROOT_SRC}/transaction.cc
-               ${ROOT_SRC}/kv_instance.cc
-               ${ROOT_SRC}/version.cc
-               ${ROOT_SRC}/staleblock.cc
-               ${ROOT_UTILS}/memleak.cc
-               ${ROOT_UTILS}/crc32.cc
-               ${ROOT_UTILS}/debug.cc
-               ${ROOT_UTILS}/partiallock.cc
-               ${ROOT_UTILS}/time_utils.cc
-               ${ROOT_UTILS}/timing.cc
-               ${ROOT_UTILS}/system_resource_stats.cc)
-target_link_libraries(fdb_anomaly_test ${PTHREAD_LIB} ${LIBM}
-                      ${SNAPPY_LIBRARIES} ${ASYNC_IO_LIB}
-                      ${MALLOC_LIBRARIES} ${BACKTRACE_LIBRARIES}
-                      ${PLATFORM_LIBRARY} ${LIBRT} ${CRYPTO_LIB})
-=======
                $<TARGET_OBJECTS:FDB_TOOLS_UTILS>)
 target_link_libraries(fdb_anomaly_test ${PTHREAD_LIB} ${LIBM}
                       ${SNAPPY_LIBRARIES} ${ASYNC_IO_LIB}
                       ${MALLOC_LIBRARIES} ${PLATFORM_LIBRARY}
                       ${LIBRT} ${CRYPTO_LIB}
                       ${DL_LIBRARIES} ${BREAKPAD_LIBRARIES})
->>>>>>> c81e41fe
 set_target_properties(fdb_anomaly_test PROPERTIES COMPILE_FLAGS "-D_FDB_TOOLS")
 
 add_executable(disk_sim_test
