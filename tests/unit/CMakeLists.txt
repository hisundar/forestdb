--- conflicted
+++ resolved
@@ -13,26 +13,19 @@
                ${ROOT_SRC}/avltree.cc
                ${ROOT_SRC}/bgflusher.cc
                ${ROOT_SRC}/blockcache.cc
-<<<<<<< HEAD
-=======
-               ${PROJECT_SOURCE_DIR}/${BREAKPAD_SRC}
->>>>>>> c81e41fe
-               ${ROOT_SRC}/checksum.cc
-               ${ROOT_SRC}/encryption.cc
-               ${ROOT_SRC}/encryption_aes.cc
-               ${ROOT_SRC}/encryption_bogus.cc
-               ${ROOT_SRC}/filemgr.cc
-               ${ROOT_SRC}/filemgr_ops.cc
-               ${PROJECT_SOURCE_DIR}/${FORESTDB_FILE_OPS}
-               ${GETTIMEOFDAY_VS}
-               ${ROOT_SRC}/hash.cc
-               ${ROOT_SRC}/hash_functions.cc
-               ${ROOT_SRC}/list.cc
-               ${ROOT_SRC}/wal.cc
-<<<<<<< HEAD
-               ${ROOT_SRC}/snapshot.cc
-=======
->>>>>>> c81e41fe
+               ${PROJECT_SOURCE_DIR}/${BREAKPAD_SRC}
+               ${ROOT_SRC}/checksum.cc
+               ${ROOT_SRC}/encryption.cc
+               ${ROOT_SRC}/encryption_aes.cc
+               ${ROOT_SRC}/encryption_bogus.cc
+               ${ROOT_SRC}/filemgr.cc
+               ${ROOT_SRC}/filemgr_ops.cc
+               ${PROJECT_SOURCE_DIR}/${FORESTDB_FILE_OPS}
+               ${GETTIMEOFDAY_VS}
+               ${ROOT_SRC}/hash.cc
+               ${ROOT_SRC}/hash_functions.cc
+               ${ROOT_SRC}/list.cc
+               ${ROOT_SRC}/wal.cc
                ${ROOT_SRC}/version.cc
                ${ROOT_UTILS}/crc32.cc
                ${ROOT_UTILS}/debug.cc
@@ -41,14 +34,10 @@
                ${ROOT_UTILS}/time_utils.cc)
 target_link_libraries(bcache_test ${PTHREAD_LIB} ${LIBM}
                       ${ASYNC_IO_LIB} ${MALLOC_LIBRARIES}
-<<<<<<< HEAD
-                      ${BACKTRACE_LIBRARIES} ${PLATFORM_LIBRARY} ${CRYPTO_LIB})
-=======
                       ${PLATFORM_LIBRARY} ${CRYPTO_LIB}
                       ${DL_LIBRARIES} ${BREAKPAD_LIBRARIES})
 set_target_properties(bcache_test PROPERTIES COMPILE_FLAGS "${CB_GNU_CXX11_OPTION}")
 
->>>>>>> c81e41fe
 add_executable(atomic_test
                atomic_test.cc
                ${GETTIMEOFDAY_VS})
@@ -59,26 +48,19 @@
                ${ROOT_SRC}/avltree.cc
                ${ROOT_SRC}/bgflusher.cc
                ${ROOT_SRC}/blockcache.cc
-<<<<<<< HEAD
-=======
-               ${PROJECT_SOURCE_DIR}/${BREAKPAD_SRC}
->>>>>>> c81e41fe
-               ${ROOT_SRC}/checksum.cc
-               ${ROOT_SRC}/encryption.cc
-               ${ROOT_SRC}/encryption_aes.cc
-               ${ROOT_SRC}/encryption_bogus.cc
-               ${ROOT_SRC}/filemgr.cc
-               ${ROOT_SRC}/filemgr_ops.cc
-               ${PROJECT_SOURCE_DIR}/${FORESTDB_FILE_OPS}
-               ${GETTIMEOFDAY_VS}
-               ${ROOT_SRC}/hash.cc
-               ${ROOT_SRC}/hash_functions.cc
-               ${ROOT_SRC}/list.cc
-               ${ROOT_SRC}/wal.cc
-<<<<<<< HEAD
-               ${ROOT_SRC}/snapshot.cc
-=======
->>>>>>> c81e41fe
+               ${PROJECT_SOURCE_DIR}/${BREAKPAD_SRC}
+               ${ROOT_SRC}/checksum.cc
+               ${ROOT_SRC}/encryption.cc
+               ${ROOT_SRC}/encryption_aes.cc
+               ${ROOT_SRC}/encryption_bogus.cc
+               ${ROOT_SRC}/filemgr.cc
+               ${ROOT_SRC}/filemgr_ops.cc
+               ${PROJECT_SOURCE_DIR}/${FORESTDB_FILE_OPS}
+               ${GETTIMEOFDAY_VS}
+               ${ROOT_SRC}/hash.cc
+               ${ROOT_SRC}/hash_functions.cc
+               ${ROOT_SRC}/list.cc
+               ${ROOT_SRC}/wal.cc
                ${ROOT_SRC}/version.cc
                ${ROOT_UTILS}/crc32.cc
                ${ROOT_UTILS}/debug.cc
@@ -87,13 +69,9 @@
                ${ROOT_UTILS}/time_utils.cc)
 target_link_libraries(filemgr_test ${PTHREAD_LIB} ${LIBM}
                       ${ASYNC_IO_LIB} ${MALLOC_LIBRARIES}
-<<<<<<< HEAD
-                      ${BACKTRACE_LIBRARIES} ${PLATFORM_LIBRARY} ${CRYPTO_LIB})
-=======
                       ${PLATFORM_LIBRARY} ${CRYPTO_LIB}
                       ${DL_LIBRARIES} ${BREAKPAD_LIBRARIES})
 set_target_properties(filemgr_test PROPERTIES COMPILE_FLAGS "${CB_GNU_CXX11_OPTION}")
->>>>>>> c81e41fe
 
 add_executable(btreeblock_test
                btreeblock_test.cc
@@ -116,10 +94,6 @@
                ${ROOT_SRC}/hash_functions.cc
                ${ROOT_SRC}/list.cc
                ${ROOT_SRC}/wal.cc
-<<<<<<< HEAD
-               ${ROOT_SRC}/snapshot.cc
-=======
->>>>>>> c81e41fe
                ${ROOT_SRC}/version.cc
                ${ROOT_UTILS}/crc32.cc
                ${ROOT_UTILS}/debug.cc
@@ -128,23 +102,16 @@
                ${ROOT_UTILS}/time_utils.cc)
 target_link_libraries(btreeblock_test ${PTHREAD_LIB} ${LIBM}
                       ${ASYNC_IO_LIB} ${MALLOC_LIBRARIES}
-<<<<<<< HEAD
-                      ${BACKTRACE_LIBRARIES} ${PLATFORM_LIBRARY} ${CRYPTO_LIB})
-=======
                       ${PLATFORM_LIBRARY} ${CRYPTO_LIB}
                       ${DL_LIBRARIES} ${BREAKPAD_LIBRARIES})
 set_target_properties(btreeblock_test PROPERTIES COMPILE_FLAGS "${CB_GNU_CXX11_OPTION}")
->>>>>>> c81e41fe
 
 add_executable(docio_test
                docio_test.cc
                ${ROOT_SRC}/avltree.cc
                ${ROOT_SRC}/bgflusher.cc
                ${ROOT_SRC}/blockcache.cc
-<<<<<<< HEAD
-=======
-               ${PROJECT_SOURCE_DIR}/${BREAKPAD_SRC}
->>>>>>> c81e41fe
+               ${PROJECT_SOURCE_DIR}/${BREAKPAD_SRC}
                ${ROOT_SRC}/checksum.cc
                ${ROOT_SRC}/docio.cc
                ${ROOT_SRC}/encryption.cc
@@ -158,10 +125,6 @@
                ${ROOT_SRC}/hash_functions.cc
                ${ROOT_SRC}/list.cc
                ${ROOT_SRC}/wal.cc
-<<<<<<< HEAD
-               ${ROOT_SRC}/snapshot.cc
-=======
->>>>>>> c81e41fe
                ${ROOT_SRC}/version.cc
                ${ROOT_UTILS}/crc32.cc
                ${ROOT_UTILS}/debug.cc
@@ -170,13 +133,9 @@
                ${ROOT_UTILS}/time_utils.cc)
 target_link_libraries(docio_test ${PTHREAD_LIB} ${LIBM} ${SNAPPY_LIBRARIES}
                       ${ASYNC_IO_LIB} ${MALLOC_LIBRARIES}
-<<<<<<< HEAD
-                      ${BACKTRACE_LIBRARIES} ${PLATFORM_LIBRARY} ${CRYPTO_LIB})
-=======
                       ${PLATFORM_LIBRARY} ${CRYPTO_LIB}
                       ${DL_LIBRARIES} ${BREAKPAD_LIBRARIES})
 set_target_properties(docio_test PROPERTIES COMPILE_FLAGS "${CB_GNU_CXX11_OPTION}")
->>>>>>> c81e41fe
 
 add_executable(hbtrie_test
                hbtrie_test.cc
@@ -202,10 +161,6 @@
                ${ROOT_SRC}/hbtrie.cc
                ${ROOT_SRC}/list.cc
                ${ROOT_SRC}/wal.cc
-<<<<<<< HEAD
-               ${ROOT_SRC}/snapshot.cc
-=======
->>>>>>> c81e41fe
                ${ROOT_SRC}/version.cc
                ${ROOT_UTILS}/crc32.cc
                ${ROOT_UTILS}/debug.cc
@@ -214,13 +169,9 @@
                ${ROOT_UTILS}/time_utils.cc)
 target_link_libraries(hbtrie_test ${PTHREAD_LIB} ${LIBM} ${SNAPPY_LIBRARIES}
                       ${ASYNC_IO_LIB} ${MALLOC_LIBRARIES}
-<<<<<<< HEAD
-                      ${BACKTRACE_LIBRARIES} ${PLATFORM_LIBRARY} ${CRYPTO_LIB})
-=======
                       ${PLATFORM_LIBRARY} ${CRYPTO_LIB}
                       ${DL_LIBRARIES} ${BREAKPAD_LIBRARIES})
 set_target_properties(hbtrie_test PROPERTIES COMPILE_FLAGS "${CB_GNU_CXX11_OPTION}")
->>>>>>> c81e41fe
 
 add_executable(btree_str_kv_test
                btree_str_kv_test.cc
