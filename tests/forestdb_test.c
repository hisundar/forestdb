--- conflicted
+++ resolved
@@ -516,7 +516,9 @@
     spin_t *filename_count_lock;
 };
 
-#define FILENAME "./hdd/dummy"
+//#define FILENAME "./hdd/dummy"
+#define FILENAME "./dummy"
+
 #define KSIZE (100)
 #define VSIZE (100)
 #define IDX_DIGIT (7)
@@ -589,11 +591,7 @@
         }
         fdb_doc_free(rdoc);
         c++;
-<<<<<<< HEAD
-        
-=======
-
->>>>>>> 73a5afca
+
         gettimeofday(&ts_cur, NULL);
         ts_gap = _utime_gap(ts_begin, ts_cur);
         if (ts_gap.tv_sec >= args->time_sec) break;
@@ -627,12 +625,9 @@
     fdb_doc *doc[ndocs], *rdoc;
     fdb_status status;
 
-<<<<<<< HEAD
     int filename_count = 1;
     spin_t filename_count_lock = SPIN_INITIALIZER;
     
-=======
->>>>>>> 73a5afca
     char keybuf[1024], metabuf[1024], bodybuf[1024], temp[1024];
 
     idx_digit = IDX_DIGIT;
@@ -652,12 +647,8 @@
     config.durability_opt = FDB_DRB_NONE;
 
     // initial population ===
-<<<<<<< HEAD
-    DBG("Initialize..\n");    
-
-=======
     DBG("Initialize..\n");
->>>>>>> 73a5afca
+
     // open db
     sprintf(temp, FILENAME"%d", filename_count);
     fdb_open(&db, temp, &config);
@@ -682,13 +673,8 @@
     fdb_flush_wal(&db);
     fdb_commit(&db);
 
-<<<<<<< HEAD
     gettimeofday(&ts_cur, NULL);
     ts_gap = _utime_gap(ts_begin, ts_cur);
-=======
-        gettimeofday(&ts_cur, NULL);
-        ts_gap = _utime_gap(ts_begin, ts_cur);
->>>>>>> 73a5afca
     //DBG("%d.%09d seconds elapsed\n", (int)ts_gap.tv_sec, (int)ts_gap.tv_nsec);
 
     fdb_close(&db);
