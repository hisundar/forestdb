--- conflicted
+++ resolved
@@ -5,17 +5,12 @@
                $<TARGET_OBJECTS:FDB_TOOLS_CORE>
                $<TARGET_OBJECTS:FDB_TOOLS_UTILS>
                ${GETTIMEOFDAY_VS})
-<<<<<<< HEAD
-target_link_libraries(e2etest forestdb ${BACKTRACE_LIBRARIES})
-
-=======
 target_link_libraries(e2etest ${PTHREAD_LIB} ${LIBM}
                       ${SNAPPY_LIBRARIES} ${ASYNC_IO_LIB}
                       ${MALLOC_LIBRARIES} ${PLATFORM_LIBRARY}
                       ${LIBRT} ${CRYPTO_LIB}
                       ${DL_LIBRARIES} ${BREAKPAD_LIBRARIES})
 set_target_properties(e2etest PROPERTIES COMPILE_FLAGS "-D_FDB_TOOLS")
->>>>>>> c81e41fe
 
 # add test target
 add_test(e2etest e2etest)
