/* -*- Mode: C++; tab-width: 4; c-basic-offset: 4; indent-tabs-mode: nil -*- */
/*
 *     Copyright 2010 Couchbase, Inc
 *
 *   Licensed under the Apache License, Version 2.0 (the "License");
 *   you may not use this file except in compliance with the License.
 *   You may obtain a copy of the License at
 *
 *       http://www.apache.org/licenses/LICENSE-2.0
 *
 *   Unless required by applicable law or agreed to in writing, software
 *   distributed under the License is distributed on an "AS IS" BASIS,
 *   WITHOUT WARRANTIES OR CONDITIONS OF ANY KIND, either express or implied.
 *   See the License for the specific language governing permissions and
 *   limitations under the License.
 */

#include <stdio.h>
#include <stdlib.h>
#include <string.h>
#include <stdint.h>
#include <time.h>
#if !defined(WIN32) && !defined(_WIN32)
#include <unistd.h>
#endif

#include "libforestdb/forestdb.h"
#include "test.h"

#include "internal_types.h"
#include "functional_util.h"

void rollback_secondary_kvs()
{
    TEST_INIT();
    memleak_start();

    int r;
    void *value_out;
    size_t valuelen_out;

    fdb_status status;
    fdb_config fconfig = fdb_get_default_config();
    fdb_kvs_config kvs_config = fdb_get_default_kvs_config();
    fdb_file_handle *dbfile;
    fdb_kvs_handle *kv1, *kv2;

    r = system(SHELL_DEL" mvcc_test* > errorlog.txt");
    (void)r;

    fdb_open(&dbfile, "./mvcc_test1", &fconfig);
    fdb_kvs_open_default(dbfile, &kv1, &kvs_config);
    fdb_kvs_open_default(dbfile, &kv2, &kvs_config);

    // seq:2
    status = fdb_set_kv(kv1, (void *) "a", 1, (void *)"val-a", 5);
    TEST_CHK(status == FDB_RESULT_SUCCESS);
    status = fdb_set_kv(kv1, (void *) "b", 1, (void *)"val-b", 5);
    TEST_CHK(status == FDB_RESULT_SUCCESS);
    fdb_commit(dbfile, FDB_COMMIT_MANUAL_WAL_FLUSH);

    // seq:3
    status = fdb_set_kv(kv1, (void *) "b", 1, (void *)"val-v", 5);
    TEST_CHK(status == FDB_RESULT_SUCCESS);
    fdb_commit(dbfile, FDB_COMMIT_MANUAL_WAL_FLUSH);

    // seq:4
    status = fdb_del_kv(kv1, (void *)"a", 1);
    TEST_CHK(status == FDB_RESULT_SUCCESS);
    fdb_commit(dbfile, FDB_COMMIT_MANUAL_WAL_FLUSH);

    // get 'a' via kv2
    status = fdb_get_kv(kv2, (void *)"b", 1, &value_out, &valuelen_out);
    free(value_out);
    TEST_CHK(status == FDB_RESULT_SUCCESS);

    // rollback seq:3 via kv2
    status = fdb_rollback(&kv2, 3);
    TEST_CHK(status == FDB_RESULT_SUCCESS);

    fdb_close(dbfile);
    fdb_shutdown();

    memleak_end();
    TEST_RESULT("rollback secondary kv");
}


void multi_version_test()
{
    TEST_INIT();

    memleak_start();

    int i, r;
    int n = 2;
    fdb_file_handle *dbfile, *dbfile_new;
    fdb_kvs_handle *db;
    fdb_kvs_handle *db_new;
    fdb_doc **doc = alca(fdb_doc*, n);
    fdb_doc *rdoc;
    fdb_status status;

    char keybuf[256], metabuf[256], bodybuf[256];

    // remove all previous mvcc_test files
    r = system(SHELL_DEL" mvcc_test* > errorlog.txt");
    (void)r;

    fdb_config fconfig = fdb_get_default_config();
    fdb_kvs_config kvs_config = fdb_get_default_kvs_config();
    fconfig.buffercache_size = 1048576;
    fconfig.wal_threshold = 1024;
    fconfig.flags = FDB_OPEN_FLAG_CREATE;
    fconfig.compaction_threshold = 0;

    // open db
    fdb_open(&dbfile, "./mvcc_test1", &fconfig);
    fdb_kvs_open_default(dbfile, &db, &kvs_config);
    status = fdb_set_log_callback(db, logCallbackFunc, (void *) "multi_version_test");
    TEST_CHK(status == FDB_RESULT_SUCCESS);

    // insert documents
    for (i=0;i<n;++i){
        sprintf(keybuf, "key%d", i);
        sprintf(metabuf, "meta%d", i);
        sprintf(bodybuf, "body%d", i);
        fdb_doc_create(&doc[i], (void*)keybuf, strlen(keybuf),
            (void*)metabuf, strlen(metabuf), (void*)bodybuf, strlen(bodybuf));
        fdb_set(db, doc[i]);
    }

    // commit
    fdb_commit(dbfile, FDB_COMMIT_MANUAL_WAL_FLUSH);

    // open same db file using a new handle
    fdb_open(&dbfile_new, "./mvcc_test1", &fconfig);
    fdb_kvs_open_default(dbfile_new, &db_new, &kvs_config);
    status = fdb_set_log_callback(db_new, logCallbackFunc, (void *) "multi_version_test");
    TEST_CHK(status == FDB_RESULT_SUCCESS);

    // update documents using the old handle
    for (i=0;i<n;++i){
        sprintf(metabuf, "meta2%d", i);
        sprintf(bodybuf, "body2%d", i);
        fdb_doc_update(&doc[i], (void*)metabuf, strlen(metabuf),
            (void*)bodybuf, strlen(bodybuf));
        fdb_set(db, doc[i]);
    }

    // manually flush WAL and commit using the old handle
    fdb_commit(dbfile, FDB_COMMIT_MANUAL_WAL_FLUSH);

    // retrieve documents using the old handle
    for (i=0;i<n;++i){
        // search by key
        fdb_doc_create(&rdoc, doc[i]->key, doc[i]->keylen, NULL, 0, NULL, 0);
        status = fdb_get(db, rdoc);

        TEST_CHK(status == FDB_RESULT_SUCCESS);
        TEST_CMP(rdoc->meta, doc[i]->meta, rdoc->metalen);
        TEST_CMP(rdoc->body, doc[i]->body, rdoc->bodylen);

        // free result document
        fdb_doc_free(rdoc);
    }

    // retrieve documents using the new handle
    for (i=0;i<n;++i){
        // search by key
        fdb_doc_create(&rdoc, doc[i]->key, doc[i]->keylen, NULL, 0, NULL, 0);
        status = fdb_get(db_new, rdoc);

        TEST_CHK(status == FDB_RESULT_SUCCESS);
        TEST_CMP(rdoc->meta, doc[i]->meta, rdoc->metalen);
        TEST_CMP(rdoc->body, doc[i]->body, rdoc->bodylen);

        // free result document
        fdb_doc_free(rdoc);
    }

    // close and re-open the new handle
    fdb_kvs_close(db_new);
    fdb_close(dbfile_new);
    fdb_open(&dbfile_new, "./mvcc_test1", &fconfig);
    fdb_kvs_open_default(dbfile_new, &db_new, &kvs_config);
    status = fdb_set_log_callback(db_new, logCallbackFunc, (void *) "multi_version_test");
    TEST_CHK(status == FDB_RESULT_SUCCESS);

    // retrieve documents using the new handle
    for (i=0;i<n;++i){
        // search by key
        fdb_doc_create(&rdoc, doc[i]->key, doc[i]->keylen, NULL, 0, NULL, 0);
        status = fdb_get(db_new, rdoc);

        TEST_CHK(status == FDB_RESULT_SUCCESS);
        // the new version of data should be read
        TEST_CMP(rdoc->meta, doc[i]->meta, rdoc->metalen);
        TEST_CMP(rdoc->body, doc[i]->body, rdoc->bodylen);

        // free result document
        fdb_doc_free(rdoc);
    }


    // free all documents
    for (i=0;i<n;++i){
        fdb_doc_free(doc[i]);
    }

    // close db file
    fdb_kvs_close(db);
    fdb_kvs_close(db_new);
    fdb_close(dbfile);
    fdb_close(dbfile_new);

    // free all resources
    fdb_shutdown();

    memleak_end();

    TEST_RESULT("multi version test");
}

void crash_recovery_test(bool walflush)
{
    TEST_INIT();

    memleak_start();

    int i, r;
    int n = 10;
    fdb_file_handle *dbfile;
    fdb_kvs_handle *db;
    fdb_doc **doc = alca(fdb_doc*, n);
    fdb_doc *rdoc;
    fdb_file_info file_info;
    uint64_t bid;
    const char *test_file = "./mvcc_test2";
    fdb_status status;

    char keybuf[256], metabuf[256], bodybuf[256];

    // remove previous mvcc_test files
    r = system(SHELL_DEL" mvcc_test* > errorlog.txt");
    (void)r;

    fdb_config fconfig = fdb_get_default_config();
    fdb_kvs_config kvs_config = fdb_get_default_kvs_config();
    fconfig.buffercache_size = 0;
    fconfig.wal_threshold = 1024;
    fconfig.flags = FDB_OPEN_FLAG_CREATE;
    fconfig.compaction_threshold = 0;

    // reopen db
    fdb_open(&dbfile, test_file, &fconfig);
    fdb_kvs_open_default(dbfile, &db, &kvs_config);
    status = fdb_set_log_callback(db, logCallbackFunc,
                                  (void *) "crash_recovery_test");
    TEST_CHK(status == FDB_RESULT_SUCCESS);

    // insert documents
    for (i=0;i<n;++i){
        sprintf(keybuf, "key%d", i);
        sprintf(metabuf, "meta%d", i);
        sprintf(bodybuf, "body%d", i);
        fdb_doc_create(&doc[i], (void*)keybuf, strlen(keybuf),
            (void*)metabuf, strlen(metabuf), (void*)bodybuf, strlen(bodybuf));
        fdb_set(db, doc[i]);
    }

    // commit
    if(walflush){
        status = fdb_commit(dbfile, FDB_COMMIT_MANUAL_WAL_FLUSH);
        TEST_CHK(status == FDB_RESULT_SUCCESS);
    } else {
        status = fdb_commit(dbfile, FDB_COMMIT_NORMAL);
        TEST_CHK(status == FDB_RESULT_SUCCESS);
    }

    status = fdb_get_file_info(dbfile, &file_info);
    TEST_CHK(status == FDB_RESULT_SUCCESS);
    bid = file_info.file_size / fconfig.blocksize;

    // close the db
    fdb_kvs_close(db);
    fdb_close(dbfile);

    // Shutdown forest db in the middle of the test to simulate crash
    fdb_shutdown();

    // append 9K of non-block aligned garbage at end of file
    r = _disk_dump(test_file, bid * fconfig.blocksize,
                   (2 * fconfig.blocksize) + (fconfig.blocksize / 4));
    TEST_CHK(r >= 0);

    // reopen the same file
    status = fdb_open(&dbfile, test_file, &fconfig);
    TEST_CHK(status == FDB_RESULT_SUCCESS);
    status = fdb_kvs_open_default(dbfile, &db, &kvs_config);
    TEST_CHK(status == FDB_RESULT_SUCCESS);
    status = fdb_set_log_callback(db, logCallbackFunc,
                                  (void *) "crash_recovery_test");
    TEST_CHK(status == FDB_RESULT_SUCCESS);

    // retrieve documents
    for (i=0;i<n;++i){
        // search by key
        fdb_doc_create(&rdoc, doc[i]->key, doc[i]->keylen, NULL, 0, NULL, 0);
        status = fdb_get(db, rdoc);

        TEST_CHK(status == FDB_RESULT_SUCCESS);
        TEST_CMP(rdoc->meta, doc[i]->meta, rdoc->metalen);
        TEST_CMP(rdoc->body, doc[i]->body, rdoc->bodylen);

        // free result document
        fdb_doc_free(rdoc);
    }

    // retrieve documents by sequence number
    for (i=0;i<n;++i){
        // search by seq
        fdb_doc_create(&rdoc, NULL, 0, NULL, 0, NULL, 0);
        rdoc->seqnum = i + 1;
        status = fdb_get_byseq(db, rdoc);

        TEST_CHK(status == FDB_RESULT_SUCCESS);

        // free result document
        fdb_doc_free(rdoc);
    }

    // free all documents
    for (i=0;i<n;++i){
        fdb_doc_free(doc[i]);
    }

    // close db file
    fdb_kvs_close(db);
    fdb_close(dbfile);

    // free all resources
    fdb_shutdown();

    memleak_end();

    if(walflush){
        TEST_RESULT("crash recovery test - walflush");
    } else {
        TEST_RESULT("crash recovery test - normal flush");
    }
}

void snapshot_test()
{
    TEST_INIT();

    memleak_start();

    int i, r;
    int n = 20;
    int count;
    fdb_file_handle *dbfile;
    fdb_kvs_handle *db;
    fdb_kvs_handle *snap_db;
    fdb_seqnum_t snap_seq;
    fdb_doc **doc = alca(fdb_doc*, n);
    fdb_doc *rdoc = NULL;
    fdb_kvs_info kvs_info;
    fdb_status status;
    fdb_iterator *iterator;

    char keybuf[256], metabuf[256], bodybuf[256];

    // remove previous mvcc_test files
    r = system(SHELL_DEL" mvcc_test* > errorlog.txt");
    (void)r;

    fdb_config fconfig = fdb_get_default_config();
    fdb_kvs_config kvs_config = fdb_get_default_kvs_config();
    fconfig.buffercache_size = 0;
    fconfig.wal_threshold = 1024;
    fconfig.flags = FDB_OPEN_FLAG_CREATE;
    fconfig.compaction_threshold = 0;

    // remove previous mvcc_test files
    r = system(SHELL_DEL" mvcc_test* > errorlog.txt");
    (void)r;

    // open db
    status = fdb_open(&dbfile, "./mvcc_test1", &fconfig);
    fdb_kvs_open_default(dbfile, &db, &kvs_config);
    TEST_CHK(status == FDB_RESULT_SUCCESS);

    // Create a snapshot from an empty database file
    status = fdb_snapshot_open(db, &snap_db, 0);
    TEST_CHK(status == FDB_RESULT_SUCCESS);
    // check if snapshot's sequence number is zero.
    fdb_get_kvs_info(snap_db, &kvs_info);
    TEST_CHK(kvs_info.last_seqnum == 0);
    // create an iterator on the snapshot for full range
    fdb_iterator_init(snap_db, &iterator, NULL, 0, NULL, 0, FDB_ITR_NONE);
    // Iterator should not return any items.
    status = fdb_iterator_get(iterator, &rdoc);
    TEST_CHK(status == FDB_RESULT_ITERATOR_FAIL);
    fdb_iterator_close(iterator);
    fdb_kvs_close(snap_db);

    // ------- Setup test ----------------------------------
    // insert documents of 0-4
    for (i=0; i<n/4; i++){
        sprintf(keybuf, "key%d", i);
        sprintf(metabuf, "meta%d", i);
        sprintf(bodybuf, "body%d", i);
        fdb_doc_create(&doc[i], (void*)keybuf, strlen(keybuf),
            (void*)metabuf, strlen(metabuf), (void*)bodybuf, strlen(bodybuf));
        fdb_set(db, doc[i]);
    }

    // commit with a manual WAL flush (these docs go into HB-trie)
    fdb_commit(dbfile, FDB_COMMIT_MANUAL_WAL_FLUSH);

    // insert documents from 4 - 8
    for (; i < n/2 - 1; i++){
        sprintf(keybuf, "key%d", i);
        sprintf(metabuf, "meta%d", i);
        sprintf(bodybuf, "body%d", i);
        fdb_doc_create(&doc[i], (void*)keybuf, strlen(keybuf),
            (void*)metabuf, strlen(metabuf), (void*)bodybuf, strlen(bodybuf));
        fdb_set(db, doc[i]);
    }

    // We want to create:
    // |WALFlushHDR|Key-Value1|HDR|Key-Value2|SnapshotHDR|Key-Value1|HDR|
    // Insert doc 9 with a different value to test duplicate elimination..
    sprintf(keybuf, "key%d", i);
    sprintf(metabuf, "meta%d", i);
    sprintf(bodybuf, "Body%d", i);
    fdb_doc_create(&doc[i], (void*)keybuf, strlen(keybuf),
            (void*)metabuf, strlen(metabuf), (void*)bodybuf, strlen(bodybuf));
    fdb_set(db, doc[i]);

    // commit again without a WAL flush (last doc goes into the AVL tree)
    fdb_commit(dbfile, FDB_COMMIT_NORMAL);

    // Insert doc 9 now again with expected value..
    *(char *)doc[i]->body = 'b';
    fdb_set(db, doc[i]);
    // commit again without a WAL flush (these documents go into the AVL trees)
    fdb_commit(dbfile, FDB_COMMIT_NORMAL);

    // TAKE SNAPSHOT: pick up sequence number of a commit without a WAL flush
    snap_seq = doc[i]->seqnum;

    // Now re-insert doc 9 as another duplicate (only newer sequence number)
    fdb_set(db, doc[i]);
    // commit again without a WAL flush (last doc goes into the AVL tree)
    fdb_commit(dbfile, FDB_COMMIT_NORMAL);

    // insert documents from 10-14 into HB-trie
    for (++i; i < (n/2 + n/4); i++){
        sprintf(keybuf, "key%d", i);
        sprintf(metabuf, "meta%d", i);
        sprintf(bodybuf, "body%d", i);
        fdb_doc_create(&doc[i], (void*)keybuf, strlen(keybuf),
            (void*)metabuf, strlen(metabuf), (void*)bodybuf, strlen(bodybuf));
        fdb_set(db, doc[i]);
    }
    // manually flush WAL & commit
    fdb_commit(dbfile, FDB_COMMIT_MANUAL_WAL_FLUSH);

    status = fdb_set_log_callback(db, logCallbackFunc,
                                  (void *) "snapshot_test");
    TEST_CHK(status == FDB_RESULT_SUCCESS);
    // ---------- Snapshot tests begin -----------------------
    // Attempt to take snapshot with out-of-range marker..
    status = fdb_snapshot_open(db, &snap_db, 999999);
    TEST_CHK(status == FDB_RESULT_NO_DB_INSTANCE);

    // Init Snapshot of open file with saved document seqnum as marker
    status = fdb_snapshot_open(db, &snap_db, snap_seq);
    TEST_CHK(status == FDB_RESULT_SUCCESS);

    // check snapshot's sequence number
    fdb_get_kvs_info(snap_db, &kvs_info);
    TEST_CHK(kvs_info.last_seqnum == snap_seq);

    // insert documents from 15 - 19 on file into the WAL
    for (; i < n; i++){
        sprintf(keybuf, "key%d", i);
        sprintf(metabuf, "meta%d", i);
        sprintf(bodybuf, "body%d", i);
        fdb_doc_create(&doc[i], (void*)keybuf, strlen(keybuf),
            (void*)metabuf, strlen(metabuf), (void*)bodybuf, strlen(bodybuf));
        fdb_set(db, doc[i]);
    }
    // commit without a WAL flush (This WAL must not affect snapshot)
    fdb_commit(dbfile, FDB_COMMIT_NORMAL);

    // create an iterator on the snapshot for full range
    fdb_iterator_init(snap_db, &iterator, NULL, 0, NULL, 0, FDB_ITR_NONE);

    // repeat until fail
    i=0;
    count=0;
    do {
        status = fdb_iterator_get(iterator, &rdoc);
        TEST_CHK(status == FDB_RESULT_SUCCESS);

        TEST_CMP(rdoc->key, doc[i]->key, rdoc->keylen);
        TEST_CMP(rdoc->meta, doc[i]->meta, rdoc->metalen);
        TEST_CMP(rdoc->body, doc[i]->body, rdoc->bodylen);

        fdb_doc_free(rdoc);
        rdoc = NULL;
        i ++;
        count++;
    } while (fdb_iterator_next(iterator) != FDB_RESULT_ITERATOR_FAIL);

    TEST_CHK(count==n/2); // Only unique items from the first half

    fdb_iterator_close(iterator);

    // create a sequence iterator on the snapshot for full range
    fdb_iterator_sequence_init(snap_db, &iterator, 0, 0, FDB_ITR_NONE);

    // repeat until fail
    i=0;
    count=0;
    do {
        status = fdb_iterator_get(iterator, &rdoc);
        TEST_CHK(status == FDB_RESULT_SUCCESS);

        TEST_CMP(rdoc->key, doc[i]->key, rdoc->keylen);
        TEST_CMP(rdoc->meta, doc[i]->meta, rdoc->metalen);
        TEST_CMP(rdoc->body, doc[i]->body, rdoc->bodylen);

        fdb_doc_free(rdoc);
        rdoc = NULL;
        i ++;
        count++;
    } while (fdb_iterator_next(iterator) != FDB_RESULT_ITERATOR_FAIL);

    TEST_CHK(count==n/2); // Only unique items from the first half

    fdb_iterator_close(iterator);

    // close db handle
    fdb_kvs_close(db);
    // close snapshot handle
    fdb_kvs_close(snap_db);
    // close db file
    fdb_close(dbfile);

    // free all documents
    for (i=0;i<n;++i){
        fdb_doc_free(doc[i]);
    }

    // 1. Open Database File
    status = fdb_open(&dbfile, "./mvcc_test2", &fconfig);
    TEST_CHK(status == FDB_RESULT_SUCCESS);

    // 2. Open KV Store
    status = fdb_kvs_open(dbfile, &db, "kv2", &kvs_config);
    TEST_CHK(status == FDB_RESULT_SUCCESS);

    // 2. Create Key 'a' and Commit
    status = fdb_set_kv(db, (void *) "a", 1, (void *)"val-a", 5);
    TEST_CHK(status == FDB_RESULT_SUCCESS);
    status = fdb_commit(dbfile, FDB_COMMIT_NORMAL);
    TEST_CHK(status == FDB_RESULT_SUCCESS);

    // 3. Create Key 'b' and Commit
    status = fdb_set_kv(db, (void *)"b", 1, (void *)"val-b", 5);
    TEST_CHK(status == FDB_RESULT_SUCCESS);
    status = fdb_commit(dbfile, FDB_COMMIT_NORMAL);
    TEST_CHK(status == FDB_RESULT_SUCCESS);

    // 4. Create Key 'c' and Commit
    status = fdb_set_kv(db, (void *)"c", 1, (void *)"val-c", 5);
    TEST_CHK(status == FDB_RESULT_SUCCESS);
    status = fdb_commit(dbfile, FDB_COMMIT_NORMAL);
    TEST_CHK(status == FDB_RESULT_SUCCESS);

    // 5. Remember seqnum for opening snapshot
    status = fdb_get_kvs_info(db, &kvs_info);
    TEST_CHK(status == FDB_RESULT_SUCCESS);
    snap_seq = kvs_info.last_seqnum;

    // 6.  Create an iterator
    status = fdb_iterator_init(db, &iterator, (void *)"a", 1,
                               (void *)"c", 1, FDB_ITR_NONE);
    TEST_CHK(status == FDB_RESULT_SUCCESS);

    // 7. Do a seek
    status = fdb_iterator_seek(iterator, (void *)"b", 1, FDB_ITR_SEEK_HIGHER);
    TEST_CHK(status == FDB_RESULT_SUCCESS);

    // 8. Close the iterator
    status = fdb_iterator_close(iterator);
    TEST_CHK(status == FDB_RESULT_SUCCESS);

    // 9. Open a snapshot at the same point
    status = fdb_snapshot_open(db, &snap_db, snap_seq);
    TEST_CHK(status == FDB_RESULT_SUCCESS);

    // That works, now attempt to do exact same sequence on a snapshot
    // The snapshot is opened at the exact same place that the original
    // database handle should be at (last seq 3)

    // 10.  Create an iterator on snapshot
    status = fdb_iterator_init(snap_db, &iterator, (void *)"a", 1,
                               (void *)"c", 1, FDB_ITR_NONE);
    TEST_CHK(status == FDB_RESULT_SUCCESS);

    // 11. Do a seek
    status = fdb_iterator_seek(iterator, (void *)"b", 1, FDB_ITR_SEEK_HIGHER);
    TEST_CHK(status == FDB_RESULT_SUCCESS);

    // 12. Close the iterator
    status = fdb_iterator_close(iterator);
    TEST_CHK(status == FDB_RESULT_SUCCESS);

    // close db handle
    fdb_kvs_close(db);
    // close snapshot handle
    fdb_kvs_close(snap_db);
    // close db file
    fdb_close(dbfile);

    // free all resources
    fdb_shutdown();

    memleak_end();

    TEST_RESULT("snapshot test");
}

void snapshot_stats_test()
{
    TEST_INIT();

    memleak_start();

    int i, r;
    int n = 20;
    fdb_file_handle *dbfile;
    fdb_kvs_handle *db;
    fdb_kvs_handle *snap_db;
    fdb_seqnum_t snap_seq;
    fdb_doc **doc = alca(fdb_doc*, n);
    fdb_kvs_info kvs_info;
    fdb_status status;

    char keybuf[256], metabuf[256], bodybuf[256];

    // remove previous mvcc_test files
    r = system(SHELL_DEL" mvcc_test* > errorlog.txt");
    (void)r;

    fdb_config fconfig = fdb_get_default_config();
    fdb_kvs_config kvs_config = fdb_get_default_kvs_config();
    fconfig.buffercache_size = 0;
    fconfig.wal_threshold = 1024;
    fconfig.flags = FDB_OPEN_FLAG_CREATE;
    fconfig.compaction_threshold = 0;

    // remove previous mvcc_test files
    r = system(SHELL_DEL" mvcc_test* > errorlog.txt");
    (void)r;

    // open db
    status = fdb_open(&dbfile, "./mvcc_test1", &fconfig);
    fdb_kvs_open_default(dbfile, &db, &kvs_config);
    TEST_CHK(status == FDB_RESULT_SUCCESS);

    // ------- Setup test ----------------------------------
    // insert documents
    for (i=0; i<n; i++){
        sprintf(keybuf, "key%d", i);
        sprintf(metabuf, "meta%d", i);
        sprintf(bodybuf, "body%d", i);
        fdb_doc_create(&doc[i], (void*)keybuf, strlen(keybuf),
            (void*)metabuf, strlen(metabuf), (void*)bodybuf, strlen(bodybuf));
        fdb_set(db, doc[i]);
        fdb_doc_free(doc[i]);
    }

    // commit with a manual WAL flush (these docs go into HB-trie)
    fdb_commit(dbfile, FDB_COMMIT_MANUAL_WAL_FLUSH);

    // retrieve the sequence number for a snapshot open
    status = fdb_get_kvs_info(db, &kvs_info);
    TEST_CHK(status == FDB_RESULT_SUCCESS);
    snap_seq = kvs_info.last_seqnum;

    status = fdb_set_log_callback(db, logCallbackFunc,
                                  (void *) "snapshot_stats_test");
    TEST_CHK(status == FDB_RESULT_SUCCESS);

    // Init Snapshot of open file with saved document seqnum as marker
    status = fdb_snapshot_open(db, &snap_db, snap_seq);
    TEST_CHK(status == FDB_RESULT_SUCCESS);

    // check snapshot's sequence number
    fdb_get_kvs_info(snap_db, &kvs_info);
    TEST_CHK(kvs_info.last_seqnum == snap_seq);

    TEST_CHK(kvs_info.doc_count == (size_t)n);
    TEST_CHK(kvs_info.file == dbfile);

    // close snapshot handle
    fdb_kvs_close(snap_db);

    // Test stats by creating an in-memory snapshot
    status = fdb_snapshot_open(db, &snap_db, FDB_SNAPSHOT_INMEM);
    TEST_CHK(status == FDB_RESULT_SUCCESS);

    // check snapshot's sequence number
    fdb_get_kvs_info(snap_db, &kvs_info);
    TEST_CHK(kvs_info.last_seqnum == snap_seq);

    TEST_CHK(kvs_info.doc_count == (size_t)n);
    TEST_CHK(kvs_info.file == dbfile);

    // close snapshot handle
    fdb_kvs_close(snap_db);

    // close db handle
    fdb_kvs_close(db);
    // close db file
    fdb_close(dbfile);

    // free all resources
    fdb_shutdown();

    memleak_end();

    TEST_RESULT("snapshot stats test");
}

void snapshot_with_uncomitted_data_test()
{
    TEST_INIT();

    int n = 10, value_len=32;
    int i, r, idx;
    char cmd[256];
    char key[256], *value;
    char keystr[] = "key%06d";
    char valuestr[] = "value%d";
    fdb_file_handle *db_file;
    fdb_kvs_handle *db0, *db1, *db2, *snap;
    fdb_config config;
    fdb_kvs_config kvs_config;
    fdb_kvs_info info;
    fdb_seqnum_t seqnum;
    fdb_status s; (void)s;

    sprintf(cmd, SHELL_DEL " mvcc_test* > errorlog.txt");
    r = system(cmd);
    (void)r;

    memleak_start();

    value = (char*)malloc(value_len);

    srand(1234);
    config = fdb_get_default_config();
    config.seqtree_opt = FDB_SEQTREE_USE;
    config.wal_flush_before_commit = true;
    config.multi_kv_instances = true;
    config.buffercache_size = 0*1024*1024;

    kvs_config = fdb_get_default_kvs_config();

    s = fdb_open(&db_file, "./mvcc_test9", &config);
    TEST_CHK(s == FDB_RESULT_SUCCESS);
    s = fdb_kvs_open(db_file, &db0, NULL, &kvs_config);
    TEST_CHK(s == FDB_RESULT_SUCCESS);
    s = fdb_kvs_open(db_file, &db1, "db1", &kvs_config);
    TEST_CHK(s == FDB_RESULT_SUCCESS);
    s = fdb_kvs_open(db_file, &db2, "db2", &kvs_config);
    TEST_CHK(s == FDB_RESULT_SUCCESS);

    // insert docs in all KV stores
    for (i=0;i<n;++i){
        idx = i;
        sprintf(key, keystr, idx);
        memset(value, 'x', value_len);
        memcpy(value + value_len - 6, "<end>", 6);
        sprintf(value, valuestr, idx);
        s = fdb_set_kv(db0, key, strlen(key)+1, value, value_len);
        TEST_CHK(s == FDB_RESULT_SUCCESS);
        s = fdb_set_kv(db1, key, strlen(key)+1, value, value_len);
        TEST_CHK(s == FDB_RESULT_SUCCESS);
        s = fdb_set_kv(db2, key, strlen(key)+1, value, value_len);
        TEST_CHK(s == FDB_RESULT_SUCCESS);
    }
    // try to open snapshot before commit
    s = fdb_get_kvs_info(db0, &info);
    TEST_CHK(s == FDB_RESULT_SUCCESS);
    s = fdb_snapshot_open(db0, &snap, info.last_seqnum);
    TEST_CHK(s != FDB_RESULT_SUCCESS);

    s = fdb_get_kvs_info(db1, &info);
    TEST_CHK(s == FDB_RESULT_SUCCESS);
    s = fdb_snapshot_open(db1, &snap, info.last_seqnum);
    TEST_CHK(s != FDB_RESULT_SUCCESS);

    s = fdb_get_kvs_info(db2, &info);
    TEST_CHK(s == FDB_RESULT_SUCCESS);
    s = fdb_snapshot_open(db2, &snap, info.last_seqnum);
    TEST_CHK(s != FDB_RESULT_SUCCESS);

    s = fdb_commit(db_file, FDB_COMMIT_NORMAL);
    TEST_CHK(s == FDB_RESULT_SUCCESS);

    s = fdb_get_kvs_info(db1, &info);
    TEST_CHK(s == FDB_RESULT_SUCCESS);
    seqnum = info.last_seqnum;

    s = fdb_get_kvs_info(db2, &info);
    TEST_CHK(s == FDB_RESULT_SUCCESS);
    TEST_CHK(seqnum == info.last_seqnum);

    s = fdb_get_kvs_info(db0, &info);
    TEST_CHK(s == FDB_RESULT_SUCCESS);
    TEST_CHK(seqnum == info.last_seqnum);

    // now insert docs into default and db2 only, without commit
    for (i=0;i<n;++i){
        idx = i;
        sprintf(key, keystr, idx);
        memset(value, 'x', value_len);
        memcpy(value + value_len - 6, "<end>", 6);
        sprintf(value, valuestr, idx);
        s = fdb_set_kv(db0, key, strlen(key)+1, value, value_len);
        TEST_CHK(s == FDB_RESULT_SUCCESS);
        s = fdb_set_kv(db2, key, strlen(key)+1, value, value_len);
        TEST_CHK(s == FDB_RESULT_SUCCESS);
    }

    // open snapshot on db1
    s = fdb_get_kvs_info(db1, &info);
    TEST_CHK(s == FDB_RESULT_SUCCESS);
    // latest (comitted) seqnum
    s = fdb_snapshot_open(db1, &snap, info.last_seqnum);
    TEST_CHK(s == FDB_RESULT_SUCCESS);
    s = fdb_kvs_close(snap);
    TEST_CHK(s == FDB_RESULT_SUCCESS);

    // open snapshot on db2
    s = fdb_get_kvs_info(db2, &info);
    TEST_CHK(s == FDB_RESULT_SUCCESS);

    // latest (uncomitted) seqnum
    s = fdb_snapshot_open(db2, &snap, info.last_seqnum);
    TEST_CHK(s != FDB_RESULT_SUCCESS);
    // committed seqnum
    s = fdb_snapshot_open(db2, &snap, seqnum);
    TEST_CHK(s == FDB_RESULT_SUCCESS);
    s = fdb_kvs_close(snap);
    TEST_CHK(s == FDB_RESULT_SUCCESS);

    // open snapshot on default KVS
    s = fdb_get_kvs_info(db0, &info);
    TEST_CHK(s == FDB_RESULT_SUCCESS);

    // latest (uncomitted) seqnum
    s = fdb_snapshot_open(db0, &snap, info.last_seqnum);
    TEST_CHK(s != FDB_RESULT_SUCCESS);
    // committed seqnum
    s = fdb_snapshot_open(db0, &snap, seqnum);
    TEST_CHK(s == FDB_RESULT_SUCCESS);
    s = fdb_kvs_close(snap);
    TEST_CHK(s == FDB_RESULT_SUCCESS);

    s = fdb_close(db_file);
    TEST_CHK(s == FDB_RESULT_SUCCESS);
    s = fdb_shutdown();
    TEST_CHK(s == FDB_RESULT_SUCCESS);
    free(value);
    memleak_end();

    TEST_RESULT("snapshot with uncomitted data in other KVS test");
}

void in_memory_snapshot_test()
{
    TEST_INIT();

    memleak_start();

    int i, r;
    int n = 20;
    int count;
    fdb_file_handle *dbfile;
    fdb_kvs_handle *db;
    fdb_kvs_handle *snap_db;
    fdb_seqnum_t snap_seq;
    fdb_doc **doc = alca(fdb_doc*, n);
    fdb_doc *rdoc;
    fdb_kvs_info kvs_info;
    fdb_status status;
    fdb_iterator *iterator;

    char keybuf[256], metabuf[256], bodybuf[256];

    // remove previous mvcc_test files
    r = system(SHELL_DEL" mvcc_test* > errorlog.txt");
    (void)r;

    fdb_config fconfig = fdb_get_default_config();
    fdb_kvs_config kvs_config = fdb_get_default_kvs_config();
    fconfig.buffercache_size = 0;
    fconfig.wal_threshold = 1024;
    fconfig.flags = FDB_OPEN_FLAG_CREATE;
    fconfig.compaction_threshold = 0;

    // remove previous mvcc_test files
    r = system(SHELL_DEL" mvcc_test* > errorlog.txt");
    (void)r;

    // open db
    status = fdb_open(&dbfile, "./mvcc_test1", &fconfig);
    TEST_CHK(status == FDB_RESULT_SUCCESS);
    status = fdb_kvs_open_default(dbfile, &db, &kvs_config);
    TEST_CHK(status == FDB_RESULT_SUCCESS);

    // Create a snapshot from an empty database file
    status = fdb_snapshot_open(db, &snap_db, 0);
    TEST_CHK(status == FDB_RESULT_SUCCESS);
    // check if snapshot's sequence number is zero.
    fdb_get_kvs_info(snap_db, &kvs_info);
    TEST_CHK(kvs_info.last_seqnum == 0);
    // create an iterator on the snapshot for full range
    fdb_iterator_init(snap_db, &iterator, NULL, 0, NULL, 0, FDB_ITR_NONE);
    // Iterator should not return any items.
    status = fdb_iterator_get(iterator, &rdoc);
    TEST_CHK(status == FDB_RESULT_ITERATOR_FAIL);
    fdb_iterator_close(iterator);
    fdb_kvs_close(snap_db);

    // ------- Setup test ----------------------------------
    // insert documents of 0-4
    for (i=0; i<n/4; i++){
        sprintf(keybuf, "key%d", i);
        sprintf(metabuf, "meta%d", i);
        sprintf(bodybuf, "body%d", i);
        fdb_doc_create(&doc[i], (void*)keybuf, strlen(keybuf),
            (void*)metabuf, strlen(metabuf), (void*)bodybuf, strlen(bodybuf));
        fdb_set(db, doc[i]);
    }

    // commit with a manual WAL flush (these docs go into HB-trie)
    fdb_commit(dbfile, FDB_COMMIT_MANUAL_WAL_FLUSH);

    // insert documents from 5 - 8
    for (; i < n/2 - 1; i++){
        sprintf(keybuf, "key%d", i);
        sprintf(metabuf, "meta%d", i);
        sprintf(bodybuf, "body%d", i);
        fdb_doc_create(&doc[i], (void*)keybuf, strlen(keybuf),
            (void*)metabuf, strlen(metabuf), (void*)bodybuf, strlen(bodybuf));
        fdb_set(db, doc[i]);
    }

    // We want to create:
    // |WALFlushHDR|Key-Value1|HDR|Key-Value2|SnapshotHDR|Key-Value1|HDR|
    // Insert doc 9 with a different value to test duplicate elimination..
    sprintf(keybuf, "key%d", i);
    sprintf(metabuf, "meta%d", i);
    sprintf(bodybuf, "Body%d", i);
    fdb_doc_create(&doc[i], (void*)keybuf, strlen(keybuf),
            (void*)metabuf, strlen(metabuf), (void*)bodybuf, strlen(bodybuf));
    fdb_set(db, doc[i]);

    // commit again without a WAL flush (last doc goes into the AVL tree)
    fdb_commit(dbfile, FDB_COMMIT_NORMAL);

    // Insert doc 9 now again with expected value..
    *(char *)doc[i]->body = 'b';
    fdb_set(db, doc[i]);

    // TAKE SNAPSHOT: pick up sequence number of a commit without a WAL flush
    snap_seq = doc[i]->seqnum;

    // Creation of a snapshot with a sequence number that was taken WITHOUT a
    // commit must fail even if it from the latest document that was set...
    fdb_get_kvs_info(db, &kvs_info);
    status = fdb_snapshot_open(db, &snap_db, kvs_info.last_seqnum);
    TEST_CHK(status == FDB_RESULT_NO_DB_INSTANCE);

    // ---------- Snapshot tests begin -----------------------
    // Initialize an in-memory snapshot Without a Commit...
    // WAL items are not flushed...
    status = fdb_snapshot_open(db, &snap_db, FDB_SNAPSHOT_INMEM);
    TEST_CHK(status == FDB_RESULT_SUCCESS);

    // commit again without a WAL flush (these documents go into the AVL trees)
    fdb_commit(dbfile, FDB_COMMIT_NORMAL);

    // Now re-insert doc 9 as another duplicate (only newer sequence number)
    fdb_set(db, doc[i]);

    // commit again without a WAL flush (last doc goes into the AVL tree)
    fdb_commit(dbfile, FDB_COMMIT_NORMAL);

    // insert documents from 10-14 into HB-trie
    for (++i; i < (n/2 + n/4); i++){
        sprintf(keybuf, "key%d", i);
        sprintf(metabuf, "meta%d", i);
        sprintf(bodybuf, "body%d", i);
        fdb_doc_create(&doc[i], (void*)keybuf, strlen(keybuf),
                (void*)metabuf, strlen(metabuf), (void*)bodybuf, strlen(bodybuf));
        fdb_set(db, doc[i]);
    }

    status = fdb_set_log_callback(db, logCallbackFunc,
                                  (void *) "in_memory_snapshot_test");
    TEST_CHK(status == FDB_RESULT_SUCCESS);

    // check snapshot's sequence number
    fdb_get_kvs_info(snap_db, &kvs_info);
    TEST_CHK(kvs_info.last_seqnum == snap_seq);

    // insert documents from 15 - 19 on file into the WAL
    for (; i < n; i++){
        sprintf(keybuf, "key%d", i);
        sprintf(metabuf, "meta%d", i);
        sprintf(bodybuf, "body%d", i);
        fdb_doc_create(&doc[i], (void*)keybuf, strlen(keybuf),
            (void*)metabuf, strlen(metabuf), (void*)bodybuf, strlen(bodybuf));
        fdb_set(db, doc[i]);
    }
    // commit without a WAL flush (This WAL must not affect snapshot)
    fdb_commit(dbfile, FDB_COMMIT_NORMAL);

    // create an iterator on the snapshot for full range
    fdb_iterator_init(snap_db, &iterator, NULL, 0, NULL, 0, FDB_ITR_NONE);

    // repeat until fail
    i=0;
    count=0;
    rdoc = NULL;
    do {
        status = fdb_iterator_get(iterator, &rdoc);
        TEST_CHK(status == FDB_RESULT_SUCCESS);

        TEST_CMP(rdoc->key, doc[i]->key, rdoc->keylen);
        TEST_CMP(rdoc->meta, doc[i]->meta, rdoc->metalen);
        TEST_CMP(rdoc->body, doc[i]->body, rdoc->bodylen);

        fdb_doc_free(rdoc);
        rdoc = NULL;
        i++;
        count++;
    } while (fdb_iterator_next(iterator) != FDB_RESULT_ITERATOR_FAIL);

    TEST_CHK(count==n/2); // Only unique items from the first half

    fdb_iterator_close(iterator);

    // close db handle
    fdb_kvs_close(db);
    // close snapshot handle
    fdb_kvs_close(snap_db);

    // close db file
    fdb_close(dbfile);

    // free all documents
    for (i=0;i<n;++i){
        fdb_doc_free(doc[i]);
    }

    // free all resources
    fdb_shutdown();

    memleak_end();

    TEST_RESULT("in-memory snapshot test");
}


void in_memory_snapshot_on_dirty_hbtrie_test()
{
    TEST_INIT();

    int n = 300, value_len=32;
    int i, r, idx, c;
    char cmd[256];
    char key[256], *value;
    char keystr[] = "k%05d";
    char keystr2[] = "k%06d";
    char valuestr[] = "value%08d";
    fdb_file_handle *db_file;
    fdb_kvs_handle *db, *snap, *snap_clone;
    fdb_config config;
    fdb_kvs_config kvs_config;
    fdb_status s;
    fdb_iterator *fit, *fit_normal, *fit_clone;
    fdb_doc *doc;

    sprintf(cmd, SHELL_DEL " mvcc_test* > errorlog.txt");
    r = system(cmd);
    (void)r;

    memleak_start();

    value = (char*)malloc(value_len);

    config = fdb_get_default_config();
    config.durability_opt = FDB_DRB_ASYNC;
    config.seqtree_opt = FDB_SEQTREE_USE;
    config.wal_flush_before_commit = true;
    config.wal_threshold = n/5;
    config.multi_kv_instances = true;
    config.buffercache_size = 0;

    kvs_config = fdb_get_default_kvs_config();

    s = fdb_open(&db_file, "./mvcc_test", &config);
    TEST_CHK(s == FDB_RESULT_SUCCESS);
    s = fdb_kvs_open(db_file, &db, "db", &kvs_config);
    TEST_CHK(s == FDB_RESULT_SUCCESS);

    // write a few documents and commit & wal flush
    for (i=0;i<n/10;++i){
        idx = i;
        sprintf(key, keystr, idx);
        memset(value, 'x', value_len);
        memcpy(value + value_len - 6, "<end>", 6);
        sprintf(value, valuestr, idx);
        s = fdb_set_kv(db, key, strlen(key)+1, value, value_len);
        TEST_CHK(s == FDB_RESULT_SUCCESS);
    }
    s = fdb_commit(db_file, FDB_COMMIT_MANUAL_WAL_FLUSH);
    TEST_CHK(s == FDB_RESULT_SUCCESS);

    // create an in-memory snapshot and its clone
    s = fdb_snapshot_open(db, &snap, FDB_SNAPSHOT_INMEM);
    TEST_CHK(s == FDB_RESULT_SUCCESS);
    s = fdb_snapshot_open(snap, &snap_clone, FDB_SNAPSHOT_INMEM);
    TEST_CHK(s == FDB_RESULT_SUCCESS);

    // write a number of documents in order to make WAL be flushed before commit
    for (i=n/10;i<n;++i){
        idx = i;
        sprintf(key, keystr, idx);
        memset(value, 'x', value_len);
        memcpy(value + value_len - 6, "<end>", 6);
        sprintf(value, valuestr, idx);
        s = fdb_set_kv(db, key, strlen(key)+1, value, value_len);
        TEST_CHK(s == FDB_RESULT_SUCCESS);
    }

    void *v_out;
    size_t vlen_out;
    idx = n/10;
    sprintf(key, keystr, idx);
    s = fdb_get_kv(snap, key, strlen(key)+1, &v_out, &vlen_out);
    // should not be able to retrieve
    TEST_CHK(s != FDB_RESULT_SUCCESS);

    s = fdb_get_kv(snap_clone, key, strlen(key)+1, &v_out, &vlen_out);
    // should not be able to retrieve in also clone
    TEST_CHK(s != FDB_RESULT_SUCCESS);

    // close snapshot and its clone
    s = fdb_kvs_close(snap);
    TEST_CHK(s == FDB_RESULT_SUCCESS);
    s = fdb_kvs_close(snap_clone);
    TEST_CHK(s == FDB_RESULT_SUCCESS);

    // create an in-memory snapshot
    s = fdb_snapshot_open(db, &snap, FDB_SNAPSHOT_INMEM);
    TEST_CHK(s == FDB_RESULT_SUCCESS);

    s = fdb_iterator_init(snap, &fit, NULL, 0, NULL, 0, 0x0);
    TEST_CHK(s == FDB_RESULT_SUCCESS);
    c = 0;
    do {
        doc = NULL;
        s = fdb_iterator_get(fit, &doc);
        if (s != FDB_RESULT_SUCCESS) break;

        idx = c;
        sprintf(key, keystr, idx);
        memset(value, 'x', value_len);
        memcpy(value + value_len - 6, "<end>", 6);
        sprintf(value, valuestr, idx);
        TEST_CMP(doc->key, key, doc->keylen);
        TEST_CMP(doc->body, value, doc->bodylen);
        c++;
        fdb_doc_free(doc);
    } while(fdb_iterator_next(fit) == FDB_RESULT_SUCCESS);
    TEST_CHK(c == n);

    s = fdb_iterator_close(fit);
    TEST_CHK(s == FDB_RESULT_SUCCESS);

    // create a clone
    s = fdb_snapshot_open(snap, &snap_clone, FDB_SNAPSHOT_INMEM);
    TEST_CHK(s == FDB_RESULT_SUCCESS);

    // create iterators on snapshot and its clone
    s = fdb_iterator_init(snap, &fit, NULL, 0, NULL, 0, 0x0);
    TEST_CHK(s == FDB_RESULT_SUCCESS);
    s = fdb_iterator_init(snap_clone, &fit_clone, NULL, 0, NULL, 0, 0x0);
    TEST_CHK(s == FDB_RESULT_SUCCESS);

    // also create an iterator on a normal handle
    s = fdb_iterator_init(db, &fit_normal, NULL, 0, NULL, 0, 0x0);
    TEST_CHK(s == FDB_RESULT_SUCCESS);

    c = 0;
    do {
        doc = NULL;
        s = fdb_iterator_get(fit, &doc);
        if (s != FDB_RESULT_SUCCESS) break;

        idx = c;
        sprintf(key, keystr, idx);
        memset(value, 'x', value_len);
        memcpy(value + value_len - 6, "<end>", 6);
        sprintf(value, valuestr, idx);
        TEST_CMP(doc->key, key, doc->keylen);
        TEST_CMP(doc->body, value, doc->bodylen);
        c++;
        fdb_doc_free(doc);

        doc = NULL;
        s = fdb_iterator_get(fit, &doc);
        TEST_CHK(s == FDB_RESULT_SUCCESS);
        TEST_CMP(doc->key, key, doc->keylen);
        TEST_CMP(doc->body, value, doc->bodylen);
        fdb_doc_free(doc);

        if (c == n/5) {
            // insert new docs in the middle of iteration
            for (i=0; i<n*10; ++i){
                idx = i;
                sprintf(key, keystr2, idx);
                memset(value, 'x', value_len);
                memcpy(value + value_len - 6, "<end>", 6);
                sprintf(value, valuestr, idx);
                s = fdb_set_kv(db, key, strlen(key)+1, value, value_len);
                TEST_CHK(s == FDB_RESULT_SUCCESS);
            }
        }

        s = fdb_iterator_next(fit);
        // result should be same to clone
        if (s != FDB_RESULT_SUCCESS) {
            s = fdb_iterator_next(fit_clone);
            TEST_CHK(s != FDB_RESULT_SUCCESS);
        } else {
            s = fdb_iterator_next(fit_clone);
            TEST_CHK(s == FDB_RESULT_SUCCESS);
        }
    } while(s == FDB_RESULT_SUCCESS);
    TEST_CHK(c == n);

    // close iterators
    s = fdb_iterator_close(fit);
    TEST_CHK(s == FDB_RESULT_SUCCESS);
    s = fdb_iterator_close(fit_clone);
    TEST_CHK(s == FDB_RESULT_SUCCESS);

    // the results should be same in the normal iterator
    c = 0;
    do {
        doc = NULL;
        s = fdb_iterator_get(fit_normal, &doc);
        if (s != FDB_RESULT_SUCCESS) break;

        idx = c;
        sprintf(key, keystr, idx);
        memset(value, 'x', value_len);
        memcpy(value + value_len - 6, "<end>", 6);
        sprintf(value, valuestr, idx);
        TEST_CMP(doc->key, key, doc->keylen);
        TEST_CMP(doc->body, value, doc->bodylen);
        c++;
        fdb_doc_free(doc);
    } while(fdb_iterator_next(fit_normal) == FDB_RESULT_SUCCESS);
    TEST_CHK(c == n);

    s = fdb_iterator_close(fit_normal);
    TEST_CHK(s == FDB_RESULT_SUCCESS);

    s = fdb_kvs_close(snap);
    TEST_CHK(s == FDB_RESULT_SUCCESS);

    s = fdb_kvs_close(snap_clone);
    TEST_CHK(s == FDB_RESULT_SUCCESS);

    s = fdb_close(db_file);
    TEST_CHK(s == FDB_RESULT_SUCCESS);
    s = fdb_shutdown();
    TEST_CHK(s == FDB_RESULT_SUCCESS);
    free(value);

    memleak_end();

    TEST_RESULT("in-memory snapshot on dirty HB+trie nodes test");
}


struct cb_inmem_snap_args {
    fdb_kvs_handle *handle;
    int n;
    int move_count;
    int value_len;
    char *keystr;
    char *valuestr;
};

static fdb_compact_decision cb_inmem_snap(fdb_file_handle *fhandle,
                            fdb_compaction_status status,
                            const char *kv_name,
                            fdb_doc *doc_in, uint64_t old_offset,
                            uint64_t new_offset,
                            void *ctx)
{
    TEST_INIT();
    int c, idx;
    char key[256], value[256];
    void *value_out;
    size_t valuelen;
    fdb_kvs_handle *snap;
    fdb_kvs_info info;
    fdb_iterator *fit;
    fdb_doc *doc;
    fdb_status s;
    fdb_compact_decision ret = FDB_CS_KEEP_DOC;
    struct cb_inmem_snap_args *args = (struct cb_inmem_snap_args *)ctx;
    (void)args;

    if (status == FDB_CS_MOVE_DOC) {
        TEST_CHK(kv_name);
        if (doc_in->deleted) {
            ret = FDB_CS_DROP_DOC;
        }
        args->move_count++;
        if (args->move_count == 2) {
            // open in-memory snapshot
            s = fdb_snapshot_open(args->handle, &snap, FDB_SNAPSHOT_INMEM);
            TEST_CHK(s == FDB_RESULT_SUCCESS);

            s = fdb_get_kvs_info(snap, &info);
            TEST_CHK(s == FDB_RESULT_SUCCESS);
            TEST_CHK(info.last_seqnum == (fdb_seqnum_t)args->n);

            s = fdb_iterator_init(snap, &fit, NULL, 0, NULL, 0, 0x0);
            TEST_CHK(s == FDB_RESULT_SUCCESS);

            c = 0;
            do {
                doc = NULL;
                s = fdb_iterator_get(fit, &doc);
                if (s != FDB_RESULT_SUCCESS) {
                    break;
                }
                idx = c;
                sprintf(key, args->keystr, idx);
                memset(value, 'x', args->value_len);
                memcpy(value + args->value_len - 6, "<end>", 6);
                sprintf(value, args->valuestr, idx);
                TEST_CMP(doc->key, key, doc->keylen);
                TEST_CMP(doc->body, value, doc->bodylen);

                c++;
                fdb_doc_free(doc);
            } while (fdb_iterator_next(fit) == FDB_RESULT_SUCCESS);
            TEST_CHK(c == args->n);

            s = fdb_iterator_close(fit);
            TEST_CHK(s == FDB_RESULT_SUCCESS);

            fdb_kvs_close(snap);

        } else if (args->move_count == 5) {
            // insert new doc
            sprintf(key, "new_key");
            sprintf(value, "new_value");
            s = fdb_set_kv(args->handle, (void*)key, strlen(key)+1, (void*)value, strlen(value)+1);
            TEST_CHK(s == FDB_RESULT_SUCCESS);

            // open in-memory snapshot
            s = fdb_snapshot_open(args->handle, &snap, FDB_SNAPSHOT_INMEM);
            TEST_CHK(s == FDB_RESULT_SUCCESS);

            s = fdb_get_kvs_info(snap, &info);
            TEST_CHK(s == FDB_RESULT_SUCCESS);
            TEST_CHK(info.last_seqnum == (fdb_seqnum_t)args->n+1);

            s = fdb_iterator_init(snap, &fit, NULL, 0, NULL, 0, 0x0);
            TEST_CHK(s == FDB_RESULT_SUCCESS);

            c = 0;
            do {
                doc = NULL;
                s = fdb_iterator_get(fit, &doc);
                if (s != FDB_RESULT_SUCCESS) {
                    break;
                }
                if (c < args->n) {
                    idx = c;
                    sprintf(key, args->keystr, idx);
                    memset(value, 'x', args->value_len);
                    memcpy(value + args->value_len - 6, "<end>", 6);
                    sprintf(value, args->valuestr, idx);
                    TEST_CMP(doc->key, key, doc->keylen);
                    TEST_CMP(doc->body, value, doc->bodylen);
                } else {
                    // new document
                    sprintf(key, "new_key");
                    sprintf(value, "new_value");
                    TEST_CMP(doc->key, key, doc->keylen);
                    TEST_CMP(doc->body, value, doc->bodylen);
                }

                c++;
                fdb_doc_free(doc);
            } while (fdb_iterator_next(fit) == FDB_RESULT_SUCCESS);
            TEST_CHK(c == args->n + 1);

            s = fdb_iterator_close(fit);
            TEST_CHK(s == FDB_RESULT_SUCCESS);

            s = fdb_get_kv(snap, (void*)key, strlen(key)+1, &value_out, &valuelen);
            TEST_CHK(s == FDB_RESULT_SUCCESS);
            TEST_CMP(value_out, value, valuelen);
            fdb_free_block(value_out);

            fdb_kvs_close(snap);
        }
    }
    return ret;
}

void in_memory_snapshot_compaction_test()
{
    TEST_INIT();

    int n = 10, value_len=32;
    int i, r, c, idx;
    char cmd[256];
    char key[256], *value;
    char keystr[] = "k%05d";
    char valuestr[] = "value%08d";
    void *value_out;
    size_t valuelen;
    fdb_file_handle *db_file;
    fdb_kvs_handle *db, *db2, *snap;
    fdb_config config;
    fdb_kvs_config kvs_config;
    fdb_kvs_info info;
    fdb_iterator *fit;
    fdb_doc *doc;
    fdb_status s;
    struct cb_inmem_snap_args cargs;

    sprintf(cmd, SHELL_DEL " mvcc_test* > errorlog.txt");
    r = system(cmd);
    (void)r;

    memleak_start();

    value = (char*)malloc(value_len);

    config = fdb_get_default_config();
    config.durability_opt = FDB_DRB_ASYNC;
    config.seqtree_opt = FDB_SEQTREE_USE;
    config.wal_flush_before_commit = true;
    config.wal_threshold = n/5;
    config.multi_kv_instances = true;
    config.buffercache_size = 0;
    config.compaction_cb = cb_inmem_snap;
    config.compaction_cb_mask = FDB_CS_MOVE_DOC;
    config.compaction_cb_ctx = &cargs;

    kvs_config = fdb_get_default_kvs_config();

    s = fdb_open(&db_file, "./mvcc_test", &config);
    TEST_CHK(s == FDB_RESULT_SUCCESS);
    s = fdb_kvs_open(db_file, &db, "db", &kvs_config);
    TEST_CHK(s == FDB_RESULT_SUCCESS);

    s = fdb_kvs_open(db_file, &db2, "db", &kvs_config);
    TEST_CHK(s == FDB_RESULT_SUCCESS);

    cargs.handle = db2;
    cargs.move_count = 0;
    cargs.n = n;
    cargs.keystr = keystr;
    cargs.valuestr = valuestr;
    cargs.value_len = value_len;

    // write
    for (i=0;i<n;++i){
        idx = i;
        sprintf(key, keystr, idx);
        memset(value, 'x', value_len);
        memcpy(value + value_len - 6, "<end>", 6);
        sprintf(value, valuestr, idx);
        s = fdb_set_kv(db, key, strlen(key)+1, value, value_len);
        TEST_CHK(s == FDB_RESULT_SUCCESS);
    }
    s = fdb_commit(db_file, FDB_COMMIT_MANUAL_WAL_FLUSH);
    TEST_CHK(s == FDB_RESULT_SUCCESS);

    s = fdb_compact(db_file, "./mvcc_test2");
    TEST_CHK(s == FDB_RESULT_SUCCESS);

    // open in-memory snapshot
    s = fdb_snapshot_open(db, &snap, FDB_SNAPSHOT_INMEM);
    TEST_CHK(s == FDB_RESULT_SUCCESS);

    s = fdb_get_kvs_info(snap, &info);
    TEST_CHK(s == FDB_RESULT_SUCCESS);
    TEST_CHK(info.last_seqnum == (fdb_seqnum_t)n+1);

    s = fdb_iterator_init(snap, &fit, NULL, 0, NULL, 0, 0x0);
    TEST_CHK(s == FDB_RESULT_SUCCESS);

    c = 0;
    do {
        doc = NULL;
        s = fdb_iterator_get(fit, &doc);
        if (s != FDB_RESULT_SUCCESS) {
            break;
        }
        if (c < n) {
            idx = c;
            sprintf(key, keystr, idx);
            memset(value, 'x', value_len);
            memcpy(value + value_len - 6, "<end>", 6);
            sprintf(value, valuestr, idx);
            TEST_CMP(doc->key, key, doc->keylen);
            TEST_CMP(doc->body, value, doc->bodylen);
        } else {
            // new document
            sprintf(key, "new_key");
            sprintf(value, "new_value");
            TEST_CMP(doc->key, key, doc->keylen);
            TEST_CMP(doc->body, value, doc->bodylen);
        }

        c++;
        fdb_doc_free(doc);
    } while (fdb_iterator_next(fit) == FDB_RESULT_SUCCESS);
    TEST_CHK(c == n + 1);

    s = fdb_iterator_close(fit);
    TEST_CHK(s == FDB_RESULT_SUCCESS);

    s = fdb_get_kv(snap, (void*)key, strlen(key)+1, &value_out, &valuelen);
    TEST_CHK(s == FDB_RESULT_SUCCESS);
    TEST_CMP(value_out, value, valuelen);
    fdb_free_block(value_out);

    fdb_kvs_close(snap);

    s = fdb_close(db_file);
    TEST_CHK(s == FDB_RESULT_SUCCESS);
    s = fdb_shutdown();
    TEST_CHK(s == FDB_RESULT_SUCCESS);
    free(value);

    memleak_end();

    TEST_RESULT("in-memory snapshot with concurrent compaction test");
}

void snapshot_clone_test()
{
    TEST_INIT();

    memleak_start();

    int i, r;
    int n = 20;
    int count;
    fdb_file_handle *dbfile;
    fdb_kvs_handle *db;
    fdb_kvs_handle *snap_db, *snap_inmem;
    fdb_kvs_handle *snap_db2, *snap_inmem2; // clones from stable & inmemory
    fdb_seqnum_t snap_seq;
    fdb_doc **doc = alca(fdb_doc*, n);
    fdb_doc *rdoc;
    fdb_kvs_info kvs_info;
    fdb_status status;
    fdb_iterator *iterator;

    char keybuf[256], metabuf[256], bodybuf[256];

    // remove previous mvcc_test files
    r = system(SHELL_DEL" mvcc_test* > errorlog.txt");
    (void)r;

    fdb_config fconfig = fdb_get_default_config();
    fdb_kvs_config kvs_config = fdb_get_default_kvs_config();
    fconfig.buffercache_size = 0;
    fconfig.wal_threshold = 1024;
    fconfig.flags = FDB_OPEN_FLAG_CREATE;
    fconfig.compaction_threshold = 0;

    // remove previous mvcc_test files
    r = system(SHELL_DEL" mvcc_test* > errorlog.txt");
    (void)r;

    // open db
    status = fdb_open(&dbfile, "./mvcc_test1", &fconfig);
    fdb_kvs_open_default(dbfile, &db, &kvs_config);
    TEST_CHK(status == FDB_RESULT_SUCCESS);

    // Create a snapshot from an empty database file
    status = fdb_snapshot_open(db, &snap_db, 0);
    TEST_CHK(status == FDB_RESULT_SUCCESS);
    // check if snapshot's sequence number is zero.
    fdb_get_kvs_info(snap_db, &kvs_info);
    TEST_CHK(kvs_info.last_seqnum == 0);
    // create an iterator on the snapshot for full range
    fdb_iterator_init(snap_db, &iterator, NULL, 0, NULL, 0, FDB_ITR_NONE);
    // Iterator should not return any items.
    status = fdb_iterator_next(iterator);
    TEST_CHK(status == FDB_RESULT_ITERATOR_FAIL);
    fdb_iterator_close(iterator);
    fdb_kvs_close(snap_db);

    // ------- Setup test ----------------------------------
    // insert documents of 0-4
    for (i=0; i<n/4; i++){
        sprintf(keybuf, "key%d", i);
        sprintf(metabuf, "meta%d", i);
        sprintf(bodybuf, "body%d", i);
        fdb_doc_create(&doc[i], (void*)keybuf, strlen(keybuf),
            (void*)metabuf, strlen(metabuf), (void*)bodybuf, strlen(bodybuf));
        fdb_set(db, doc[i]);
    }

    // commit with a manual WAL flush (these docs go into HB-trie)
    fdb_commit(dbfile, FDB_COMMIT_MANUAL_WAL_FLUSH);

    // insert documents from 4 - 8
    for (; i < n/2 - 1; i++){
        sprintf(keybuf, "key%d", i);
        sprintf(metabuf, "meta%d", i);
        sprintf(bodybuf, "body%d", i);
        fdb_doc_create(&doc[i], (void*)keybuf, strlen(keybuf),
            (void*)metabuf, strlen(metabuf), (void*)bodybuf, strlen(bodybuf));
        fdb_set(db, doc[i]);
    }

    // We want to create:
    // |WALFlushHDR|Key-Value1|HDR|Key-Value2|SnapshotHDR|Key-Value1|HDR|
    // Insert doc 9 with a different value to test duplicate elimination..
    sprintf(keybuf, "key%d", i);
    sprintf(metabuf, "meta%d", i);
    sprintf(bodybuf, "Body%d", i);
    fdb_doc_create(&doc[i], (void*)keybuf, strlen(keybuf),
            (void*)metabuf, strlen(metabuf), (void*)bodybuf, strlen(bodybuf));
    fdb_set(db, doc[i]);

    // commit again without a WAL flush (last doc goes into the AVL tree)
    fdb_commit(dbfile, FDB_COMMIT_NORMAL);

    // Insert doc 9 now again with expected value..
    *(char *)doc[i]->body = 'b';
    fdb_set(db, doc[i]);
    // commit again without a WAL flush (these documents go into the AVL trees)
    fdb_commit(dbfile, FDB_COMMIT_NORMAL);

    // TAKE SNAPSHOT: pick up sequence number of a commit without a WAL flush
    snap_seq = doc[i]->seqnum;

    // Initialize an in-memory snapshot Without a Commit...
    // WAL items are not flushed...
    status = fdb_snapshot_open(db, &snap_inmem, FDB_SNAPSHOT_INMEM);
    TEST_CHK(status == FDB_RESULT_SUCCESS);

    // Now re-insert doc 9 as another duplicate (only newer sequence number)
    fdb_set(db, doc[i]);
    // commit again without a WAL flush (last doc goes into the AVL tree)
    fdb_commit(dbfile, FDB_COMMIT_NORMAL);

    // insert documents from 10-14 into HB-trie
    for (++i; i < (n/2 + n/4); i++){
        sprintf(keybuf, "key%d", i);
        sprintf(metabuf, "meta%d", i);
        sprintf(bodybuf, "body%d", i);
        fdb_doc_create(&doc[i], (void*)keybuf, strlen(keybuf),
            (void*)metabuf, strlen(metabuf), (void*)bodybuf, strlen(bodybuf));
        fdb_set(db, doc[i]);
    }
    // manually flush WAL & commit
    fdb_commit(dbfile, FDB_COMMIT_MANUAL_WAL_FLUSH);

    status = fdb_set_log_callback(db, logCallbackFunc,
                                  (void *) "snapshot_clone_test");
    TEST_CHK(status == FDB_RESULT_SUCCESS);
    // ---------- Snapshot tests begin -----------------------
    // Attempt to take snapshot with out-of-range marker..
    status = fdb_snapshot_open(db, &snap_db, 999999);
    TEST_CHK(status == FDB_RESULT_NO_DB_INSTANCE);

    // Init Snapshot of open file with saved document seqnum as marker
    status = fdb_snapshot_open(db, &snap_db, snap_seq);
    TEST_CHK(status == FDB_RESULT_SUCCESS);

    // Clone a snapshot into another snapshot...
    status = fdb_snapshot_open(snap_db, &snap_db2, snap_seq);
    TEST_CHK(status == FDB_RESULT_SUCCESS);

    // close snapshot handle
    status = fdb_kvs_close(snap_db);
    TEST_CHK(status == FDB_RESULT_SUCCESS);

    // check snapshot's sequence number
    fdb_get_kvs_info(snap_db2, &kvs_info);
    TEST_CHK(kvs_info.last_seqnum == snap_seq);

    // insert documents from 15 - 19 on file into the WAL
    for (; i < n; i++){
        sprintf(keybuf, "key%d", i);
        sprintf(metabuf, "meta%d", i);
        sprintf(bodybuf, "body%d", i);
        fdb_doc_create(&doc[i], (void*)keybuf, strlen(keybuf),
            (void*)metabuf, strlen(metabuf), (void*)bodybuf, strlen(bodybuf));
        fdb_set(db, doc[i]);
    }
    // commit without a WAL flush (This WAL must not affect snapshot)
    fdb_commit(dbfile, FDB_COMMIT_NORMAL);

    // Clone the in-memory snapshot into another snapshot
    status = fdb_snapshot_open(snap_inmem, &snap_inmem2, FDB_SNAPSHOT_INMEM);
    TEST_CHK(status == FDB_RESULT_SUCCESS);

    // Stable Snapshot Scan Tests..........
    // Retrieve metaonly by key from snapshot
    i = snap_seq + 1;
    fdb_doc_create(&rdoc, doc[i]->key, doc[i]->keylen, NULL, 0, NULL, 0);
    status = fdb_get_metaonly(snap_db2, rdoc);
    TEST_CHK(status == FDB_RESULT_KEY_NOT_FOUND);
    fdb_doc_free(rdoc);

    i = 5;
    fdb_doc_create(&rdoc, doc[i]->key, doc[i]->keylen, NULL, 0, NULL, 0);
    status = fdb_get_metaonly(snap_db2, rdoc);
    TEST_CHK(status == FDB_RESULT_SUCCESS);
    TEST_CMP(rdoc->key, doc[i]->key, doc[i]->keylen);
    TEST_CMP(rdoc->meta, doc[i]->meta, doc[i]->metalen);
    fdb_doc_free(rdoc);

    // Retrieve by seq from snapshot
    fdb_doc_create(&rdoc, NULL, 0, NULL, 0, NULL, 0);
    rdoc->seqnum = 6;
    status = fdb_get_byseq(snap_db2, rdoc);
    TEST_CHK(status == FDB_RESULT_SUCCESS);
    TEST_CMP(rdoc->key, doc[i]->key, rdoc->keylen);
    TEST_CMP(rdoc->body, doc[i]->body, rdoc->bodylen);
    fdb_doc_free(rdoc);
    rdoc = NULL;

    // create an iterator on the snapshot for full range
    fdb_iterator_init(snap_db2, &iterator, NULL, 0, NULL, 0, FDB_ITR_NONE);

    // repeat until fail
    i=0;
    count=0;
    do {
        status = fdb_iterator_get(iterator, &rdoc);
        TEST_CHK(status == FDB_RESULT_SUCCESS);
        TEST_CMP(rdoc->key, doc[i]->key, rdoc->keylen);
        TEST_CMP(rdoc->meta, doc[i]->meta, rdoc->metalen);
        TEST_CMP(rdoc->body, doc[i]->body, rdoc->bodylen);

        fdb_doc_free(rdoc);
        rdoc = NULL;
        i ++;
        count++;
    } while (fdb_iterator_next(iterator) == FDB_RESULT_SUCCESS);

    TEST_CHK(count==n/2); // Only unique items from the first half

    fdb_iterator_close(iterator);

    // create an iterator on the in-memory snapshot clone for full range
    fdb_iterator_init(snap_inmem2, &iterator, NULL, 0, NULL, 0, FDB_ITR_NONE);

    // repeat until fail
    i=0;
    count=0;
    do {
        status = fdb_iterator_get(iterator, &rdoc);
        TEST_CHK(status == FDB_RESULT_SUCCESS);
        TEST_CMP(rdoc->key, doc[i]->key, rdoc->keylen);
        TEST_CMP(rdoc->meta, doc[i]->meta, rdoc->metalen);
        TEST_CMP(rdoc->body, doc[i]->body, rdoc->bodylen);

        fdb_doc_free(rdoc);
        rdoc = NULL;
        i ++;
        count++;
    } while(fdb_iterator_next(iterator) == FDB_RESULT_SUCCESS);

    TEST_CHK(count==n/2); // Only unique items from the first half

    fdb_iterator_close(iterator);

    // close db handle
    fdb_kvs_close(db);
    // close the in-memory snapshot handle
    fdb_kvs_close(snap_inmem);
    // close the in-memory clone snapshot handle
    fdb_kvs_close(snap_inmem2);
    // close the clone snapshot handle
    fdb_kvs_close(snap_db2);
    // close db file
    fdb_close(dbfile);

    // free all documents
    for (i=0;i<n;++i){
        fdb_doc_free(doc[i]);
    }

    // free all resources
    fdb_shutdown();

    memleak_end();

    TEST_RESULT("snapshot clone test");
}

struct parallel_clone_t {
    fdb_doc **doc;
    fdb_kvs_handle *snap_db;
    int num_docs;
};

void *snap_clone_thread(void *args)
{
    struct parallel_clone_t *t = (struct parallel_clone_t *)args;
    fdb_kvs_handle *clone_db;
    fdb_iterator *iterator;
    fdb_doc *rdoc = NULL;
    fdb_doc **doc = t->doc;
    int i;
    int n = t->num_docs;
    fdb_status status;
    int count;
    TEST_INIT();

    status = fdb_snapshot_open(t->snap_db, &clone_db, FDB_SNAPSHOT_INMEM);
    TEST_CHK(status == FDB_RESULT_SUCCESS);

    // create an iterator on the in-memory snapshot clone for full range
    fdb_iterator_init(clone_db, &iterator, NULL, 0, NULL, 0, FDB_ITR_NONE);

    // repeat until fail
    i=0;
    count=0;
    do {
        status = fdb_iterator_get(iterator, &rdoc);
        TEST_CHK(status == FDB_RESULT_SUCCESS);
        TEST_CMP(rdoc->key, doc[i]->key, rdoc->keylen);
        TEST_CMP(rdoc->body, doc[i]->body, rdoc->bodylen);

        fdb_doc_free(rdoc);
        rdoc = NULL;
        i ++;
        count++;
    } while(fdb_iterator_next(iterator) == FDB_RESULT_SUCCESS);

    TEST_CHK(count==n/2); // Only unique items from the first half

    fdb_iterator_close(iterator);

    fdb_kvs_close(clone_db);
    thread_exit(0);
    return NULL;
}

void snapshot_parallel_clone_test()
{
    TEST_INIT();

    memleak_start();

    int i, r;
    int num_cloners = 30; // parallel snapshot clone operations
    int n = 20480; // 10 dirty wal flushes at least
    fdb_file_handle *dbfile;
    fdb_kvs_handle *db;
    fdb_kvs_handle *snap_inmem;
    fdb_doc **doc = alca(fdb_doc*, n);
    thread_t *tid = alca(thread_t, num_cloners);
    void *thread_ret;
    fdb_status status;
    struct parallel_clone_t clone_data;

    char keybuf[256], bodybuf[256];

    // remove previous mvcc_test files
    r = system(SHELL_DEL" mvcc_test* > errorlog.txt");
    (void)r;

    fdb_config fconfig = fdb_get_default_config();
    fdb_kvs_config kvs_config = fdb_get_default_kvs_config();
    fconfig.buffercache_size = 0;
    fconfig.wal_threshold = 1024;
    fconfig.flags = FDB_OPEN_FLAG_CREATE;
    fconfig.compaction_threshold = 0;

    // remove previous mvcc_test files
    r = system(SHELL_DEL" mvcc_test* > errorlog.txt");
    (void)r;

    // open db
    status = fdb_open(&dbfile, "./mvcc_test1", &fconfig);
    fdb_kvs_open_default(dbfile, &db, &kvs_config);
    TEST_CHK(status == FDB_RESULT_SUCCESS);

    status = fdb_set_log_callback(db, logCallbackFunc,
                                  (void *) "snapshot_parallel_clone_test");
    TEST_CHK(status == FDB_RESULT_SUCCESS);
    // ------- Setup test ----------------------------------
    for (i=0; i<n/2; i++){
        sprintf(keybuf, "key%5d", i);
        sprintf(bodybuf, "body%d", i);
        fdb_doc_create(&doc[i], (void*)keybuf, strlen(keybuf),
            NULL, 0, (void*)bodybuf, strlen(bodybuf));
        fdb_set(db, doc[i]);
    }

    // Initialize an in-memory snapshot Without a Commit...
    // WAL items are not flushed...
    status = fdb_snapshot_open(db, &snap_inmem, FDB_SNAPSHOT_INMEM);
    TEST_CHK(status == FDB_RESULT_SUCCESS);

    clone_data.doc = doc;
    clone_data.num_docs = n;
    clone_data.snap_db = snap_inmem;

    for (int j = num_cloners - 1; j>=0; --j) {
        thread_create(&tid[j], snap_clone_thread, &clone_data);
    }

    for (; i < n; i++){
        sprintf(keybuf, "key%5d", i);
        sprintf(bodybuf, "BODY%d", i);
        fdb_doc_create(&doc[i], (void*)keybuf, strlen(keybuf),
            NULL, 0, (void*)bodybuf, strlen(bodybuf));
        fdb_set(db, doc[i]);
    }
    // commit without a WAL flush (This WAL must not affect snapshot)
    fdb_commit(dbfile, FDB_COMMIT_NORMAL);

    for (int j = num_cloners - 1; j>=0; --j) {
        thread_join(tid[j], &thread_ret);
    }

    // close db handle
    fdb_kvs_close(db);
    // close the in-memory snapshot handle
    fdb_kvs_close(snap_inmem);
    // close db file
    fdb_close(dbfile);

    // free all documents
    for (i=0;i<n;++i){
        fdb_doc_free(doc[i]);
    }

    // free all resources
    fdb_shutdown();

    memleak_end();

    TEST_RESULT("snapshot parallel clone test");
}

void snapshot_markers_in_file_test(bool multi_kv)
{
    TEST_INIT();

    memleak_start();

    int i, r;
    int n = 20;
    int num_kvs = 4; // keep this the same as number of fdb_commit() calls
    fdb_file_handle *dbfile;
    fdb_kvs_handle **db = alca(fdb_kvs_handle *, num_kvs);
    fdb_doc **doc = alca(fdb_doc*, n);
    fdb_status status;
    fdb_snapshot_info_t *markers;
    uint64_t num_markers;

    char keybuf[256], metabuf[256], bodybuf[256];
    char kv_name[8];

    fdb_config fconfig = fdb_get_default_config();
    fdb_kvs_config kvs_config = fdb_get_default_kvs_config();
    fconfig.buffercache_size = 0;
    fconfig.wal_threshold = 1024;
    fconfig.flags = FDB_OPEN_FLAG_CREATE;
    fconfig.compaction_threshold = 0;
    fconfig.multi_kv_instances = multi_kv;
    // for creating the strict number of snapshots, disable block reusing
    fconfig.block_reusing_threshold = 0;

    // remove previous mvcc_test files
    r = system(SHELL_DEL" mvcc_test* > errorlog.txt");
    (void)r;

    // open db
    fdb_open(&dbfile, "./mvcc_test1", &fconfig);
    if (multi_kv) {
        for (r = 0; r < num_kvs; ++r) {
            sprintf(kv_name, "kv%d", r);
            fdb_kvs_open(dbfile, &db[r], kv_name, &kvs_config);
        }
    } else {
        num_kvs = 1;
        fdb_kvs_open_default(dbfile, &db[0], &kvs_config);
    }

   // ------- Setup test ----------------------------------
   // insert documents of 0-4
    for (i=0; i<n/4; i++){
        sprintf(keybuf, "key%d", i);
        sprintf(metabuf, "meta%d", i);
        sprintf(bodybuf, "body%d", i);
        fdb_doc_create(&doc[i], (void*)keybuf, strlen(keybuf),
            (void*)metabuf, strlen(metabuf), (void*)bodybuf, strlen(bodybuf));
        for (r = 0; r < num_kvs; ++r) {
            fdb_set(db[r], doc[i]);
        }
    }

    // commit with a manual WAL flush (these docs go into HB-trie)
    fdb_commit(dbfile, FDB_COMMIT_MANUAL_WAL_FLUSH);

    // insert documents from 5 - 9
    for (; i < n/2; i++){
        sprintf(keybuf, "key%d", i);
        sprintf(metabuf, "meta%d", i);
        sprintf(bodybuf, "body%d", i);
        fdb_doc_create(&doc[i], (void*)keybuf, strlen(keybuf),
            (void*)metabuf, strlen(metabuf), (void*)bodybuf, strlen(bodybuf));
        for (r = 0; r < num_kvs; ++r) {
            fdb_set(db[r], doc[i]);
        }
    }

    // commit again without a WAL flush
    fdb_commit(dbfile, FDB_COMMIT_NORMAL);

    // insert documents from 10-14 into HB-trie
    for (; i < (n/2 + n/4); i++){
        sprintf(keybuf, "key%d", i);
        sprintf(metabuf, "meta%d", i);
        sprintf(bodybuf, "body%d", i);
        fdb_doc_create(&doc[i], (void*)keybuf, strlen(keybuf),
            (void*)metabuf, strlen(metabuf), (void*)bodybuf, strlen(bodybuf));
        for (r = 0; r < num_kvs; ++r) {
            fdb_set(db[r], doc[i]);
        }
    }
    // manually flush WAL & commit
    fdb_commit(dbfile, FDB_COMMIT_MANUAL_WAL_FLUSH);

    // insert documents from 15 - 19 on file into the WAL
    for (; i < n; i++){
        sprintf(keybuf, "key%d", i);
        sprintf(metabuf, "meta%d", i);
        sprintf(bodybuf, "body%d", i);
        fdb_doc_create(&doc[i], (void*)keybuf, strlen(keybuf),
            (void*)metabuf, strlen(metabuf), (void*)bodybuf, strlen(bodybuf));
        for (r = 0; r < num_kvs; ++r) {
            fdb_set(db[r], doc[i]);
        }
    }
    // commit without a WAL flush
    fdb_commit(dbfile, FDB_COMMIT_NORMAL);

    for (r = 0; r < num_kvs; ++r) {
        status = fdb_set_log_callback(db[r], logCallbackFunc,
                                      (void *) "snapshot_markers_in_file");
        TEST_CHK(status == FDB_RESULT_SUCCESS);
    }

    status = fdb_get_all_snap_markers(dbfile, &markers, &num_markers);
    TEST_CHK(status == FDB_RESULT_SUCCESS);

    if (!multi_kv) {
        TEST_CHK(num_markers == 4);
        for (r = 0; r < num_kvs; ++r) {
            TEST_CHK(markers[r].num_kvs_markers == 1);
            TEST_CHK(markers[r].kvs_markers[0].seqnum
                     == (fdb_seqnum_t)(n - r*5));
        }
    } else {
        TEST_CHK(num_markers == 8);
        for (r = 0; r < num_kvs; ++r) {
            TEST_CHK(markers[r].num_kvs_markers == num_kvs);
            for (i = 0; i < num_kvs; ++i) {
                TEST_CHK(markers[r].kvs_markers[i].seqnum
                         == (fdb_seqnum_t)(n - r*5));
                sprintf(kv_name, "kv%d", i);
                TEST_CMP(markers[r].kvs_markers[i].kv_store_name, kv_name, 3);
            }
        }
    }

    status = fdb_free_snap_markers(markers, num_markers);
    TEST_CHK(status == FDB_RESULT_SUCCESS);

    // close db file
    fdb_close(dbfile);

    // free all documents
    for (i=0;i<n;++i){
        fdb_doc_free(doc[i]);
    }

    // free all resources
    fdb_shutdown();

    memleak_end();

    sprintf(bodybuf, "snapshot markers in file test %s", multi_kv ?
                                                        "multiple kv mode:"
                                                      : "single kv mode:");
    TEST_RESULT(bodybuf);
}

void snapshot_with_deletes_test()
{
    TEST_INIT();

    memleak_start();

    int i, r;
    int n = 10;
    fdb_file_handle *dbfile;
    fdb_kvs_handle *db;
    fdb_kvs_handle *snap_db;
    fdb_doc **doc = alca(fdb_doc*, n);
    fdb_doc *rdoc = NULL;
    fdb_kvs_info kvs_info;
    fdb_status status;
    fdb_iterator *iterator;

    char keybuf[256], metabuf[256], bodybuf[256];

    // remove previous mvcc_test files
    r = system(SHELL_DEL" mvcc_test* > errorlog.txt");
    (void)r;

    fdb_config fconfig = fdb_get_default_config();
    fdb_kvs_config kvs_config = fdb_get_default_kvs_config();
    fconfig.buffercache_size = 0;

    // remove previous mvcc_test files
    r = system(SHELL_DEL" mvcc_test* > errorlog.txt");
    (void)r;

    // open db
    status = fdb_open(&dbfile, "./mvcc_test1", &fconfig);
    fdb_kvs_open_default(dbfile, &db, &kvs_config);
    TEST_CHK(status == FDB_RESULT_SUCCESS);

    status = fdb_set_log_callback(db, logCallbackFunc,
                                  (void *) "snapshot_with_deletes_test");
    TEST_CHK(status == FDB_RESULT_SUCCESS);

    // ------- Setup test ----------------------------------
    // insert even documents into main index
    for (i=0; i<n; i = i + 2){
        sprintf(keybuf, "key%d", i);
        sprintf(metabuf, "meta%d", i);
        sprintf(bodybuf, "body%d", i);
        fdb_doc_create(&doc[i], (void*)keybuf, strlen(keybuf),
            (void*)metabuf, strlen(metabuf), (void*)bodybuf, strlen(bodybuf));
        fdb_set(db, doc[i]);
    }

    i = 7;
    sprintf(keybuf, "key%d", i);
    fdb_set_kv(db, keybuf, strlen(keybuf), NULL, 0);

    // commit with a manual WAL flush (these docs go into HB-trie)
    fdb_commit(dbfile, FDB_COMMIT_MANUAL_WAL_FLUSH);

    // let odd documents be in WAL section
    for (i = 1; i < n; i = i + 2){
        sprintf(keybuf, "key%d", i);
        sprintf(metabuf, "meta%d", i);
        sprintf(bodybuf, "body%d", i);
        fdb_doc_create(&doc[i], (void*)keybuf, strlen(keybuf),
            (void*)metabuf, strlen(metabuf), (void*)bodybuf, strlen(bodybuf));
        fdb_set(db, doc[i]);
    }

    // Delete WAL doc 7
    i = 7;
    fdb_del(db, doc[i]);

    // Create an iterator on the live DB over full range
    fdb_iterator_init(db, &iterator, NULL, 0, NULL, 0, FDB_ITR_NONE);

    // attempt to seek to the deleted key7
    status = fdb_iterator_seek(iterator, doc[i]->key, doc[i]->keylen,
                               FDB_ITR_SEEK_HIGHER);
    TEST_CHK(status == FDB_RESULT_SUCCESS);
    status = fdb_iterator_get(iterator, &rdoc);
    TEST_CHK(status == FDB_RESULT_SUCCESS);

    i = 8; // The next higher document must be returned
    TEST_CMP(rdoc->key, doc[i]->key, rdoc->keylen);
    TEST_CMP(rdoc->meta, doc[i]->meta, rdoc->metalen);
    TEST_CMP(rdoc->body, doc[i]->body, rdoc->bodylen);

    fdb_doc_free(rdoc);
    rdoc = NULL;

    fdb_iterator_close(iterator);

    // Open an in-memory snapshot over live DB
    status = fdb_snapshot_open(db, &snap_db, FDB_SNAPSHOT_INMEM);
    TEST_CHK(status == FDB_RESULT_SUCCESS);

    // check snapshot's sequence number
    fdb_get_kvs_info(snap_db, &kvs_info);
    TEST_CHK(kvs_info.last_seqnum == (fdb_seqnum_t)n+2);
    TEST_CHK(kvs_info.deleted_count == 1);

    // re-create an iterator on the snapshot for full range
    fdb_iterator_init(snap_db, &iterator, NULL, 0, NULL, 0, FDB_ITR_NONE);

    i = 7;
    // attempt to seek to the deleted key7
    status = fdb_iterator_seek(iterator, doc[i]->key, doc[i]->keylen,
                               FDB_ITR_SEEK_HIGHER);
    TEST_CHK(status == FDB_RESULT_SUCCESS);
    status = fdb_iterator_get(iterator, &rdoc);
    TEST_CHK(status == FDB_RESULT_SUCCESS);

    i = 8; // The next higher document must be returned
    TEST_CMP(rdoc->key, doc[i]->key, rdoc->keylen);
    TEST_CMP(rdoc->meta, doc[i]->meta, rdoc->metalen);
    TEST_CMP(rdoc->body, doc[i]->body, rdoc->bodylen);

    fdb_doc_free(rdoc);
    rdoc = NULL;

    fdb_iterator_close(iterator);

    // close db handle
    fdb_kvs_close(db);
    // close snapshot handle
    fdb_kvs_close(snap_db);
    // close db file
    fdb_close(dbfile);

    // free all documents
    for (i=0;i<n;++i){
        fdb_doc_free(doc[i]);
    }

    // free all resources
    fdb_shutdown();

    memleak_end();

    TEST_RESULT("snapshot with deletes test");
}

void rollback_forward_seqnum()
{

    TEST_INIT();
    memleak_start();

    int r;
    int i, n=100;
    int rb1_seqnum, rb2_seqnum;
    char keybuf[256];
    char setop[3];
    fdb_file_handle *dbfile;
    fdb_iterator *it;
    fdb_kvs_handle *kv1, *mirror_kv1;
    fdb_kvs_info info;
    fdb_config fconfig = fdb_get_default_config();
    fdb_kvs_config kvs_config = fdb_get_default_kvs_config();
    fdb_doc **doc = alca(fdb_doc*, n+1);
    fdb_doc *rdoc = NULL;
    fdb_status status;
    r = system(SHELL_DEL" mvcc_test* > errorlog.txt");
    (void)r;

    fconfig.wal_threshold = n;
    fconfig.flags = FDB_OPEN_FLAG_CREATE;
    fconfig.compaction_threshold = 0;
    fconfig.purging_interval = 5;
    fconfig.block_reusing_threshold = 0;

    fdb_open(&dbfile, "./mvcc_test1", &fconfig);
    fdb_kvs_open(dbfile, &kv1, "kv1", &kvs_config);
    fdb_kvs_open(dbfile, &mirror_kv1, NULL, &kvs_config);


    // set n docs within both dbs
    for(i=0;i<=n;++i){
        sprintf(keybuf, "key%d", i);
        fdb_doc_create(&doc[i], (void*)keybuf, strlen(keybuf),
            NULL, 0, NULL, 0);
        fdb_set(kv1, doc[i]);
        fdb_set_kv(mirror_kv1, keybuf, strlen(keybuf), setop, 3);
    } // last set should have caused a wal flush

    fdb_del(kv1, doc[n]);

    // commit and save seqnum1
    fdb_commit(dbfile, FDB_COMMIT_MANUAL_WAL_FLUSH);
    fdb_get_kvs_info(kv1, &info);
    rb1_seqnum = info.last_seqnum;

    // delete all docs in kv1
    for(i=0;i<n;++i){
        fdb_del(kv1, doc[i]);
    }

    // commit and save seqnum2
    fdb_commit(dbfile, FDB_COMMIT_NORMAL);
    fdb_get_kvs_info(kv1, &info);
    rb2_seqnum = info.last_seqnum;

    // sets again
    for(i=0;i<n;++i){
        doc[i]->deleted = false;
        fdb_set(kv1, doc[i]);
    }

    // commit
    fdb_commit(dbfile, FDB_COMMIT_NORMAL);

    // rollback to first seqnum
    status = fdb_rollback(&kv1, rb1_seqnum);
    TEST_CHK(status == FDB_RESULT_SUCCESS);

    fdb_get_kvs_info(kv1, &info);
    TEST_CHK(info.deleted_count == 1);

    // rollback to second seqnum
    status = fdb_rollback(&kv1, rb2_seqnum);
    TEST_CHK(status == FDB_RESULT_NO_DB_INSTANCE);

    status = fdb_iterator_sequence_init(mirror_kv1, &it, 0, 0, FDB_ITR_NONE);
    TEST_CHK(status == FDB_RESULT_SUCCESS);

    do {
        status = fdb_iterator_get(it, &rdoc);
        TEST_CHK(status == FDB_RESULT_SUCCESS);
        if (rdoc->seqnum != (uint64_t)n+1) {
            status = fdb_get_metaonly_byseq(kv1, rdoc);
            TEST_CHK(status == FDB_RESULT_SUCCESS);
            TEST_CHK(rdoc->deleted == false);
        } else {
            status = fdb_get_metaonly(kv1, rdoc);
            TEST_CHK(status == FDB_RESULT_SUCCESS);
            TEST_CHK(rdoc->deleted == true);
        }
        fdb_doc_free(rdoc);
        rdoc = NULL;
    } while(fdb_iterator_next(it) != FDB_RESULT_ITERATOR_FAIL);

    for (i=0;i<=n;++i){
        fdb_doc_free(doc[i]);
    }
    fdb_iterator_close(it);
    fdb_kvs_close(kv1);
    fdb_close(dbfile);
    fdb_shutdown();
    memleak_end();

    TEST_RESULT("rollback forward seqnum");
}

void rollback_test(bool multi_kv)
{
    TEST_INIT();

    memleak_start();

    int i, r;
    int n = 20;
    int count;
    fdb_file_handle *dbfile, *dbfile_txn;
    fdb_kvs_handle *db, *db_txn;
    fdb_seqnum_t rollback_seq;
    fdb_doc **doc = alca(fdb_doc*, n);
    fdb_doc *rdoc = NULL;
    fdb_kvs_info kvs_info;
    fdb_status status;
    fdb_iterator *iterator;

    char keybuf[256], metabuf[256], bodybuf[256];

    // remove previous mvcc_test files
    r = system(SHELL_DEL" mvcc_test* > errorlog.txt");
    (void)r;

    fdb_config fconfig = fdb_get_default_config();
    fdb_kvs_config kvs_config = fdb_get_default_kvs_config();
    fconfig.buffercache_size = 0;
    fconfig.wal_threshold = 1024;
    fconfig.flags = FDB_OPEN_FLAG_CREATE;
    fconfig.compaction_threshold = 0;
    fconfig.multi_kv_instances = multi_kv;

    // remove previous mvcc_test files
    r = system(SHELL_DEL" mvcc_test* > errorlog.txt");
    (void)r;

    // open db
    fdb_open(&dbfile, "./mvcc_test1", &fconfig);
    if (multi_kv) {
        fdb_kvs_open_default(dbfile, &db, &kvs_config);
    } else {
        fdb_kvs_open(dbfile, &db, NULL, &kvs_config);
    }

   // ------- Setup test ----------------------------------
   // insert documents of 0-4
    for (i=0; i<n/4; i++){
        sprintf(keybuf, "key%d", i);
        sprintf(metabuf, "meta%d", i);
        sprintf(bodybuf, "body%d", i);
        fdb_doc_create(&doc[i], (void*)keybuf, strlen(keybuf),
            (void*)metabuf, strlen(metabuf), (void*)bodybuf, strlen(bodybuf));
        fdb_set(db, doc[i]);
    }

    // commit with a manual WAL flush (these docs go into HB-trie)
    fdb_commit(dbfile, FDB_COMMIT_MANUAL_WAL_FLUSH);

    // insert documents from 4 - 9
    for (; i < n/2; i++){
        sprintf(keybuf, "key%d", i);
        sprintf(metabuf, "meta%d", i);
        sprintf(bodybuf, "body%d", i);
        fdb_doc_create(&doc[i], (void*)keybuf, strlen(keybuf),
            (void*)metabuf, strlen(metabuf), (void*)bodybuf, strlen(bodybuf));
        fdb_set(db, doc[i]);
    }

    // commit again without a WAL flush
    fdb_commit(dbfile, FDB_COMMIT_NORMAL);

    // ROLLBACK POINT: pick up sequence number of a commit without a WAL flush
    rollback_seq = doc[i-1]->seqnum;

    // insert documents from 10-14 into HB-trie
    for (; i < (n/2 + n/4); i++){
        sprintf(keybuf, "key%d", i);
        sprintf(metabuf, "meta%d", i);
        sprintf(bodybuf, "body%d", i);
        fdb_doc_create(&doc[i], (void*)keybuf, strlen(keybuf),
            (void*)metabuf, strlen(metabuf), (void*)bodybuf, strlen(bodybuf));
        fdb_set(db, doc[i]);
    }
    // manually flush WAL & commit
    fdb_commit(dbfile, FDB_COMMIT_MANUAL_WAL_FLUSH);

    // insert documents from 15 - 19 on file into the WAL
    for (; i < n; i++){
        sprintf(keybuf, "key%d", i);
        sprintf(metabuf, "meta%d", i);
        sprintf(bodybuf, "body%d", i);
        fdb_doc_create(&doc[i], (void*)keybuf, strlen(keybuf),
            (void*)metabuf, strlen(metabuf), (void*)bodybuf, strlen(bodybuf));
        fdb_set(db, doc[i]);
    }
    // commit without a WAL flush
    fdb_commit(dbfile, FDB_COMMIT_NORMAL);

    status = fdb_set_log_callback(db, logCallbackFunc,
                                  (void *) "rollback_test");
    TEST_CHK(status == FDB_RESULT_SUCCESS);

    // ---------- Rollback tests begin -----------------------
    // We have DB file with 5 HB-trie docs, 5 unflushed WAL docs occuring twice
    // Attempt to rollback to out-of-range marker..
    status = fdb_rollback(&db, 999999);
    TEST_CHK(status == FDB_RESULT_NO_DB_INSTANCE);

    // Open another handle & begin transaction
    fdb_open(&dbfile_txn, "./mvcc_test1", &fconfig);
    if (multi_kv) {
        fdb_kvs_open_default(dbfile_txn, &db_txn, &kvs_config);
    } else {
        fdb_kvs_open(dbfile_txn, &db_txn, NULL, &kvs_config);
    }
    fdb_begin_transaction(dbfile_txn, FDB_ISOLATION_READ_COMMITTED);
    // Attempt to rollback while the transaction is active
    status =  fdb_rollback(&db, rollback_seq);
    // Must fail
    TEST_CHK(status == FDB_RESULT_FAIL_BY_TRANSACTION);
    fdb_abort_transaction(dbfile_txn);
    fdb_kvs_close(db_txn);
    fdb_close(dbfile_txn);

    // Rollback to saved marker from above
    status = fdb_rollback(&db, rollback_seq);
    TEST_CHK(status == FDB_RESULT_SUCCESS);

    // check handle's sequence number
    fdb_get_kvs_info(db, &kvs_info);
    TEST_CHK(kvs_info.last_seqnum == rollback_seq);

    // Modify an item and update into the rollbacked file..
    i = n/2;
    *(char *)doc[i]->body = 'B';
    fdb_set(db, doc[i]);
    fdb_commit(dbfile, FDB_COMMIT_NORMAL);

    // create an iterator on the rollback for full range
    fdb_iterator_sequence_init(db, &iterator, 0, 0, FDB_ITR_NONE);

    // repeat until fail
    i=0;
    count=0;
    do {
        status = fdb_iterator_get(iterator, &rdoc);
        TEST_CHK(status == FDB_RESULT_SUCCESS);

        TEST_CMP(rdoc->key, doc[i]->key, rdoc->keylen);
        TEST_CMP(rdoc->meta, doc[i]->meta, rdoc->metalen);
        TEST_CMP(rdoc->body, doc[i]->body, rdoc->bodylen);

        fdb_doc_free(rdoc);
        rdoc = NULL;
        i ++;
        count++;
    } while (fdb_iterator_next(iterator) != FDB_RESULT_ITERATOR_FAIL);

    TEST_CHK(count==n/2 + 1); // Items from first half and newly set item

    fdb_iterator_close(iterator);

    // close db file
    fdb_kvs_close(db);
    fdb_close(dbfile);

    // free all documents
    for (i=0;i<n;++i){
        fdb_doc_free(doc[i]);
    }

    // free all resources
    fdb_shutdown();

    memleak_end();

    sprintf(bodybuf, "rollback test %s", multi_kv ? "multiple kv mode:"
                                                  : "single kv mode:");
    TEST_RESULT(bodybuf);
}



void rollback_and_snapshot_test()
{
    TEST_INIT();

    memleak_start();

    fdb_seqnum_t seqnum, rollback_seqnum;
    fdb_kvs_info kvs_info;
    fdb_status status;
    fdb_config config;
    fdb_kvs_config kvs_config;
    fdb_file_handle *dbfile;
    fdb_kvs_handle *db,  *snapshot;
    int r;

    // remove previous mvcc_test files
    r = system(SHELL_DEL" mvcc_test* > errorlog.txt");
    (void)r;

    // MB-12530 open db
    config = fdb_get_default_config();
    kvs_config = fdb_get_default_kvs_config();
    status = fdb_open(&dbfile, "mvcc_test", &config);
    TEST_CHK(status == FDB_RESULT_SUCCESS);
    status = fdb_kvs_open(dbfile, &db, NULL, &kvs_config);
    TEST_CHK(status == FDB_RESULT_SUCCESS);

    // 2. Create Key 'a' and Commit
    status = fdb_set_kv(db, (void *) "a", 1, (void *)"val-a", 5);
    TEST_CHK(status == FDB_RESULT_SUCCESS);
    status = fdb_commit(dbfile, FDB_COMMIT_NORMAL);
    TEST_CHK(status == FDB_RESULT_SUCCESS);

    status = fdb_get_kvs_info(db, &kvs_info);
    TEST_CHK(status == FDB_RESULT_SUCCESS);

    // 3. Create Key 'b' and Commit
    status = fdb_set_kv(db, (void *)"b", 1, (void *)"val-b", 5);
    TEST_CHK(status == FDB_RESULT_SUCCESS);
    status = fdb_commit(dbfile, FDB_COMMIT_NORMAL);
    TEST_CHK(status == FDB_RESULT_SUCCESS);

    status = fdb_get_kvs_info(db, &kvs_info);
    TEST_CHK(status == FDB_RESULT_SUCCESS);
    seqnum = kvs_info.last_seqnum;

    // 4.  Remember this as our rollback point
    rollback_seqnum = seqnum;

    // 5. Create Key 'c' and Commit
    status = fdb_set_kv(db, (void *)"c", 1,(void *) "val-c", 5);
    TEST_CHK(status == FDB_RESULT_SUCCESS);
    status = fdb_commit(dbfile, FDB_COMMIT_NORMAL);
    TEST_CHK(status == FDB_RESULT_SUCCESS);

    status = fdb_get_kvs_info(db, &kvs_info);
    TEST_CHK(status == FDB_RESULT_SUCCESS);

    // 6. Rollback to rollback point (seq 2)
    status = fdb_rollback(&db, rollback_seqnum);
    TEST_CHK(status == FDB_RESULT_SUCCESS);

    status = fdb_get_kvs_info(db, &kvs_info);
    TEST_CHK(status == FDB_RESULT_SUCCESS);
    seqnum = kvs_info.last_seqnum;

    // 7. Verify that Key 'c' is not found
    void *val;
    size_t vallen;
    status = fdb_get_kv(db, (void *)"c", 1, &val, &vallen);
    TEST_CHK(status == FDB_RESULT_KEY_NOT_FOUND);

    // 8. Open a snapshot at the same point
    status = fdb_snapshot_open(db, &snapshot, seqnum);
    TEST_CHK(status == FDB_RESULT_SUCCESS);

    // 9. Verify that Key 'c' is not found
    status = fdb_get_kv(snapshot, (void *)"c", 1, &val, &vallen);
    TEST_CHK(status == FDB_RESULT_KEY_NOT_FOUND);

    // close the snapshot db
    fdb_kvs_close(snapshot);

    // close db file
    fdb_close(dbfile);

    // free all resources
    fdb_shutdown();

    memleak_end();

    TEST_RESULT("rollback and snapshot test");
}

void rollback_ncommits()
{

    TEST_INIT();
    memleak_start();

    int r;
    int i, j, n=100;
    int ncommits=10;
    char keybuf[256];
    fdb_file_handle *dbfile;
    fdb_kvs_handle *kv1, *kv2;
    fdb_kvs_info info;
    fdb_config fconfig = fdb_get_default_config();
    fdb_kvs_config kvs_config = fdb_get_default_kvs_config();
    fdb_status status;
    r = system(SHELL_DEL" mvcc_test* > errorlog.txt");
    (void)r;

    fconfig.wal_threshold = 1024;
    fconfig.flags = FDB_OPEN_FLAG_CREATE;
    fconfig.compaction_threshold = 0;
    fconfig.block_reusing_threshold = 0;

    fdb_open(&dbfile, "./mvcc_test1", &fconfig);
    fdb_kvs_open(dbfile, &kv1, "kv1", &kvs_config);
    fdb_kvs_open(dbfile, &kv2, NULL, &kvs_config);


    for(j=0;j<ncommits;++j){

        // set n docs per commit
        for(i=0;i<n;++i){
            sprintf(keybuf, "key%02d%03d", j, i);
            fdb_set_kv(kv1, keybuf, strlen(keybuf), NULL, 0);
            fdb_set_kv(kv2, keybuf, strlen(keybuf), NULL, 0);
        }
        // alternate commit pattern
        if((j % 2) == 0){
            fdb_commit(dbfile, FDB_COMMIT_NORMAL);
        } else {
            fdb_commit(dbfile, FDB_COMMIT_MANUAL_WAL_FLUSH);
        }

        // doc_count should match seqnum since they are unique
        fdb_get_kvs_info(kv1, &info);
        TEST_CHK(info.doc_count == info.last_seqnum);
    }

    // iteratively rollback 5 commits
     for(j=ncommits;j>0;--j){
        status = fdb_rollback(&kv1, j*n);
        TEST_CHK(status == FDB_RESULT_SUCCESS);

        // check rollback doc_count
        fdb_get_kvs_info(kv1, &info);
        TEST_CHK(info.doc_count == info.last_seqnum);
    }

    fdb_kvs_close(kv1);
    fdb_close(dbfile);
    fdb_shutdown();
    memleak_end();

    TEST_RESULT("rollback n commits");
}

void transaction_test()
{
    TEST_INIT();

    memleak_start();

    int i, r;
    int n = 10;
    fdb_file_handle *dbfile, *dbfile_txn1, *dbfile_txn2, *dbfile_txn3;
    fdb_kvs_handle *db, *db_txn1, *db_txn2, *db_txn3;
    fdb_doc **doc = alca(fdb_doc*, n);
    fdb_doc *rdoc;
    fdb_status status;

    char keybuf[256], metabuf[256], bodybuf[256];

    // remove previous mvcc_test files
    r = system(SHELL_DEL" mvcc_test* > errorlog.txt");
    (void)r;

    fdb_config fconfig = fdb_get_default_config();
    fdb_kvs_config kvs_config = fdb_get_default_kvs_config();
    fconfig.buffercache_size = 0;
    fconfig.wal_threshold = 1024;
    fconfig.flags = FDB_OPEN_FLAG_CREATE;
    fconfig.purging_interval = 0;
    fconfig.compaction_threshold = 0;

    // open db
    fdb_open(&dbfile, "mvcc_test1", &fconfig);
    fdb_kvs_open_default(dbfile, &db, &kvs_config);
    status = fdb_set_log_callback(db, logCallbackFunc,
                                  (void *) "transaction_test");
    TEST_CHK(status == FDB_RESULT_SUCCESS);

    // open db and begin transactions
    fdb_open(&dbfile_txn1, "mvcc_test1", &fconfig);
    fdb_open(&dbfile_txn2, "mvcc_test1", &fconfig);
    fdb_kvs_open_default(dbfile_txn1, &db_txn1, &kvs_config);
    fdb_kvs_open_default(dbfile_txn2, &db_txn2, &kvs_config);
    fdb_begin_transaction(dbfile_txn1, FDB_ISOLATION_READ_COMMITTED);
    fdb_begin_transaction(dbfile_txn2, FDB_ISOLATION_READ_COMMITTED);

    // insert half docs into txn1
    for (i=0;i<n/2;++i){
        sprintf(keybuf, "key%d", i);
        sprintf(metabuf, "meta%d", i);
        sprintf(bodybuf, "body%d", i);
        fdb_doc_create(&doc[i], (void*)keybuf, strlen(keybuf),
                                (void*)metabuf, strlen(metabuf),
                                (void*)bodybuf, strlen(bodybuf));
        fdb_set(db_txn1, doc[i]);
    }

    // insert other half docs into txn2
    for (i=n/2;i<n;++i){
        sprintf(keybuf, "key%d", i);
        sprintf(metabuf, "meta%d", i);
        sprintf(bodybuf, "body%d", i);
        fdb_doc_create(&doc[i], (void*)keybuf, strlen(keybuf),
                                (void*)metabuf, strlen(metabuf),
                                (void*)bodybuf, strlen(bodybuf));
        fdb_set(db_txn2, doc[i]);
    }

    // uncommitted docs should not be read by the other transaction that
    // doesn't allow uncommitted reads.
    for (i=0;i<n;++i){
        sprintf(keybuf, "key%d", i);
        fdb_doc_create(&rdoc, (void*)keybuf, strlen(keybuf), NULL, 0, NULL, 0);
        status = fdb_get(db_txn1, rdoc);
        if (i<n/2) {
            TEST_CHK(status == FDB_RESULT_SUCCESS);
        } else {
            TEST_CHK(status != FDB_RESULT_SUCCESS);
        }
        fdb_doc_free(rdoc);
    }

    // uncommitted docs can be read by the transaction that allows uncommitted reads.
    fdb_open(&dbfile_txn3, "mvcc_test1", &fconfig);
    fdb_kvs_open_default(dbfile_txn3, &db_txn3, &kvs_config);
    fdb_begin_transaction(dbfile_txn3, FDB_ISOLATION_READ_UNCOMMITTED);
    for (i=0;i<n;++i){
        sprintf(keybuf, "key%d", i);
        fdb_doc_create(&rdoc, (void*)keybuf, strlen(keybuf), NULL, 0, NULL, 0);
        status = fdb_get(db_txn3, rdoc);
        TEST_CHK(status == FDB_RESULT_SUCCESS);
        fdb_doc_free(rdoc);
    }
    fdb_end_transaction(dbfile_txn3, FDB_COMMIT_NORMAL);
    fdb_close(dbfile_txn3);

    // commit and end txn1
    fdb_end_transaction(dbfile_txn1, FDB_COMMIT_NORMAL);

    // uncommitted docs should not be read generally
    for (i=0;i<n;++i){
        sprintf(keybuf, "key%d", i);
        fdb_doc_create(&rdoc, (void*)keybuf, strlen(keybuf), NULL, 0, NULL, 0);
        status = fdb_get(db, rdoc);
        if (i<n/2) {
            TEST_CHK(status == FDB_RESULT_SUCCESS);
        } else {
            TEST_CHK(status != FDB_RESULT_SUCCESS);
        }
        fdb_doc_free(rdoc);
    }

    // read uncommitted docs using the same transaction
    for (i=0;i<n;++i){
        sprintf(keybuf, "key%d", i);
        fdb_doc_create(&rdoc, (void*)keybuf, strlen(keybuf), NULL, 0, NULL, 0);
        status = fdb_get(db_txn2, rdoc);
        TEST_CHK(status == FDB_RESULT_SUCCESS);
        fdb_doc_free(rdoc);
    }

    // abort txn2
    fdb_abort_transaction(dbfile_txn2);

    // close & re-open db file
    fdb_close(dbfile);
    fdb_open(&dbfile, "mvcc_test1", &fconfig);
    fdb_kvs_open_default(dbfile, &db, &kvs_config);
    status = fdb_set_log_callback(db, logCallbackFunc,
                                  (void *) "transaction_test");
    TEST_CHK(status == FDB_RESULT_SUCCESS);

    // uncommitted docs should not be read after reopening the file either
    for (i=0;i<n;++i){
        sprintf(keybuf, "key%d", i);
        fdb_doc_create(&rdoc, (void*)keybuf, strlen(keybuf), NULL, 0, NULL, 0);
        status = fdb_get(db, rdoc);
        if (i<n/2) {
            TEST_CHK(status == FDB_RESULT_SUCCESS);
        } else {
            TEST_CHK(status != FDB_RESULT_SUCCESS);
        }
        fdb_doc_free(rdoc);
    }

    // insert other half docs & commit
    for (i=n/2;i<n;++i){
        fdb_set(db, doc[i]);
    }
    fdb_commit(dbfile, FDB_COMMIT_NORMAL);

    // now all docs can be read generally
    for (i=0;i<n;++i){
        sprintf(keybuf, "key%d", i);
        fdb_doc_create(&rdoc, (void*)keybuf, strlen(keybuf), NULL, 0, NULL, 0);
        status = fdb_get(db, rdoc);
        TEST_CHK(status == FDB_RESULT_SUCCESS);
        fdb_doc_free(rdoc);
    }

    // begin transactions
    fdb_begin_transaction(dbfile_txn1, FDB_ISOLATION_READ_COMMITTED);
    fdb_begin_transaction(dbfile_txn2, FDB_ISOLATION_READ_COMMITTED);

    // concurrently update docs
    for (i=0;i<n;++i){
        sprintf(keybuf, "key%d", i);
        sprintf(metabuf, "meta%d", i);
        sprintf(bodybuf, "body%d_txn1", i);
        fdb_doc_create(&rdoc, (void*)keybuf, strlen(keybuf),
                                (void*)metabuf, strlen(metabuf),
                                (void*)bodybuf, strlen(bodybuf));
        fdb_set(db_txn1, rdoc);
        fdb_doc_free(rdoc);

        sprintf(bodybuf, "body%d_txn2", i);
        fdb_doc_create(&rdoc, (void*)keybuf, strlen(keybuf),
                                (void*)metabuf, strlen(metabuf),
                                (void*)bodybuf, strlen(bodybuf));
        fdb_set(db_txn2, rdoc);
        fdb_doc_free(rdoc);
    }

    // retrieve check
    for (i=0;i<n;++i){
        // general retrieval
        sprintf(keybuf, "key%d", i);
        fdb_doc_create(&rdoc, (void*)keybuf, strlen(keybuf), NULL, 0, NULL, 0);
        status = fdb_get(db, rdoc);
        TEST_CHK(status == FDB_RESULT_SUCCESS);
        TEST_CMP(rdoc->body, doc[i]->body, rdoc->bodylen);
        fdb_doc_free(rdoc);

        // get from txn1
        fdb_doc_create(&rdoc, (void*)keybuf, strlen(keybuf), NULL, 0, NULL, 0);
        status = fdb_get(db_txn1, rdoc);
        TEST_CHK(status == FDB_RESULT_SUCCESS);
        sprintf(bodybuf, "body%d_txn1", i);
        TEST_CMP(rdoc->body, bodybuf, rdoc->bodylen);
        fdb_doc_free(rdoc);

        // get from txn2
        fdb_doc_create(&rdoc, (void*)keybuf, strlen(keybuf), NULL, 0, NULL, 0);
        status = fdb_get(db_txn2, rdoc);
        TEST_CHK(status == FDB_RESULT_SUCCESS);
        sprintf(bodybuf, "body%d_txn2", i);
        TEST_CMP(rdoc->body, bodybuf, rdoc->bodylen);
        fdb_doc_free(rdoc);
    }

    // commit txn2 & retrieve check
    fdb_end_transaction(dbfile_txn2, FDB_COMMIT_NORMAL);
    for (i=0;i<n;++i){
        // general retrieval
        sprintf(keybuf, "key%d", i);
        fdb_doc_create(&rdoc, (void*)keybuf, strlen(keybuf), NULL, 0, NULL, 0);
        status = fdb_get(db, rdoc);
        TEST_CHK(status == FDB_RESULT_SUCCESS);
        sprintf(bodybuf, "body%d_txn2", i);
        TEST_CMP(rdoc->body, bodybuf, rdoc->bodylen);
        fdb_doc_free(rdoc);

        // get from txn1
        fdb_doc_create(&rdoc, (void*)keybuf, strlen(keybuf), NULL, 0, NULL, 0);
        status = fdb_get(db_txn1, rdoc);
        TEST_CHK(status == FDB_RESULT_SUCCESS);
        sprintf(bodybuf, "body%d_txn1", i);
        TEST_CMP(rdoc->body, bodybuf, rdoc->bodylen);
        fdb_doc_free(rdoc);
    }

    // commit txn1 & retrieve check
    fdb_end_transaction(dbfile_txn1, FDB_COMMIT_NORMAL);
    for (i=0;i<n;++i){
        // general retrieval
        sprintf(keybuf, "key%d", i);
        fdb_doc_create(&rdoc, (void*)keybuf, strlen(keybuf), NULL, 0, NULL, 0);
        status = fdb_get(db, rdoc);
        TEST_CHK(status == FDB_RESULT_SUCCESS);
        sprintf(bodybuf, "body%d_txn1", i);
        TEST_CMP(rdoc->body, bodybuf, rdoc->bodylen);
        fdb_doc_free(rdoc);
    }

    // begin new transaction
    fdb_begin_transaction(dbfile_txn1, FDB_ISOLATION_READ_COMMITTED);
    // update doc#5
    i = 5;
    sprintf(keybuf, "key%d", i);
    sprintf(metabuf, "meta%d", i);
    sprintf(bodybuf, "body%d_before_compaction", i);
    fdb_doc_create(&rdoc, (void*)keybuf, strlen(keybuf),
                            (void*)metabuf, strlen(metabuf),
                            (void*)bodybuf, strlen(bodybuf));
    fdb_set(db_txn1, rdoc);
    fdb_doc_free(rdoc);

    // do compaction
    fdb_compact(dbfile, "mvcc_test2");

    // retrieve doc#5
    // using txn1
    fdb_doc_create(&rdoc, (void*)keybuf, strlen(keybuf), NULL, 0, NULL, 0);
    status = fdb_get(db_txn1, rdoc);
    TEST_CHK(status == FDB_RESULT_SUCCESS);
    TEST_CMP(rdoc->body, bodybuf, rdoc->bodylen);
    fdb_doc_free(rdoc);

    // general retrieval
    fdb_doc_create(&rdoc, (void*)keybuf, strlen(keybuf), NULL, 0, NULL, 0);
    status = fdb_get(db, rdoc);
    TEST_CHK(status == FDB_RESULT_SUCCESS);
    sprintf(bodybuf, "body%d_txn1", i);
    TEST_CMP(rdoc->body, bodybuf, rdoc->bodylen);
    fdb_doc_free(rdoc);

    // commit transaction
    fdb_end_transaction(dbfile_txn1, FDB_COMMIT_NORMAL);
    // retrieve check
    for (i=0;i<n;++i){
        // general get
        sprintf(keybuf, "key%d", i);
        fdb_doc_create(&rdoc, (void*)keybuf, strlen(keybuf), NULL, 0, NULL, 0);
        status = fdb_get(db, rdoc);
        TEST_CHK(status == FDB_RESULT_SUCCESS);
        if (i != 5) {
            sprintf(bodybuf, "body%d_txn1", i);
        } else {
            sprintf(bodybuf, "body%d_before_compaction", i);
        }
        TEST_CMP(rdoc->body, bodybuf, rdoc->bodylen);
        fdb_doc_free(rdoc);
    }

    // close & re-open db file
    fdb_close(dbfile);
    fdb_open(&dbfile, "mvcc_test2", &fconfig);
    fdb_kvs_open_default(dbfile, &db, &kvs_config);
    status = fdb_set_log_callback(db, logCallbackFunc,
                                  (void *) "transaction_test");
    TEST_CHK(status == FDB_RESULT_SUCCESS);
    // retrieve check again
    for (i=0;i<n;++i){
        // general get
        sprintf(keybuf, "key%d", i);
        fdb_doc_create(&rdoc, (void*)keybuf, strlen(keybuf), NULL, 0, NULL, 0);
        status = fdb_get(db, rdoc);
        TEST_CHK(status == FDB_RESULT_SUCCESS);
        if (i != 5) {
            sprintf(bodybuf, "body%d_txn1", i);
        } else {
            sprintf(bodybuf, "body%d_before_compaction", i);
        }
        TEST_CMP(rdoc->body, bodybuf, rdoc->bodylen);
        fdb_doc_free(rdoc);
    }

    // close db file
    fdb_close(dbfile);
    fdb_close(dbfile_txn1);
    fdb_close(dbfile_txn2);

    // free all documents
    for (i=0;i<n;++i){
        fdb_doc_free(doc[i]);
    }

    // free all resources
    fdb_shutdown();

    memleak_end();

    TEST_RESULT("transaction test");
}

void transaction_simple_api_test()
{
    TEST_INIT();

    memleak_start();

    int i, r;
    int n = 10;
    size_t valuelen;
    void *value;
    fdb_file_handle *dbfile, *dbfile_txn1, *dbfile_txn2;
    fdb_kvs_handle *db, *db_txn1, *db_txn2;
    fdb_status status;

    char keybuf[256], bodybuf[256];

    // remove previous mvcc_test files
    r = system(SHELL_DEL" mvcc_test* > errorlog.txt");
    (void)r;

    fdb_config fconfig = fdb_get_default_config();
    fdb_kvs_config kvs_config = fdb_get_default_kvs_config();
    fconfig.buffercache_size = 0;
    fconfig.wal_threshold = 1024;
    fconfig.flags = FDB_OPEN_FLAG_CREATE;
    fconfig.purging_interval = 0;
    fconfig.compaction_threshold = 0;

    // open db
    fdb_open(&dbfile, "./mvcc_test1", &fconfig);
    fdb_kvs_open_default(dbfile, &db, &kvs_config);
    status = fdb_set_log_callback(db, logCallbackFunc,
                                  (void *) "transaction_simple_api_test");
    TEST_CHK(status == FDB_RESULT_SUCCESS);

    // insert key-value pairs
    for (i=0;i<n;++i){
        sprintf(keybuf, "key%d", i);
        sprintf(bodybuf, "body%d", i);
        status = fdb_set_kv(db, keybuf, strlen(keybuf), bodybuf, strlen(bodybuf));
        TEST_CHK(status == FDB_RESULT_SUCCESS);
    }

    // commit
    fdb_commit(dbfile, FDB_COMMIT_NORMAL);

    // open db and begin transactions
    fdb_open(&dbfile_txn1, "./mvcc_test1", &fconfig);
    fdb_open(&dbfile_txn2, "./mvcc_test1", &fconfig);
    fdb_kvs_open_default(dbfile_txn1, &db_txn1, &kvs_config);
    fdb_kvs_open_default(dbfile_txn2, &db_txn2, &kvs_config);
    fdb_begin_transaction(dbfile_txn1, FDB_ISOLATION_READ_COMMITTED);
    fdb_begin_transaction(dbfile_txn2, FDB_ISOLATION_READ_COMMITTED);

    // concurrently update docs
    for (i=0;i<n;++i){
        sprintf(keybuf, "key%d", i);
        sprintf(bodybuf, "body%d_txn1", i);
        fdb_set_kv(db_txn1, keybuf, strlen(keybuf), bodybuf, strlen(bodybuf));

        sprintf(keybuf, "key%d", i);
        sprintf(bodybuf, "body%d_txn2", i);
        fdb_set_kv(db_txn2, keybuf, strlen(keybuf), bodybuf, strlen(bodybuf));
    }

    // retrieve key-value pairs
    for (i=0;i<n;++i){
        // general retrieval
        sprintf(keybuf, "key%d", i);
        sprintf(bodybuf, "body%d", i);
        status = fdb_get_kv(db, keybuf, strlen(keybuf), &value, &valuelen);
        TEST_CHK(status == FDB_RESULT_SUCCESS);
        TEST_CMP(value, bodybuf, valuelen);
        fdb_free_block(value);

        // txn1
        sprintf(keybuf, "key%d", i);
        sprintf(bodybuf, "body%d_txn1", i);
        status = fdb_get_kv(db_txn1, keybuf, strlen(keybuf), &value, &valuelen);
        TEST_CHK(status == FDB_RESULT_SUCCESS);
        TEST_CMP(value, bodybuf, valuelen);
        fdb_free_block(value);

        // txn2
        sprintf(keybuf, "key%d", i);
        sprintf(bodybuf, "body%d_txn2", i);
        status = fdb_get_kv(db_txn2, keybuf, strlen(keybuf), &value, &valuelen);
        TEST_CHK(status == FDB_RESULT_SUCCESS);
        TEST_CMP(value, bodybuf, valuelen);
        fdb_free_block(value);
    }

    // commit txn1
    fdb_end_transaction(dbfile_txn1, FDB_COMMIT_NORMAL);
    for (i=0;i<n;++i){
        // general retrieval
        sprintf(keybuf, "key%d", i);
        sprintf(bodybuf, "body%d_txn1", i);
        status = fdb_get_kv(db, keybuf, strlen(keybuf), &value, &valuelen);
        TEST_CHK(status == FDB_RESULT_SUCCESS);
        TEST_CMP(value, bodybuf, valuelen);
        status = fdb_free_block(value);
        TEST_CHK(status == FDB_RESULT_SUCCESS);

        // txn2
        sprintf(keybuf, "key%d", i);
        sprintf(bodybuf, "body%d_txn2", i);
        status = fdb_get_kv(db_txn2, keybuf, strlen(keybuf), &value, &valuelen);
        TEST_CHK(status == FDB_RESULT_SUCCESS);
        TEST_CMP(value, bodybuf, valuelen);
        fdb_free_block(value);
    }

    // commit txn2
    fdb_end_transaction(dbfile_txn2, FDB_COMMIT_NORMAL);
    for (i=0;i<n;++i){
        // general retrieval
        sprintf(keybuf, "key%d", i);
        sprintf(bodybuf, "body%d_txn2", i);
        status = fdb_get_kv(db, keybuf, strlen(keybuf), &value, &valuelen);
        TEST_CHK(status == FDB_RESULT_SUCCESS);
        TEST_CMP(value, bodybuf, valuelen);
        fdb_free_block(value);
    }

    // close db file
    fdb_close(dbfile);
    fdb_close(dbfile_txn1);
    fdb_close(dbfile_txn2);

    // free all resources
    fdb_shutdown();

    memleak_end();

    TEST_RESULT("transaction simple API test");
}

void *in_memory_snapshot_thread(void *args)
{

    TEST_INIT();

    fdb_kvs_handle *db = (fdb_kvs_handle *)args;
    fdb_kvs_handle *snap_db;
    fdb_iterator *fit;
    fdb_status status;
    fdb_doc *doc;
    char key[256], value[256];

    // Open in-memory snapshot
    status = fdb_snapshot_open(db, &snap_db, FDB_SNAPSHOT_INMEM);
    TEST_CHK(status == FDB_RESULT_SUCCESS);

    // Iterate the in-memory snapshot
    status = fdb_iterator_init(snap_db, &fit, NULL, 0, NULL, 0, 0x0);
    TEST_CHK(status == FDB_RESULT_SUCCESS);
    int i = 0;
    do {
        doc = NULL;
        status = fdb_iterator_get(fit, &doc);
        if (status != FDB_RESULT_SUCCESS) {
            break;
        }
        sprintf(key, "key%d", i);
        sprintf(value, "body%d", i);
        TEST_CMP(doc->key, key, doc->keylen);
        TEST_CMP(doc->body, value, doc->bodylen);
        i++;
        fdb_doc_free(doc);
    } while(fdb_iterator_next(fit) == FDB_RESULT_SUCCESS);
    TEST_CHK(i == 10);

    status = fdb_iterator_close(fit);
    TEST_CHK(status == FDB_RESULT_SUCCESS);
    status = fdb_kvs_close(snap_db);
    TEST_CHK(status == FDB_RESULT_SUCCESS);

    // shutdown
    thread_exit(0);
    return NULL;
}

void transaction_in_memory_snapshot_test()
{
    TEST_INIT();

    memleak_start();

    int i, r;
    int n = 10;
    fdb_file_handle *dbfile, *dbfile_txn1;
    fdb_kvs_handle *db, *db_txn1;
    fdb_status status;

    char keybuf[256], bodybuf[256];

    // remove previous mvcc_test files
    r = system(SHELL_DEL" mvcc_test* > errorlog.txt");
    (void)r;

    fdb_config fconfig = fdb_get_default_config();
    fdb_kvs_config kvs_config = fdb_get_default_kvs_config();
    fconfig.buffercache_size = 0;
    fconfig.wal_threshold = 1024;
    fconfig.flags = FDB_OPEN_FLAG_CREATE;
    fconfig.purging_interval = 0;
    fconfig.compaction_threshold = 0;

    // open db
    fdb_open(&dbfile, "./mvcc_test1", &fconfig);
    fdb_kvs_open_default(dbfile, &db, &kvs_config);
    status = fdb_set_log_callback(db, logCallbackFunc,
                                  (void *) "transaction_in_memory_snapshot_test");
    TEST_CHK(status == FDB_RESULT_SUCCESS);

    // insert the first set of key-value pairs
    for (i=0;i<n;++i){
        sprintf(keybuf, "key%d", i);
        sprintf(bodybuf, "body%d", i);
        status = fdb_set_kv(db, keybuf, strlen(keybuf), bodybuf, strlen(bodybuf));
        TEST_CHK(status == FDB_RESULT_SUCCESS);
    }

    // commit
    fdb_commit(dbfile, FDB_COMMIT_NORMAL);

    // open db and begin a transaction
    fdb_open(&dbfile_txn1, "./mvcc_test1", &fconfig);
    fdb_kvs_open_default(dbfile_txn1, &db_txn1, &kvs_config);
    fdb_begin_transaction(dbfile_txn1, FDB_ISOLATION_READ_COMMITTED);

    // concurrently update docs
    for (i=10;i<10000;++i){
        sprintf(keybuf, "key%d", i);
        sprintf(bodybuf, "body%d_txn1", i);
        fdb_set_kv(db_txn1, keybuf, strlen(keybuf), bodybuf, strlen(bodybuf));
    }

    // Create in-memory snapshot thread
    thread_t tid;
    void *thread_ret;
    thread_create(&tid, in_memory_snapshot_thread, (void *)db);

    // commit txn1
    fdb_end_transaction(dbfile_txn1, FDB_COMMIT_NORMAL);

    thread_join(tid, &thread_ret);

    // close db file
    fdb_close(dbfile);
    fdb_close(dbfile_txn1);

    // free all resources
    fdb_shutdown();

    memleak_end();

    TEST_RESULT("transaction and in-memory snapshot interleaving test");
}


void rollback_prior_to_ops(bool walflush)
{

    TEST_INIT();
    memleak_start();

    int r;
    int i, j, n=100;
    int expected_doc_count = 0;
    int rb_seqnum;
    char keybuf[256], bodybuf[256];
    fdb_file_handle *dbfile;
    fdb_iterator *it;
    fdb_kvs_handle *kv1, *mirror_kv1;
    fdb_kvs_info info;
    fdb_config fconfig = fdb_get_default_config();
    fdb_kvs_config kvs_config = fdb_get_default_kvs_config();
    fdb_doc **doc = alca(fdb_doc*, n);
    fdb_doc *rdoc = NULL, *vdoc;
    fdb_status status;

    r = system(SHELL_DEL" mvcc_test* > errorlog.txt");
    (void)r;

    fconfig.wal_threshold = 1024;
    fconfig.flags = FDB_OPEN_FLAG_CREATE;
    fconfig.compaction_threshold = 10;
    fconfig.purging_interval = 1; // retain deletes until compaction

    fdb_open(&dbfile, "./mvcc_test1", &fconfig);
    fdb_kvs_open(dbfile, &kv1, "kv1", &kvs_config);

    if(walflush){
        fdb_kvs_open(dbfile, &mirror_kv1, NULL, &kvs_config);
    } else {
        fdb_kvs_open(dbfile, &mirror_kv1, "mirror", &kvs_config);
    }

    // set n docs
    for(i=0;i<n;++i){
        sprintf(keybuf, "key%d", i);
        fdb_doc_create(&doc[i], (void*)keybuf, strlen(keybuf),
            NULL, 0, NULL, 0);
        fdb_set(kv1, doc[i]);
        fdb_set(mirror_kv1, doc[i]);
        expected_doc_count++;
    }

    // commit
    fdb_commit(dbfile, FDB_COMMIT_NORMAL);

    // delete subset of recently loaded docs
    for(i=0;i<n/2;++i){
        fdb_del(kv1, doc[i]);
        fdb_del(mirror_kv1, doc[i]);
        expected_doc_count--;
        fdb_doc_free(doc[i]);
    }

    for(i=n/2;i<n;++i){
        fdb_doc_free(doc[i]);
    }

    // commit and save seqnum
    fdb_commit(dbfile, FDB_COMMIT_NORMAL);
    fdb_get_kvs_info(kv1, &info);
    TEST_CHK(info.doc_count == (size_t)expected_doc_count);
    rb_seqnum = info.last_seqnum;

    for (j=0;j<100;++j){
        // load some more docs but stop mirroring
        for(i=0;i<n;++i){
            sprintf(keybuf, "key%d", n+i);
            fdb_doc_create(&doc[i], (void*)keybuf, strlen(keybuf),
                NULL, 0, NULL, 0);
            fdb_set(kv1, doc[i]);
            if( n%2 == 0){
                fdb_del(kv1, doc[i]);
            }
            fdb_doc_free(doc[i]);
        }
    }

    // commit wal or normal
    if(walflush){
        fdb_commit(dbfile, FDB_COMMIT_MANUAL_WAL_FLUSH);
    } else {
        fdb_commit(dbfile, FDB_COMMIT_NORMAL);
    }

    // rollback
    status = fdb_rollback(&kv1, rb_seqnum);
    TEST_CHK(status == FDB_RESULT_SUCCESS);

    fdb_get_kvs_info(kv1, &info);
    TEST_CHK(info.doc_count == (size_t)expected_doc_count);
    fdb_get_kvs_info(mirror_kv1, &info);
    TEST_CHK(info.doc_count == (size_t)expected_doc_count);

    status = fdb_iterator_sequence_init(mirror_kv1, &it, 0, 0, FDB_ITR_NONE);
    TEST_CHK(status == FDB_RESULT_SUCCESS);
    do {
        status = fdb_iterator_get_metaonly(it, &rdoc);
        TEST_CHK(status == FDB_RESULT_SUCCESS);

        fdb_doc_create(&vdoc, rdoc->key, rdoc->keylen,
                              rdoc->meta, rdoc->metalen,
                              rdoc->body, rdoc->bodylen);
        status = fdb_get(kv1, vdoc);
        if (rdoc->deleted){
            TEST_CHK(status == FDB_RESULT_KEY_NOT_FOUND);
        } else {
            TEST_CHK(status == FDB_RESULT_SUCCESS);
        }
        fdb_doc_free(rdoc);
        rdoc = NULL;
        fdb_doc_free(vdoc);
    } while (fdb_iterator_next(it) != FDB_RESULT_ITERATOR_FAIL);

    fdb_iterator_close(it);
    fdb_kvs_close(mirror_kv1);
    fdb_kvs_close(kv1);
    fdb_close(dbfile);
    fdb_shutdown();
    memleak_end();

    sprintf(bodybuf, "rollback prior to ops test %s",
            walflush ? "commit with wal flush:" : "normal commit:");
    TEST_RESULT(bodybuf);
}

struct cb_snapshot_args {
    fdb_kvs_handle *handle;
    int ndocs;
    int nupdates;
};

static void _snapshot_check(fdb_kvs_handle *handle, int ndocs, int nupdates)
{
    TEST_INIT();
    int i, j, update_no;
    int commit_term = ndocs/2;
    char keybuf[256], bodybuf[256];
    char *value;
    size_t valuelen;
    fdb_kvs_handle *snap;
    fdb_status s;
    fdb_kvs_info info;

    // check last seqnum
    fdb_get_kvs_info(handle, &info);
    TEST_CHK(info.last_seqnum == (fdb_seqnum_t)commit_term * nupdates);

    // open snapshot for every 'commit_term' seq numbers
    for (i=0; i<nupdates; i++) {
        s = fdb_snapshot_open(handle, &snap, (i+1)*commit_term);
        TEST_CHK(s == FDB_RESULT_SUCCESS);

        for (j=0;j<ndocs;++j) {
            if (j < ndocs/2) {
                update_no = (i/2) * 2;
            } else {
                if (i == 0) {
                    break;
                }
                update_no = 1 + ((i-1)/2) * 2;
            }
            sprintf(keybuf, "key%04d", j);
            sprintf(bodybuf, "body%04d_update%d", j, update_no);
            s = fdb_get_kv(snap, keybuf, strlen(keybuf)+1,
                           (void**)&value, &valuelen);
            TEST_CHK(s == FDB_RESULT_SUCCESS);
            TEST_CMP(value, bodybuf, valuelen);
            fdb_free_block(value);
        }

        s = fdb_kvs_close(snap);
        TEST_CHK(s == FDB_RESULT_SUCCESS);
    }
}

static void _snapshot_update_docs(fdb_file_handle *fhandle, struct cb_snapshot_args *args)
{
    int i;
    char keybuf[256], bodybuf[256];
    fdb_status s;
    TEST_INIT();

    // update (half) docs
    if (args->nupdates % 2 == 0) {
        // former half
        for (i=0; i<args->ndocs/2; ++i) {
            sprintf(keybuf, "key%04d", i);
            sprintf(bodybuf, "body%04d_update%d", i, args->nupdates);
            s = fdb_set_kv(args->handle, keybuf, strlen(keybuf)+1,
                           bodybuf, strlen(bodybuf)+1);
            TEST_CHK(s == FDB_RESULT_SUCCESS);
        }
    } else {
        // latter half
        for (i=args->ndocs/2 ; i<args->ndocs; ++i) {
            sprintf(keybuf, "key%04d", i);
            sprintf(bodybuf, "body%04d_update%d", i, args->nupdates);
            fdb_set_kv(args->handle, keybuf, strlen(keybuf)+1,
                           bodybuf, strlen(bodybuf)+1);
        }
    }
    s = fdb_commit(fhandle, FDB_COMMIT_NORMAL);
    TEST_CHK(s == FDB_RESULT_SUCCESS);
    args->nupdates++;
}

static fdb_compact_decision cb_snapshot(fdb_file_handle *fhandle,
        fdb_compaction_status status, const char *kv_name,
        fdb_doc *doc, uint64_t old_offset, uint64_t new_offset,
        void *ctx)
{
    struct cb_snapshot_args *args = (struct cb_snapshot_args *)ctx;
    TEST_INIT();

    TEST_CHK(!kv_name);
    if (status == FDB_CS_BEGIN) {
        // first verification
        _snapshot_check(args->handle, args->ndocs, args->nupdates);
        // update half docs
        _snapshot_update_docs(fhandle, args);
        // second verification
        _snapshot_check(args->handle, args->ndocs, args->nupdates);
    } else { // if (status == FDB_CS_END)
        // first verification
        _snapshot_check(args->handle, args->ndocs, args->nupdates);
        // update half docs
        _snapshot_update_docs(fhandle, args);
        // second verification
        _snapshot_check(args->handle, args->ndocs, args->nupdates);
    }
    return 0;
}

void snapshot_concurrent_compaction_test()
{
    TEST_INIT();
    memleak_start();

    int i, j, idx, r;
    int n = 100;
    int commit_term = n/2;
    char keybuf[256], bodybuf[256];
    fdb_file_handle *dbfile;
    fdb_kvs_handle *db;
    fdb_status s;
    fdb_config fconfig = fdb_get_default_config();
    fdb_kvs_config kvs_config = fdb_get_default_kvs_config();
    struct cb_snapshot_args cb_args;

    memset(&cb_args, 0x0, sizeof(struct cb_snapshot_args));
    fconfig.wal_threshold = 128;
    fconfig.flags = FDB_OPEN_FLAG_CREATE;
    fconfig.compaction_cb = cb_snapshot;
    fconfig.compaction_cb_ctx = &cb_args;
    fconfig.compaction_cb_mask = FDB_CS_BEGIN |
                                 FDB_CS_END;

    // remove previous mvcc_test files
    r = system(SHELL_DEL" mvcc_test* > errorlog.txt");
    (void)r;

    // open db
    fdb_open(&dbfile, "./mvcc_test1", &fconfig);
    fdb_kvs_open(dbfile, &db, "db", &kvs_config);
    cb_args.handle = db;

    // write docs & commit for each n/2 doc updates
    for (i=0;i<n;++i){
        idx = i;
        j = i/commit_term;
        sprintf(keybuf, "key%04d", idx);
        sprintf(bodybuf, "body%04d_update%d", idx, j);
        s = fdb_set_kv(db, keybuf, strlen(keybuf)+1,
                           bodybuf, strlen(bodybuf)+1);
        TEST_CHK(s == FDB_RESULT_SUCCESS);
        if ((i+1)%commit_term == 0) {
            s = fdb_commit(dbfile, FDB_COMMIT_NORMAL);
	    TEST_CHK(s == FDB_RESULT_SUCCESS);
        }
    }
    cb_args.ndocs = n;
    cb_args.nupdates = 2;

    _snapshot_check(db, cb_args.ndocs, cb_args.nupdates);

    s = fdb_compact(dbfile, "./mvcc_test2");
    TEST_CHK(s == FDB_RESULT_SUCCESS);

    fdb_close(dbfile);
    fdb_shutdown();
    memleak_end();
    TEST_RESULT("snapshot with concurrent compaction test");
}

void rollback_to_zero_test(bool multi_kv)
{
    TEST_INIT();

    memleak_start();

    int i, r;
    int n = 20;
    int num_kvs = 4; // keep this the same as number of fdb_commit() calls
    fdb_file_handle *dbfile;
    fdb_kvs_handle **db = alca(fdb_kvs_handle *, num_kvs);
    fdb_doc **doc = alca(fdb_doc*, n);
    fdb_kvs_info info;
    fdb_status status;

    char keybuf[256], metabuf[256], bodybuf[256];
    char kv_name[8];

    // remove previous mvcc_test files
    r = system(SHELL_DEL" mvcc_test* > errorlog.txt");
    (void)r;

    fdb_config fconfig = fdb_get_default_config();
    fdb_kvs_config kvs_config = fdb_get_default_kvs_config();
    fconfig.buffercache_size = 0;
    fconfig.wal_threshold = 1024;
    fconfig.flags = FDB_OPEN_FLAG_CREATE;
    fconfig.compaction_threshold = 0;
    fconfig.multi_kv_instances = multi_kv;

    // open db
    fdb_open(&dbfile, "./mvcc_test1", &fconfig);

    if (multi_kv) {
        for (r = 0; r < num_kvs; ++r) {
            sprintf(kv_name, "kv%d", r);
            fdb_kvs_open(dbfile, &db[r], kv_name, &kvs_config);
        }
    } else {
        num_kvs = 1;
        fdb_kvs_open_default(dbfile, &db[0], &kvs_config);
    }

    for (r = 0; r < num_kvs; ++r) {
        status = fdb_set_log_callback(db[r], logCallbackFunc,
                                      (void *) "rollback_to_zero_test");
        TEST_CHK(status == FDB_RESULT_SUCCESS);
    }

   // ------- Setup test ----------------------------------
   // insert documents of 0-4
    for (i=0; i<n/4; i++){
        sprintf(keybuf, "key%d", i);
        sprintf(metabuf, "meta%d", i);
        sprintf(bodybuf, "body%d", i);
        fdb_doc_create(&doc[i], (void*)keybuf, strlen(keybuf),
            (void*)metabuf, strlen(metabuf), (void*)bodybuf, strlen(bodybuf));
        for (r = 0; r < num_kvs; ++r) {
            fdb_set(db[r], doc[i]);
        }
    }

    // commit with a manual WAL flush (these docs go into HB-trie)
    fdb_commit(dbfile, FDB_COMMIT_MANUAL_WAL_FLUSH);

    // insert documents from 5 - 9
    for (; i < n/2; i++){
        sprintf(keybuf, "key%d", i);
        sprintf(metabuf, "meta%d", i);
        sprintf(bodybuf, "body%d", i);
        fdb_doc_create(&doc[i], (void*)keybuf, strlen(keybuf),
            (void*)metabuf, strlen(metabuf), (void*)bodybuf, strlen(bodybuf));
        for (r = 0; r < num_kvs; ++r) {
            fdb_set(db[r], doc[i]);
        }
    }

    // commit again without a WAL flush
    fdb_commit(dbfile, FDB_COMMIT_NORMAL);

    // insert documents from 10-14 into HB-trie
    for (; i < (n/2 + n/4); i++){
        sprintf(keybuf, "key%d", i);
        sprintf(metabuf, "meta%d", i);
        sprintf(bodybuf, "body%d", i);
        fdb_doc_create(&doc[i], (void*)keybuf, strlen(keybuf),
            (void*)metabuf, strlen(metabuf), (void*)bodybuf, strlen(bodybuf));
        for (r = 0; r < num_kvs; ++r) {
            fdb_set(db[r], doc[i]);
        }
    }
    // manually flush WAL & commit
    fdb_commit(dbfile, FDB_COMMIT_MANUAL_WAL_FLUSH);

    // insert documents from 15 - 19 on file into the WAL
    for (; i < n; i++){
        sprintf(keybuf, "key%d", i);
        sprintf(metabuf, "meta%d", i);
        sprintf(bodybuf, "body%d", i);
        fdb_doc_create(&doc[i], (void*)keybuf, strlen(keybuf),
            (void*)metabuf, strlen(metabuf), (void*)bodybuf, strlen(bodybuf));
        for (r = 0; r < num_kvs; ++r) {
            fdb_set(db[r], doc[i]);
        }
    }
    // commit without a WAL flush
    fdb_commit(dbfile, FDB_COMMIT_NORMAL);

    if (!multi_kv) {
        status = fdb_rollback(&db[0], 0);
        TEST_CHK(status == FDB_RESULT_SUCCESS);
        status = fdb_get_kvs_info(db[0], &info);
        TEST_CHK(status == FDB_RESULT_SUCCESS);
        TEST_CHK(info.last_seqnum == 0);
        TEST_CHK(info.doc_count == 0);
        TEST_CHK(info.space_used == 0);
        status = fdb_get(db[0], doc[0]);
        TEST_CHK(status == FDB_RESULT_KEY_NOT_FOUND);
        status = fdb_set(db[0], doc[0]);
        TEST_CHK(status == FDB_RESULT_SUCCESS);
    } else {
        for (r = 0; r < num_kvs; ++r) {
            status = fdb_rollback(&db[r], 0);
            TEST_CHK(status == FDB_RESULT_SUCCESS);
            status = fdb_get_kvs_info(db[r], &info);
            TEST_CHK(status == FDB_RESULT_SUCCESS);
            TEST_CHK(info.last_seqnum == 0);
            TEST_CHK(info.doc_count == 0);
            TEST_CHK(info.space_used == 0);
            status = fdb_get(db[r], doc[0]);
            TEST_CHK(status == FDB_RESULT_KEY_NOT_FOUND);
            // test normal operation after rollback
            status = fdb_set(db[r], doc[0]);
            TEST_CHK(status == FDB_RESULT_SUCCESS);
        }
    }

    // test normal operation after rollbacks manually flush WAL & commit
    status = fdb_commit(dbfile, FDB_COMMIT_MANUAL_WAL_FLUSH);
    TEST_CHK(status == FDB_RESULT_SUCCESS);

    // close db file
    fdb_close(dbfile);

    // free all documents
    for (i=0;i<n;++i){
        fdb_doc_free(doc[i]);
    }

    // free all resources
    fdb_shutdown();

    memleak_end();

    sprintf(bodybuf, "rollback to zero test %s", multi_kv ? "multiple kv mode:"
                                                          : "single kv mode:");
    TEST_RESULT(bodybuf);
}

<<<<<<< HEAD
void rollback_all_test(bool multi_kv)
=======
void rollback_to_wal_test(bool multi_kv)
>>>>>>> 1255d755
{
    TEST_INIT();

    memleak_start();

    int i, r;
<<<<<<< HEAD
    int n = 20;
    int num_kvs = 4; // keep this the same as number of fdb_commit() calls
    fdb_file_handle *dbfile;
    fdb_kvs_handle **db = alca(fdb_kvs_handle *, num_kvs);
    fdb_doc **doc = alca(fdb_doc*, n);
    fdb_kvs_info info;
    fdb_snapshot_info_t *markers;
    fdb_seqnum_t rollback_seq;
    uint64_t num_markers;
    fdb_status status;

    char keybuf[256], metabuf[256], bodybuf[256];
    char kv_name[8];

    // remove previous dummy files
=======
    int n = 300;
    int num_kvs = 1;
    fdb_file_handle *dbfile;
    fdb_kvs_handle **db = alca(fdb_kvs_handle *, num_kvs);
    fdb_kvs_handle *snap_db;
    fdb_doc **doc = alca(fdb_doc*, n);
    fdb_doc *rdoc;
    fdb_status status;

    char keybuf[256], metabuf[256], bodybuf[256];

    // remove previous mvcc_test files
>>>>>>> 1255d755
    r = system(SHELL_DEL" mvcc_test* > errorlog.txt");
    (void)r;

    fdb_config fconfig = fdb_get_default_config();
    fdb_kvs_config kvs_config = fdb_get_default_kvs_config();
    fconfig.buffercache_size = 0;
<<<<<<< HEAD
    fconfig.wal_threshold = 1024;
=======
    fconfig.wal_threshold = 256;
>>>>>>> 1255d755
    fconfig.flags = FDB_OPEN_FLAG_CREATE;
    fconfig.compaction_threshold = 0;
    fconfig.multi_kv_instances = multi_kv;

<<<<<<< HEAD
    fdb_open(&dbfile, "./mvcc_test6", &fconfig);
    if (multi_kv) {
        for (r = 0; r < num_kvs; ++r) {
            sprintf(kv_name, "kv%d", r);
            fdb_kvs_open(dbfile, &db[r], kv_name, &kvs_config);
        }
    } else {
        num_kvs = 1;
        fdb_kvs_open_default(dbfile, &db[0], &kvs_config);
    }

    for (r = 0; r < num_kvs; ++r) {
        status = fdb_set_log_callback(db[r], logCallbackFunc,
                                      (void *) "rollback_all_test");
=======
    // open db
    fdb_open(&dbfile, "./mvcc_test8", &fconfig);

    fdb_kvs_open_default(dbfile, &db[0], &kvs_config);

    for (r = 0; r < num_kvs; ++r) {
        status = fdb_set_log_callback(db[r], logCallbackFunc,
                                      (void *) "rollback_to_wal_test");
>>>>>>> 1255d755
        TEST_CHK(status == FDB_RESULT_SUCCESS);
    }

   // ------- Setup test ----------------------------------
<<<<<<< HEAD
   // insert documents of 0-4
    for (i=0; i<n/4; i++){
=======
    for (i=0; i<n; i++){
>>>>>>> 1255d755
        sprintf(keybuf, "key%d", i);
        sprintf(metabuf, "meta%d", i);
        sprintf(bodybuf, "body%d", i);
        fdb_doc_create(&doc[i], (void*)keybuf, strlen(keybuf),
            (void*)metabuf, strlen(metabuf), (void*)bodybuf, strlen(bodybuf));
<<<<<<< HEAD
        for (r = 0; r < num_kvs; ++r) {
            fdb_set(db[r], doc[i]);
        }
    }

    // commit with a manual WAL flush (these docs go into HB-trie)
    fdb_commit(dbfile, FDB_COMMIT_MANUAL_WAL_FLUSH);

    // insert documents from 5 - 9
    for (; i < n/2; i++){
        sprintf(keybuf, "key%d", i);
        sprintf(metabuf, "meta%d", i);
        sprintf(bodybuf, "body%d", i);
        fdb_doc_create(&doc[i], (void*)keybuf, strlen(keybuf),
            (void*)metabuf, strlen(metabuf), (void*)bodybuf, strlen(bodybuf));
        for (r = 0; r < num_kvs; ++r) {
            fdb_set(db[r], doc[i]);
        }
    }

    // commit again without a WAL flush
    fdb_commit(dbfile, FDB_COMMIT_NORMAL);

    // insert documents from 10-14 into HB-trie
    for (; i < (n/2 + n/4); i++){
        sprintf(keybuf, "key%d", i);
        sprintf(metabuf, "meta%d", i);
        sprintf(bodybuf, "body%d", i);
        fdb_doc_create(&doc[i], (void*)keybuf, strlen(keybuf),
            (void*)metabuf, strlen(metabuf), (void*)bodybuf, strlen(bodybuf));
        for (r = 0; r < num_kvs; ++r) {
            fdb_set(db[r], doc[i]);
        }
    }
    // manually flush WAL & commit
    fdb_commit(dbfile, FDB_COMMIT_MANUAL_WAL_FLUSH);

    // insert documents from 15 - 19 on file into the WAL
    for (; i < n; i++){
        sprintf(keybuf, "key%d", i);
        sprintf(metabuf, "meta%d", i);
        sprintf(bodybuf, "body%d", i);
        fdb_doc_create(&doc[i], (void*)keybuf, strlen(keybuf),
            (void*)metabuf, strlen(metabuf), (void*)bodybuf, strlen(bodybuf));
        for (r = 0; r < num_kvs; ++r) {
            fdb_set(db[r], doc[i]);
        }
    }
    // commit without a WAL flush
    fdb_commit(dbfile, FDB_COMMIT_NORMAL);

    status = fdb_get_all_snap_markers(dbfile, &markers, &num_markers);
    TEST_CHK(status == FDB_RESULT_SUCCESS);
    if (multi_kv) {
        TEST_CHK(num_markers == 8);
    } else {
        TEST_CHK(num_markers == 4);
    }

    // rollback to 15
    i = 1;
    rollback_seq = (fdb_seqnum_t)(n - (i*5));
    status = fdb_rollback_all(dbfile, markers[i].marker);
    if (multi_kv) {
        // In multi-kv mode, we cannot rollback all instances,
        // without closing them first, since a rollback point
        // may end up invalidating open handles
        TEST_CHK(status == FDB_RESULT_KV_STORE_BUSY);

        for (r = 0; r < num_kvs; ++r) {
            fdb_kvs_close(db[r]);
        }

        fdb_file_handle *fhandle;
        fdb_kvs_handle *dbhandle;
        status = fdb_open(&fhandle, "./mvcc_test6", &fconfig);
        TEST_CHK(status == FDB_RESULT_SUCCESS);
        status = fdb_kvs_open(fhandle, &dbhandle, "kv0", &kvs_config);
        TEST_CHK(status == FDB_RESULT_SUCCESS);
        // Rollback again, but should fail again because there is a new handle created
        status = fdb_rollback_all(dbfile, markers[i].marker);
        TEST_CHK(status == FDB_RESULT_KV_STORE_BUSY);
        // Close the handle to have the rollback pass
        status = fdb_kvs_close(dbhandle);
        TEST_CHK(status == FDB_RESULT_SUCCESS);
        status = fdb_close(fhandle);
        TEST_CHK(status == FDB_RESULT_SUCCESS);

        status = fdb_rollback_all(dbfile, markers[i].marker);
    }

    TEST_CHK(status == FDB_RESULT_SUCCESS);

    if (multi_kv) {
        for (r = 0; r < num_kvs; ++r) {
            sprintf(kv_name, "kv%d", r);
            status = fdb_kvs_open(dbfile, &db[r], kv_name, &kvs_config);
            TEST_CHK(status == FDB_RESULT_SUCCESS);
            status = fdb_set_log_callback(db[r], logCallbackFunc,
                    (void *) "rollback_all_test");
            TEST_CHK(status == FDB_RESULT_SUCCESS);
        }
    }

    for (r = 0; r < num_kvs; ++r) {
        char *body;
        size_t bodylen;
        status = fdb_get_kvs_info(db[r], &info);
        TEST_CHK(status == FDB_RESULT_SUCCESS);
        TEST_CHK(info.last_seqnum == rollback_seq);
        TEST_CHK(info.doc_count == rollback_seq);
        status = fdb_get(db[r], doc[n - 1]);
        TEST_CHK(status = FDB_RESULT_KEY_NOT_FOUND);
        status = fdb_get_kv(db[r], doc[0]->key, doc[0]->keylen,
                            (void **)&body, &bodylen);
        TEST_CHK(status == FDB_RESULT_SUCCESS);
        TEST_CMP(doc[0]->body, body, bodylen);
        free(body);
    }

    // test normal operation after rollbacks manually flush WAL & commit
    for (r = 0; r < num_kvs; ++r) {
        status = fdb_set(db[r], doc[0]);
        TEST_CHK(status == FDB_RESULT_SUCCESS);
    }
    status = fdb_commit(dbfile, FDB_COMMIT_MANUAL_WAL_FLUSH);
    TEST_CHK(status == FDB_RESULT_SUCCESS);
=======
        fdb_set(db[0], doc[i]);
    } // after 256 items wal gets flushed before commit

    // commit normal but as wal was flushed, this will cause a wal flush again!
    fdb_commit(dbfile, FDB_COMMIT_NORMAL);

    // update first half documents again
    for (i = 0; i < n/2; i++){
        fdb_doc_free(doc[i]);
        sprintf(keybuf, "key%d", i);
        sprintf(metabuf, "META%d", i);
        sprintf(bodybuf, "BODY%d", i);
        fdb_doc_create(&doc[i], (void*)keybuf, strlen(keybuf),
            (void*)metabuf, strlen(metabuf), (void*)bodybuf, strlen(bodybuf));
        fdb_set(db[0], doc[i]);
    }

    // commit again, this time wal threshold not hit so no wal flush on commit
    fdb_commit(dbfile, FDB_COMMIT_NORMAL);

    // update remaining half documents
    for (; i < n; i++){
        fdb_doc_free(doc[i]);
        sprintf(keybuf, "key%d", i);
        sprintf(metabuf, "Meta%d", i);
        sprintf(bodybuf, "Body%d", i);
        fdb_doc_create(&doc[i], (void*)keybuf, strlen(keybuf),
            (void*)metabuf, strlen(metabuf), (void*)bodybuf, strlen(bodybuf));
        fdb_set(db[0], doc[i]);
    } // somewhere in this loop wal gets flushed before commit
    // normal commit results in wal flush
    fdb_commit(dbfile, FDB_COMMIT_NORMAL);

    status = fdb_rollback(&db[0], n + n/2);
    TEST_CHK(status == FDB_RESULT_SUCCESS);
    i = 1; // pick a document in the WAL section upon rollback
    fdb_doc_create(&rdoc, doc[i]->key, doc[i]->keylen, NULL, 0, NULL, 0);
    status = fdb_snapshot_open(db[0], &snap_db, n + n/2);
    TEST_CHK(status == FDB_RESULT_SUCCESS);
    status = fdb_get(snap_db, rdoc);
    TEST_CHK(status == FDB_RESULT_SUCCESS);
    TEST_CMP(rdoc->body, doc[i]->body, rdoc->bodylen);
    TEST_CHK(rdoc->seqnum == n + i + 1);
    fdb_doc_free(rdoc);
    fdb_kvs_close(snap_db);
>>>>>>> 1255d755

    // close db file
    fdb_close(dbfile);

    // free all documents
    for (i=0;i<n;++i){
        fdb_doc_free(doc[i]);
    }

<<<<<<< HEAD
    status = fdb_free_snap_markers(markers, num_markers);
    TEST_CHK(status == FDB_RESULT_SUCCESS);

=======
>>>>>>> 1255d755
    // free all resources
    fdb_shutdown();

    memleak_end();

<<<<<<< HEAD
    sprintf(bodybuf, "rollback all test %s", multi_kv ? "multiple kv mode:"
                                                      : "single kv mode:");
    TEST_RESULT(bodybuf);
}

static fdb_compact_decision compaction_cb_count(fdb_file_handle *fhandle,
                            fdb_compaction_status status, const char *kv_name,
                            fdb_doc *doc, uint64_t old_offset,
                            uint64_t new_offset, void *ctx)
{
    int *count = (int *)ctx;
    TEST_INIT();
    TEST_CHK(status == FDB_CS_COMPLETE);
    TEST_CHK(!kv_name);
    *count = *count + 1;
    return 0;
}


=======
    sprintf(bodybuf, "rollback to wal test %s", multi_kv ? "multiple kv mode:"
                                                         : "single kv mode:");
    TEST_RESULT(bodybuf);
}

>>>>>>> 1255d755
void auto_compaction_snapshots_test()
{
    TEST_INIT();

    memleak_start();

    fdb_file_handle *file;
    fdb_kvs_handle *kvs, *snapshot;
    fdb_status status;
    fdb_config config;
    fdb_kvs_config kvs_config;
    fdb_seqnum_t seqnum;
    fdb_kvs_info info;
    fdb_doc *rdoc;
    int num_compactions = 0;
    char str[64];

    int i, r;

    r = system(SHELL_DEL" mvcc_test* > errorlog.txt");
    (void)r;

    // Open Database File
    config = fdb_get_default_config();
    config.compaction_mode = FDB_COMPACTION_AUTO;
    config.compaction_cb = compaction_cb_count;
    config.compaction_cb_ctx = &num_compactions;
    config.compaction_cb_mask = FDB_CS_COMPLETE;
    config.compactor_sleep_duration=1;
    status = fdb_open(&file, "mvcc_test1", &config);
    TEST_CHK(status == FDB_RESULT_SUCCESS);

    // Open KV Store
    kvs_config = fdb_get_default_kvs_config();
    status = fdb_kvs_open_default(file, &kvs, &kvs_config);
    TEST_CHK(status == FDB_RESULT_SUCCESS);

    // Several kv pairs
    for(i=0;i<100000;i++) {
        sprintf(str, "%d", i);
        status = fdb_set_kv(kvs, str, strlen(str), (void*)"value", 5);
        TEST_CHK(status == FDB_RESULT_SUCCESS);

        // Every 10 Commit
        if (i % 10 == 0) {
            status = fdb_commit(file, FDB_COMMIT_NORMAL);
            TEST_CHK(status == FDB_RESULT_SUCCESS);
        }

        // Every 100 iterations Get Seq/Snapshot
        if (i % 100 == 0) {
            status = fdb_get_kvs_info(kvs, &info);
            TEST_CHK(status == FDB_RESULT_SUCCESS);
            seqnum = info.last_seqnum;
            // Open durable snapshot in the midst of compaction..
            status = fdb_snapshot_open(kvs, &snapshot, seqnum);
            TEST_CHK(status == FDB_RESULT_SUCCESS);
            // verify last doc set is captured in snapshot..
            fdb_doc_create(&rdoc, NULL, 0, NULL, 0, NULL, 0);
            rdoc->seqnum = seqnum;
            status = fdb_get_byseq(kvs, rdoc);
            TEST_CHK(status == FDB_RESULT_SUCCESS);
            TEST_CMP(rdoc->key, str, strlen(str));
            // free result document
            fdb_doc_free(rdoc);
            status = fdb_kvs_close(snapshot);
            TEST_CHK(status == FDB_RESULT_SUCCESS);

            // Open in-memory snapshot and verify content
            status = fdb_snapshot_open(kvs, &snapshot, FDB_SNAPSHOT_INMEM);
            TEST_CHK(status == FDB_RESULT_SUCCESS);
            // verify last doc set is captured in snapshot..
            fdb_doc_create(&rdoc, NULL, 0, NULL, 0, NULL, 0);
            rdoc->seqnum = seqnum;
            status = fdb_get_byseq(kvs, rdoc);
            TEST_CHK(status == FDB_RESULT_SUCCESS);
            TEST_CMP(rdoc->key, str, strlen(str));
            // free result document
            fdb_doc_free(rdoc);
            status = fdb_kvs_close(snapshot);
            TEST_CHK(status == FDB_RESULT_SUCCESS);
        }
    }

    status = fdb_close(file);
    TEST_CHK(status == FDB_RESULT_SUCCESS);
    status = fdb_shutdown();
    TEST_CHK(status == FDB_RESULT_SUCCESS);

    memleak_end();

    sprintf(str, "auto compaction completed %d times with snapshots",
            num_compactions);
    TEST_RESULT(str);
}

void *rollback_during_ops_test(void * args)
{

    TEST_INIT();
    memleak_start();

    fdb_file_handle *file;
    fdb_kvs_handle *kvs;
    fdb_status status;
    fdb_config config;
    fdb_kvs_config kvs_config;
    fdb_kvs_info kvs_info;
    fdb_seqnum_t rollback_to;
    thread_t tid;
    void *thread_ret;
    bool walflush = true;
    char str[15];
    int i, r;
    int n = 10000;

    if (args == NULL)
    { // parent

        r = system(SHELL_DEL" mvcc_test* > errorlog.txt");
        (void)r;

        // Open Database File
        config = fdb_get_default_config();
        // disable block reusing for strict rollback
        config.block_reusing_threshold = 0;
        status = fdb_open(&file, "mvcc_test1", &config);
        TEST_CHK(status == FDB_RESULT_SUCCESS);

        // Open KV Store
        kvs_config = fdb_get_default_kvs_config();
        status = fdb_kvs_open_default(file, &kvs, &kvs_config);
        TEST_CHK(status == FDB_RESULT_SUCCESS);

        // set with commits
        for(i=1;i<=n;i++) {
            sprintf(str, "%d", i);
            status = fdb_set_kv(kvs, str, strlen(str), (void*)"value", 5);
            TEST_CHK(status == FDB_RESULT_SUCCESS);
            if(i%10==0){
                walflush = !walflush;
                if(walflush){
                    fdb_commit(file, FDB_COMMIT_MANUAL_WAL_FLUSH);
                } else {
                    fdb_commit(file, FDB_COMMIT_NORMAL);
                }
            }
        }

        fdb_commit(file, FDB_COMMIT_MANUAL_WAL_FLUSH);
        fdb_get_kvs_info(kvs, &kvs_info);
        TEST_CHK(kvs_info.last_seqnum == (uint64_t)n);

        // start rollback thread
        thread_create(&tid, rollback_during_ops_test, (void *)&n);

        // updates with commits
        for(i=1;i<=10000;i++) {
            sprintf(str, "%d", i);
            status = fdb_set_kv(kvs, str, strlen(str), (void*)"value", 5);
            if(status == FDB_RESULT_SUCCESS){ // set ok
                status = fdb_commit(file, FDB_COMMIT_MANUAL_WAL_FLUSH);
                if(status != FDB_RESULT_SUCCESS){
                    TEST_CHK(status == FDB_RESULT_FAIL_BY_ROLLBACK);
                }
            } else {
                TEST_CHK(status == FDB_RESULT_FAIL_BY_ROLLBACK);
            }
        }

        // join rollback thread
        thread_join(tid, &thread_ret);

        // set a keys commit and save seqnum
        status = fdb_set_kv(kvs,(void *)"key1", 4, (void*)"value", 5);
        TEST_CHK(status == FDB_RESULT_SUCCESS);
        status = fdb_commit(file, FDB_COMMIT_MANUAL_WAL_FLUSH);
        TEST_CHK(status == FDB_RESULT_SUCCESS);
        fdb_get_kvs_info(kvs, &kvs_info);
        rollback_to = kvs_info.last_seqnum;

        // 2 more sets
        status = fdb_set_kv(kvs,(void *)"key2", 4, (void*)"value", 5);
        TEST_CHK(status == FDB_RESULT_SUCCESS);
        status = fdb_set_kv(kvs,(void *)"key3", 4, (void*)"value", 5);
        TEST_CHK(status == FDB_RESULT_SUCCESS);
        status = fdb_commit(file, FDB_COMMIT_MANUAL_WAL_FLUSH);
        TEST_CHK(status == FDB_RESULT_SUCCESS);

        // rollback to last saved seqnum
        status = fdb_rollback(&kvs, rollback_to);
        TEST_CHK(status == FDB_RESULT_SUCCESS);
        fdb_get_kvs_info(kvs, &kvs_info);
        TEST_CHK(kvs_info.last_seqnum == rollback_to);

        fdb_close(file);
        fdb_shutdown();

        memleak_end();
        TEST_RESULT("rollback during ops test");
        return NULL;
    }

    // open new copy of dbfile and kvs
    config = fdb_get_default_config();
    // disable block reusing for strict rollback
    config.block_reusing_threshold = 0;
    status = fdb_open(&file, "mvcc_test1", &config);
    TEST_CHK(status == FDB_RESULT_SUCCESS);
    kvs_config = fdb_get_default_kvs_config();
    status = fdb_kvs_open_default(file, &kvs, &kvs_config);
    TEST_CHK(status == FDB_RESULT_SUCCESS);

    // reverse set with rollbacks
    n = *((int *)args);
    for(i=n;i>1;i--){
        sprintf(str, "%d", i);
        status = fdb_set_kv(kvs, str, strlen(str), (void*)"value", 5);
        TEST_CHK(status == FDB_RESULT_SUCCESS);
        if(i%10 == 0){
            status = fdb_rollback(&kvs, i);
            TEST_CHK(status == FDB_RESULT_SUCCESS);
        }
    }

    fdb_close(file);
    // exit
    thread_exit(0);
    return NULL;

}

void in_memory_snapshot_rollback_test()
{

    TEST_INIT();
    memleak_start();

    int i, r;
    char str[15];
    fdb_file_handle *file;
    fdb_kvs_handle *kvs, *snap_db;
    fdb_iterator *iterator;
    fdb_status status;
    fdb_config config;
    fdb_doc *rdoc;
    fdb_kvs_config kvs_config;
    fdb_kvs_info kvs_info;
    fdb_seqnum_t c, rollback_to = 3;

    r = system(SHELL_DEL" mvcc_test* > errorlog.txt");
    (void)r;

    config = fdb_get_default_config();
    status = fdb_open(&file, "mvcc_test1", &config);
    TEST_CHK(status == FDB_RESULT_SUCCESS);
    kvs_config = fdb_get_default_kvs_config();
    status = fdb_kvs_open_default(file, &kvs, &kvs_config);
    TEST_CHK(status == FDB_RESULT_SUCCESS);

    // set 3 keys commits
    for(i=1;i<=3;i++) {
        sprintf(str, "%d", i);
        status = fdb_set_kv(kvs, str, strlen(str), (void*)"value", 5);
        TEST_CHK(status == FDB_RESULT_SUCCESS);
    }
    // commit  normal
    fdb_commit(file, FDB_COMMIT_NORMAL);

    // set 2 more and commit w/flush
    status = fdb_set_kv(kvs, (void *)"key4", 4, (void*)"value", 5);
    TEST_CHK(status == FDB_RESULT_SUCCESS);
    status = fdb_set_kv(kvs, (void *)"key5", 4, (void*)"value", 5);
    TEST_CHK(status == FDB_RESULT_SUCCESS);
    status = fdb_commit(file, FDB_COMMIT_MANUAL_WAL_FLUSH);
    TEST_CHK(status == FDB_RESULT_SUCCESS);

    // rollback to 3
    status = fdb_rollback(&kvs, rollback_to);
    TEST_CHK(status == FDB_RESULT_SUCCESS);
    fdb_get_kvs_info(kvs, &kvs_info);
    TEST_CHK(kvs_info.last_seqnum == rollback_to);

    // take a in-mem snapshot and iterate over kvs
    status = fdb_snapshot_open(kvs, &snap_db, FDB_SNAPSHOT_INMEM);
    TEST_CHK(status == FDB_RESULT_SUCCESS);

    fdb_iterator_init(snap_db, &iterator, NULL, 0, NULL, 0, FDB_ITR_NONE);
    rdoc = NULL;
    c = 0;
    do {
        status = fdb_iterator_get(iterator, &rdoc);
        TEST_CHK(status == FDB_RESULT_SUCCESS);
        fdb_doc_free(rdoc);
        rdoc = NULL;
        c++;
    } while (fdb_iterator_next(iterator) != FDB_RESULT_ITERATOR_FAIL);
    TEST_CHK(c==rollback_to);

    fdb_iterator_close(iterator);
    fdb_kvs_close(snap_db);
    fdb_close(file);
    fdb_shutdown();

    memleak_end();
    TEST_RESULT("in-memory snapshot rollback test");
}

void rollback_drop_multi_files_kvs_test()
{
    TEST_INIT();
    memleak_start();

    int i, j, r;
    int vb;
    int n = 10;
    int n_files = 8;
    int n_kvs = 128;
    char keybuf[256], bodybuf[256];
    char fname[256];

    fdb_file_handle **dbfiles = alca(fdb_file_handle*, n_files);
    fdb_kvs_handle **kvs = alca(fdb_kvs_handle*, n_files*n_kvs);
    fdb_iterator *iterator;
    fdb_doc *rdoc;
    fdb_status status;

    // remove previous test files
    r = system(SHELL_DEL" mvcc_test* > errorlog.txt");
    (void)r;

    fdb_config fconfig = fdb_get_default_config();
    fdb_kvs_config kvs_config = fdb_get_default_kvs_config();
    fconfig.wal_threshold = 1024;
    fconfig.compaction_mode = FDB_COMPACTION_MANUAL;
    fconfig.durability_opt = FDB_DRB_ASYNC;

    // 1024 kvs via 128 per dbfile
    for(j=0;j<n_files;++j){
        sprintf(fname, "mvcc_test%d", j);
        status = fdb_open(&dbfiles[j], fname, &fconfig);
        TEST_CHK(status == FDB_RESULT_SUCCESS);
        for(i=0;i<n_kvs;++i){
            vb = j*n_kvs+i;
            sprintf(fname, "kvs%d", vb);
            status = fdb_kvs_open(dbfiles[j], &kvs[vb], fname, &kvs_config);
            TEST_CHK(status == FDB_RESULT_SUCCESS);
        }
    }

    // load across all kvs
    vb = n_files*n_kvs;
    for(i=0;i<vb;++i){
        for(j=0;j<n;++j){
            sprintf(keybuf, "key%08d", j);
            sprintf(bodybuf, "value%08d", j);
            status = fdb_set_kv(kvs[i], keybuf, strlen(keybuf)+1, bodybuf, strlen(bodybuf)+1);
            TEST_CHK(status == FDB_RESULT_SUCCESS);
        }
    }

    // commit
    for(j=0;j<n_files;++j){
        if((j%2)==0){
            status = fdb_commit(dbfiles[j], FDB_COMMIT_NORMAL);
            TEST_CHK(status == FDB_RESULT_SUCCESS);
        } else {
            status = fdb_commit(dbfiles[j], FDB_COMMIT_MANUAL_WAL_FLUSH);
            TEST_CHK(status == FDB_RESULT_SUCCESS);
        }
    }

    // delete all keys
    vb = n_files*n_kvs;
    for(i=0;i<vb;++i){
        for(j=0;j<n;++j){
            sprintf(keybuf, "key%08d", j);
            status = fdb_del_kv(kvs[i], keybuf, strlen(keybuf)+1);
            TEST_CHK(status == FDB_RESULT_SUCCESS);
        }
    }


    // commit again
    for(j=0;j<n_files;++j){
        if((j%2)==0){
            status = fdb_commit(dbfiles[j], FDB_COMMIT_NORMAL);
            TEST_CHK(status == FDB_RESULT_SUCCESS);
        } else {
            status = fdb_commit(dbfiles[j], FDB_COMMIT_MANUAL_WAL_FLUSH);
            TEST_CHK(status == FDB_RESULT_SUCCESS);
        }
    }

    // rollback some kvs to pre-delete commit
    for(i=0;i<vb;i+=64){
        status = fdb_rollback(&kvs[i], n);
        TEST_CHK(status == FDB_RESULT_SUCCESS);
    }

    // drop some of the kvs
    for(j=0;j<n_files;++j){
        for(i=0;i<n_kvs;i+=n_kvs){
            vb = j*n_kvs+i;
            status = fdb_kvs_close(kvs[vb]);
            TEST_CHK(status == FDB_RESULT_SUCCESS);
            sprintf(fname, "kvs%d", vb);
            status = fdb_kvs_remove(dbfiles[j], fname);
            TEST_CHK(status == FDB_RESULT_SUCCESS);
        }
    }

    // commit
    for(j=0;j<n_files;++j){
        if((j%2)==0){
            status = fdb_commit(dbfiles[j], FDB_COMMIT_NORMAL);
            TEST_CHK(status == FDB_RESULT_SUCCESS);
        } else {
            status = fdb_commit(dbfiles[j], FDB_COMMIT_MANUAL_WAL_FLUSH);
            TEST_CHK(status == FDB_RESULT_SUCCESS);
        }
    }

    // custom compact
    for(j=0;j<n_files;++j){
        sprintf(fname, "mvcc_test_compact%d", j);
        status = fdb_compact(dbfiles[j], fname);
        TEST_CHK(status == FDB_RESULT_SUCCESS);
    }


    // iterate specifically over dbs that have been rolled back but not dropped
    rdoc = NULL;
    for(i=0;i<vb;i+=64){
        if((vb%n_kvs)==0){ continue; }

        j=0;
        fdb_iterator_init(kvs[i], &iterator, NULL, 0, NULL, 0, FDB_ITR_NO_DELETES);
        do {
            // verify keys
            status = fdb_iterator_get(iterator, &rdoc);
            TEST_CHK(status == FDB_RESULT_SUCCESS);
            sprintf(keybuf, "key%08d", j);
            TEST_CHK(!strcmp(keybuf, (char *)rdoc->key));
            j++;
        } while(fdb_iterator_next(iterator) != FDB_RESULT_ITERATOR_FAIL);
        fdb_iterator_close(iterator);

        // should still get all keys
        TEST_CHK(j==n);
    }
    fdb_doc_free(rdoc);

    // cleanup
    for(j=0;j<n_files;++j){
        status = fdb_close(dbfiles[j]);
        TEST_CHK(status == FDB_RESULT_SUCCESS);
    }

    fdb_shutdown();
    memleak_end();
    TEST_RESULT("open multi files kvs test");
}

void tx_crash_recover_test()
{
    TEST_INIT();
    memleak_start();

    int i, r;
    char str[15];
    void *val;
    size_t vallen;

    fdb_file_handle *file;
    fdb_kvs_handle *kvs;
    fdb_status status;
    fdb_config config;
    fdb_kvs_config kvs_config;
    fdb_file_info file_info;
    uint64_t bid;
    const char *test_file = "./mvcc_test2";
    const char *test_file_c = "./mvcc_test3";

    r = system(SHELL_DEL" mvcc_test* > errorlog.txt");
    (void)r;

    config = fdb_get_default_config();
    status = fdb_open(&file, test_file, &config);
    TEST_CHK(status == FDB_RESULT_SUCCESS);
    kvs_config = fdb_get_default_kvs_config();
    status = fdb_kvs_open_default(file, &kvs, &kvs_config);
    TEST_CHK(status == FDB_RESULT_SUCCESS);

    // set keys in transaction
    status = fdb_begin_transaction(file, FDB_ISOLATION_READ_UNCOMMITTED);
    TEST_CHK(status == FDB_RESULT_SUCCESS);
    for(i=0;i<10;i++){
        sprintf(str, "key%d", i);
        status = fdb_set_kv(kvs, str, strlen(str), (void*)"value", 5);
        TEST_CHK(status == FDB_RESULT_SUCCESS);
    }
    status = fdb_end_transaction(file, FDB_COMMIT_MANUAL_WAL_FLUSH);
    TEST_CHK(status == FDB_RESULT_SUCCESS);

    // custom compact
    fdb_compact(file, test_file_c);

    // begin a tx to delete keys
    status = fdb_begin_transaction(file, FDB_ISOLATION_READ_UNCOMMITTED);
    TEST_CHK(status == FDB_RESULT_SUCCESS);
    for(i=0;i<10;i++){
        sprintf(str, "key%d", i);
        status = fdb_del_kv(kvs, str, strlen(str));
        TEST_CHK(status == FDB_RESULT_SUCCESS);
    }

    status = fdb_get_file_info(file, &file_info);
    TEST_CHK(status == FDB_RESULT_SUCCESS);
    bid = file_info.file_size / config.blocksize;

    // simulate crash
    fdb_close(file);
    fdb_shutdown();

    // Now append 9K of non-block aligned garbage at the end of the file..
    r = _disk_dump(test_file_c, bid * config.blocksize,
                  (config.blocksize * 2) + (config.blocksize / 4));
    TEST_CHK(r >= 0);

    // also write non-block aligned garbage to old compact file
    r = _disk_dump(test_file, (bid + 2)*4*config.blocksize, config.blocksize/4);
    TEST_CHK(r >= 0);

    // reopen
    status = fdb_open(&file, test_file_c, &config);
    TEST_CHK(status == FDB_RESULT_SUCCESS);
    kvs_config = fdb_get_default_kvs_config();
    status = fdb_kvs_open_default(file, &kvs, &kvs_config);
    TEST_CHK(status == FDB_RESULT_SUCCESS);

    // restart tx to delete keys
    status = fdb_begin_transaction(file, FDB_ISOLATION_READ_UNCOMMITTED);
    TEST_CHK(status == FDB_RESULT_SUCCESS);
    for(i=0;i<10;i++){
        sprintf(str, "key%d", i);
        status = fdb_del_kv(kvs, str, strlen(str));
        TEST_CHK(status == FDB_RESULT_SUCCESS);
    }

    // abort tx
    fdb_abort_transaction(file);
    TEST_CHK(status == FDB_RESULT_SUCCESS);

    // keys from original tx should be recoverable
    for(i=0;i<10;i++){
       sprintf(str, "key%d", i);
       status = fdb_get_kv(kvs, str, strlen(str), &val, &vallen);
       TEST_CHK(status == FDB_RESULT_SUCCESS);
       free(val);
    }

    TEST_CHK(status == FDB_RESULT_SUCCESS);

    fdb_close(file);
    fdb_shutdown();
    memleak_end();
    TEST_RESULT("crash recover test");
}


void drop_kv_on_snap_iterator_test(){

    TEST_INIT();
    memleak_start();

    int r;

    fdb_status status;
    fdb_file_handle *f1;
    fdb_kvs_handle *kv, *kv2, *snap_kv;
    fdb_config fconfig = fdb_get_default_config();
    fdb_kvs_config kvs_config = fdb_get_default_kvs_config();
    fdb_doc *rdoc = NULL;
    fdb_iterator *iterator;

    r = system(SHELL_DEL" mvcc_test* > errorlog.txt");
    (void)r;

    fdb_open(&f1, "./mvcc_test1", &fconfig);
    fdb_kvs_open_default(f1, &kv2, &kvs_config);
    fdb_kvs_open(f1, &kv, "kv", &kvs_config);

    // write 2 seqno's
    status = fdb_set_kv(kv, (void *) "a", 1, NULL, 0);
    TEST_STATUS(status);
    status = fdb_set_kv(kv, (void *) "b", 1, NULL, 0);
    TEST_STATUS(status);
    status = fdb_commit(f1, FDB_COMMIT_MANUAL_WAL_FLUSH);

    // open snapshot
    status = fdb_snapshot_open(kv, &snap_kv, 2);
    TEST_CHK(status == FDB_RESULT_SUCCESS);

    // open iterator on snapshot
    status = fdb_iterator_init(snap_kv, &iterator, NULL, 0, NULL, 0, FDB_ITR_NONE);
    TEST_CHK(status == FDB_RESULT_SUCCESS);

    status = fdb_kvs_close(snap_kv);
    TEST_CHK(status != FDB_RESULT_SUCCESS);

    // close kvs
    status = fdb_kvs_close(kv);
    TEST_CHK(status == FDB_RESULT_SUCCESS);

    // drop kvs
    status = fdb_kvs_remove(f1, "kv");
    TEST_CHK(status != FDB_RESULT_SUCCESS);

    status = fdb_iterator_get(iterator, &rdoc);
    TEST_CHK(status == FDB_RESULT_SUCCESS);
    fdb_doc_free(rdoc);

    status = fdb_iterator_close(iterator);
    TEST_CHK(status == FDB_RESULT_SUCCESS);
    status = fdb_kvs_close(snap_kv);
    TEST_CHK(status == FDB_RESULT_SUCCESS);
    status = fdb_kvs_close(kv2);
    TEST_CHK(status == FDB_RESULT_SUCCESS);
    status = fdb_close(f1);
    TEST_CHK(status == FDB_RESULT_SUCCESS);

    fdb_shutdown();

    memleak_end();
    TEST_RESULT("drop kv other handle test");
}

int main(){

    drop_kv_on_snap_iterator_test();
    rollback_secondary_kvs();
    multi_version_test();
#ifdef __CRC32
    crash_recovery_test(true);
    crash_recovery_test(false);
#endif
    snapshot_test();
    in_memory_snapshot_rollback_test();
    in_memory_snapshot_test();
    in_memory_snapshot_on_dirty_hbtrie_test();
    in_memory_snapshot_compaction_test();
    snapshot_clone_test();
    snapshot_parallel_clone_test();
    snapshot_stats_test();
    snapshot_with_uncomitted_data_test();
    snapshot_markers_in_file_test(true); // multi kv instance mode
    snapshot_markers_in_file_test(false); // single kv instance mode
    snapshot_with_deletes_test();
    rollback_during_ops_test(NULL);
    rollback_forward_seqnum();
    rollback_test(false); // single kv instance mode
    rollback_test(true); // multi kv instance mode
    rollback_and_snapshot_test();
    rollback_ncommits();
    transaction_test();
    transaction_simple_api_test();
    transaction_in_memory_snapshot_test();
    rollback_prior_to_ops(true); // wal commit
    rollback_prior_to_ops(false); // normal commit
    snapshot_concurrent_compaction_test();
    rollback_to_zero_test(true); // multi kv instance mode
    rollback_to_zero_test(false); // single kv instance mode
<<<<<<< HEAD
    rollback_all_test(true); // multi kv instance mode
    rollback_all_test(false); // single kv instance mode
=======
    rollback_to_wal_test(true); // multi kv instance mode
    rollback_to_wal_test(false); // single kv instance mode
>>>>>>> 1255d755
    rollback_drop_multi_files_kvs_test();
    tx_crash_recover_test();
    auto_compaction_snapshots_test(); // test snapshots with auto-compaction

    return 0;
}<|MERGE_RESOLUTION|>--- conflicted
+++ resolved
@@ -3790,18 +3790,125 @@
     TEST_RESULT(bodybuf);
 }
 
-<<<<<<< HEAD
-void rollback_all_test(bool multi_kv)
-=======
 void rollback_to_wal_test(bool multi_kv)
->>>>>>> 1255d755
 {
     TEST_INIT();
 
     memleak_start();
 
     int i, r;
-<<<<<<< HEAD
+    int n = 300;
+    int num_kvs = 1;
+    fdb_file_handle *dbfile;
+    fdb_kvs_handle **db = alca(fdb_kvs_handle *, num_kvs);
+    fdb_kvs_handle *snap_db;
+    fdb_doc **doc = alca(fdb_doc*, n);
+    fdb_doc *rdoc;
+    fdb_status status;
+
+    char keybuf[256], metabuf[256], bodybuf[256];
+
+    // remove previous mvcc_test files
+    r = system(SHELL_DEL" mvcc_test* > errorlog.txt");
+    (void)r;
+
+    fdb_config fconfig = fdb_get_default_config();
+    fdb_kvs_config kvs_config = fdb_get_default_kvs_config();
+    fconfig.buffercache_size = 0;
+    fconfig.wal_threshold = 256;
+    fconfig.flags = FDB_OPEN_FLAG_CREATE;
+    fconfig.compaction_threshold = 0;
+    fconfig.multi_kv_instances = multi_kv;
+
+    // open db
+    fdb_open(&dbfile, "./mvcc_test8", &fconfig);
+
+    fdb_kvs_open_default(dbfile, &db[0], &kvs_config);
+
+    for (r = 0; r < num_kvs; ++r) {
+        status = fdb_set_log_callback(db[r], logCallbackFunc,
+                                      (void *) "rollback_to_wal_test");
+        TEST_CHK(status == FDB_RESULT_SUCCESS);
+    }
+
+   // ------- Setup test ----------------------------------
+    for (i=0; i<n; i++){
+        sprintf(keybuf, "key%d", i);
+        sprintf(metabuf, "meta%d", i);
+        sprintf(bodybuf, "body%d", i);
+        fdb_doc_create(&doc[i], (void*)keybuf, strlen(keybuf),
+            (void*)metabuf, strlen(metabuf), (void*)bodybuf, strlen(bodybuf));
+        fdb_set(db[0], doc[i]);
+    } // after 256 items wal gets flushed before commit
+
+    // commit normal but as wal was flushed, this will cause a wal flush again!
+    fdb_commit(dbfile, FDB_COMMIT_NORMAL);
+
+    // update first half documents again
+    for (i = 0; i < n/2; i++){
+        fdb_doc_free(doc[i]);
+        sprintf(keybuf, "key%d", i);
+        sprintf(metabuf, "META%d", i);
+        sprintf(bodybuf, "BODY%d", i);
+        fdb_doc_create(&doc[i], (void*)keybuf, strlen(keybuf),
+            (void*)metabuf, strlen(metabuf), (void*)bodybuf, strlen(bodybuf));
+        fdb_set(db[0], doc[i]);
+    }
+
+    // commit again, this time wal threshold not hit so no wal flush on commit
+    fdb_commit(dbfile, FDB_COMMIT_NORMAL);
+
+    // update remaining half documents
+    for (; i < n; i++){
+        fdb_doc_free(doc[i]);
+        sprintf(keybuf, "key%d", i);
+        sprintf(metabuf, "Meta%d", i);
+        sprintf(bodybuf, "Body%d", i);
+        fdb_doc_create(&doc[i], (void*)keybuf, strlen(keybuf),
+            (void*)metabuf, strlen(metabuf), (void*)bodybuf, strlen(bodybuf));
+        fdb_set(db[0], doc[i]);
+    } // somewhere in this loop wal gets flushed before commit
+    // normal commit results in wal flush
+    fdb_commit(dbfile, FDB_COMMIT_NORMAL);
+
+    status = fdb_rollback(&db[0], n + n/2);
+    TEST_CHK(status == FDB_RESULT_SUCCESS);
+    i = 1; // pick a document in the WAL section upon rollback
+    fdb_doc_create(&rdoc, doc[i]->key, doc[i]->keylen, NULL, 0, NULL, 0);
+    status = fdb_snapshot_open(db[0], &snap_db, n + n/2);
+    TEST_CHK(status == FDB_RESULT_SUCCESS);
+    status = fdb_get(snap_db, rdoc);
+    TEST_CHK(status == FDB_RESULT_SUCCESS);
+    TEST_CMP(rdoc->body, doc[i]->body, rdoc->bodylen);
+    TEST_CHK(rdoc->seqnum == n + i + 1);
+    fdb_doc_free(rdoc);
+    fdb_kvs_close(snap_db);
+
+    // close db file
+    fdb_close(dbfile);
+
+    // free all documents
+    for (i=0;i<n;++i){
+        fdb_doc_free(doc[i]);
+    }
+
+    // free all resources
+    fdb_shutdown();
+
+    memleak_end();
+
+    sprintf(bodybuf, "rollback to wal test %s", multi_kv ? "multiple kv mode:"
+                                                         : "single kv mode:");
+    TEST_RESULT(bodybuf);
+}
+
+void rollback_all_test(bool multi_kv)
+{
+    TEST_INIT();
+
+    memleak_start();
+
+    int i, r;
     int n = 20;
     int num_kvs = 4; // keep this the same as number of fdb_commit() calls
     fdb_file_handle *dbfile;
@@ -3817,36 +3924,17 @@
     char kv_name[8];
 
     // remove previous dummy files
-=======
-    int n = 300;
-    int num_kvs = 1;
-    fdb_file_handle *dbfile;
-    fdb_kvs_handle **db = alca(fdb_kvs_handle *, num_kvs);
-    fdb_kvs_handle *snap_db;
-    fdb_doc **doc = alca(fdb_doc*, n);
-    fdb_doc *rdoc;
-    fdb_status status;
-
-    char keybuf[256], metabuf[256], bodybuf[256];
-
-    // remove previous mvcc_test files
->>>>>>> 1255d755
     r = system(SHELL_DEL" mvcc_test* > errorlog.txt");
     (void)r;
 
     fdb_config fconfig = fdb_get_default_config();
     fdb_kvs_config kvs_config = fdb_get_default_kvs_config();
     fconfig.buffercache_size = 0;
-<<<<<<< HEAD
     fconfig.wal_threshold = 1024;
-=======
-    fconfig.wal_threshold = 256;
->>>>>>> 1255d755
     fconfig.flags = FDB_OPEN_FLAG_CREATE;
     fconfig.compaction_threshold = 0;
     fconfig.multi_kv_instances = multi_kv;
 
-<<<<<<< HEAD
     fdb_open(&dbfile, "./mvcc_test6", &fconfig);
     if (multi_kv) {
         for (r = 0; r < num_kvs; ++r) {
@@ -3861,32 +3949,17 @@
     for (r = 0; r < num_kvs; ++r) {
         status = fdb_set_log_callback(db[r], logCallbackFunc,
                                       (void *) "rollback_all_test");
-=======
-    // open db
-    fdb_open(&dbfile, "./mvcc_test8", &fconfig);
-
-    fdb_kvs_open_default(dbfile, &db[0], &kvs_config);
-
-    for (r = 0; r < num_kvs; ++r) {
-        status = fdb_set_log_callback(db[r], logCallbackFunc,
-                                      (void *) "rollback_to_wal_test");
->>>>>>> 1255d755
         TEST_CHK(status == FDB_RESULT_SUCCESS);
     }
 
    // ------- Setup test ----------------------------------
-<<<<<<< HEAD
    // insert documents of 0-4
     for (i=0; i<n/4; i++){
-=======
-    for (i=0; i<n; i++){
->>>>>>> 1255d755
         sprintf(keybuf, "key%d", i);
         sprintf(metabuf, "meta%d", i);
         sprintf(bodybuf, "body%d", i);
         fdb_doc_create(&doc[i], (void*)keybuf, strlen(keybuf),
             (void*)metabuf, strlen(metabuf), (void*)bodybuf, strlen(bodybuf));
-<<<<<<< HEAD
         for (r = 0; r < num_kvs; ++r) {
             fdb_set(db[r], doc[i]);
         }
@@ -4014,53 +4087,6 @@
     }
     status = fdb_commit(dbfile, FDB_COMMIT_MANUAL_WAL_FLUSH);
     TEST_CHK(status == FDB_RESULT_SUCCESS);
-=======
-        fdb_set(db[0], doc[i]);
-    } // after 256 items wal gets flushed before commit
-
-    // commit normal but as wal was flushed, this will cause a wal flush again!
-    fdb_commit(dbfile, FDB_COMMIT_NORMAL);
-
-    // update first half documents again
-    for (i = 0; i < n/2; i++){
-        fdb_doc_free(doc[i]);
-        sprintf(keybuf, "key%d", i);
-        sprintf(metabuf, "META%d", i);
-        sprintf(bodybuf, "BODY%d", i);
-        fdb_doc_create(&doc[i], (void*)keybuf, strlen(keybuf),
-            (void*)metabuf, strlen(metabuf), (void*)bodybuf, strlen(bodybuf));
-        fdb_set(db[0], doc[i]);
-    }
-
-    // commit again, this time wal threshold not hit so no wal flush on commit
-    fdb_commit(dbfile, FDB_COMMIT_NORMAL);
-
-    // update remaining half documents
-    for (; i < n; i++){
-        fdb_doc_free(doc[i]);
-        sprintf(keybuf, "key%d", i);
-        sprintf(metabuf, "Meta%d", i);
-        sprintf(bodybuf, "Body%d", i);
-        fdb_doc_create(&doc[i], (void*)keybuf, strlen(keybuf),
-            (void*)metabuf, strlen(metabuf), (void*)bodybuf, strlen(bodybuf));
-        fdb_set(db[0], doc[i]);
-    } // somewhere in this loop wal gets flushed before commit
-    // normal commit results in wal flush
-    fdb_commit(dbfile, FDB_COMMIT_NORMAL);
-
-    status = fdb_rollback(&db[0], n + n/2);
-    TEST_CHK(status == FDB_RESULT_SUCCESS);
-    i = 1; // pick a document in the WAL section upon rollback
-    fdb_doc_create(&rdoc, doc[i]->key, doc[i]->keylen, NULL, 0, NULL, 0);
-    status = fdb_snapshot_open(db[0], &snap_db, n + n/2);
-    TEST_CHK(status == FDB_RESULT_SUCCESS);
-    status = fdb_get(snap_db, rdoc);
-    TEST_CHK(status == FDB_RESULT_SUCCESS);
-    TEST_CMP(rdoc->body, doc[i]->body, rdoc->bodylen);
-    TEST_CHK(rdoc->seqnum == n + i + 1);
-    fdb_doc_free(rdoc);
-    fdb_kvs_close(snap_db);
->>>>>>> 1255d755
 
     // close db file
     fdb_close(dbfile);
@@ -4070,18 +4096,14 @@
         fdb_doc_free(doc[i]);
     }
 
-<<<<<<< HEAD
     status = fdb_free_snap_markers(markers, num_markers);
     TEST_CHK(status == FDB_RESULT_SUCCESS);
 
-=======
->>>>>>> 1255d755
     // free all resources
     fdb_shutdown();
 
     memleak_end();
 
-<<<<<<< HEAD
     sprintf(bodybuf, "rollback all test %s", multi_kv ? "multiple kv mode:"
                                                       : "single kv mode:");
     TEST_RESULT(bodybuf);
@@ -4101,13 +4123,6 @@
 }
 
 
-=======
-    sprintf(bodybuf, "rollback to wal test %s", multi_kv ? "multiple kv mode:"
-                                                         : "single kv mode:");
-    TEST_RESULT(bodybuf);
-}
-
->>>>>>> 1255d755
 void auto_compaction_snapshots_test()
 {
     TEST_INIT();
@@ -4781,13 +4796,10 @@
     snapshot_concurrent_compaction_test();
     rollback_to_zero_test(true); // multi kv instance mode
     rollback_to_zero_test(false); // single kv instance mode
-<<<<<<< HEAD
     rollback_all_test(true); // multi kv instance mode
     rollback_all_test(false); // single kv instance mode
-=======
     rollback_to_wal_test(true); // multi kv instance mode
     rollback_to_wal_test(false); // single kv instance mode
->>>>>>> 1255d755
     rollback_drop_multi_files_kvs_test();
     tx_crash_recover_test();
     auto_compaction_snapshots_test(); // test snapshots with auto-compaction
