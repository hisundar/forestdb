/* -*- Mode: C++; tab-width: 4; c-basic-offset: 4; indent-tabs-mode: nil -*- */
/*
 *     Copyright 2010 Couchbase, Inc
 *
 *   Licensed under the Apache License, Version 2.0 (the "License");
 *   you may not use this file except in compliance with the License.
 *   You may obtain a copy of the License at
 *
 *       http://www.apache.org/licenses/LICENSE-2.0
 *
 *   Unless required by applicable law or agreed to in writing, software
 *   distributed under the License is distributed on an "AS IS" BASIS,
 *   WITHOUT WARRANTIES OR CONDITIONS OF ANY KIND, either express or implied.
 *   See the License for the specific language governing permissions and
 *   limitations under the License.
 */

#include <stdio.h>
#include <stdlib.h>
#include <string.h>
#include <stdint.h>
#include <time.h>
#if !defined(WIN32) && !defined(_WIN32)
#include <unistd.h>
#endif

#include "libforestdb/forestdb.h"
#include "test.h"

#include "internal_types.h"
#include "functional_util.h"

void rollback_secondary_kvs()
{
    TEST_INIT();
    memleak_start();

    int r;
    void *value_out;
    size_t valuelen_out;

    fdb_status status;
    fdb_config fconfig = fdb_get_default_config();
    fdb_kvs_config kvs_config = fdb_get_default_kvs_config();
    fdb_file_handle *dbfile;
    fdb_kvs_handle *kv1, *kv2;

    r = system(SHELL_DEL" mvcc_test* > errorlog.txt");
    (void)r;

    fdb_open(&dbfile, "./mvcc_test1", &fconfig);
    fdb_kvs_open_default(dbfile, &kv1, &kvs_config);
    fdb_kvs_open_default(dbfile, &kv2, &kvs_config);

    // seq:2
    status = fdb_set_kv(kv1, (void *) "a", 1, (void *)"val-a", 5);
    TEST_CHK(status == FDB_RESULT_SUCCESS);
    status = fdb_set_kv(kv1, (void *) "b", 1, (void *)"val-b", 5);
    TEST_CHK(status == FDB_RESULT_SUCCESS);
    fdb_commit(dbfile, FDB_COMMIT_MANUAL_WAL_FLUSH);

    // seq:3
    status = fdb_set_kv(kv1, (void *) "b", 1, (void *)"val-v", 5);
    TEST_CHK(status == FDB_RESULT_SUCCESS);
    fdb_commit(dbfile, FDB_COMMIT_MANUAL_WAL_FLUSH);

    // seq:4
    status = fdb_del_kv(kv1, (void *)"a", 1);
    TEST_CHK(status == FDB_RESULT_SUCCESS);
    fdb_commit(dbfile, FDB_COMMIT_MANUAL_WAL_FLUSH);

    // get 'a' via kv2
    status = fdb_get_kv(kv2, (void *)"b", 1, &value_out, &valuelen_out);
    free(value_out);
    TEST_CHK(status == FDB_RESULT_SUCCESS);

    // rollback seq:3 via kv2
    status = fdb_rollback(&kv2, 3);
    TEST_CHK(status == FDB_RESULT_SUCCESS);

    fdb_close(dbfile);
    fdb_shutdown();

    memleak_end();
    TEST_RESULT("rollback secondary kv");
}


void multi_version_test()
{
    TEST_INIT();

    memleak_start();

    int i, r;
    int n = 2;
    fdb_file_handle *dbfile, *dbfile_new;
    fdb_kvs_handle *db;
    fdb_kvs_handle *db_new;
    fdb_doc **doc = alca(fdb_doc*, n);
    fdb_doc *rdoc;
    fdb_status status;

    char keybuf[256], metabuf[256], bodybuf[256];

    // remove all previous mvcc_test files
    r = system(SHELL_DEL" mvcc_test* > errorlog.txt");
    (void)r;

    fdb_config fconfig = fdb_get_default_config();
    fdb_kvs_config kvs_config = fdb_get_default_kvs_config();
    fconfig.buffercache_size = 1048576;
    fconfig.wal_threshold = 1024;
    fconfig.flags = FDB_OPEN_FLAG_CREATE;
    fconfig.compaction_threshold = 0;

    // open db
    fdb_open(&dbfile, "./mvcc_test1", &fconfig);
    fdb_kvs_open_default(dbfile, &db, &kvs_config);
    status = fdb_set_log_callback(db, logCallbackFunc, (void *) "multi_version_test");
    TEST_CHK(status == FDB_RESULT_SUCCESS);

    // insert documents
    for (i=0;i<n;++i){
        sprintf(keybuf, "key%d", i);
        sprintf(metabuf, "meta%d", i);
        sprintf(bodybuf, "body%d", i);
        fdb_doc_create(&doc[i], (void*)keybuf, strlen(keybuf),
            (void*)metabuf, strlen(metabuf), (void*)bodybuf, strlen(bodybuf));
        fdb_set(db, doc[i]);
    }

    // commit
    fdb_commit(dbfile, FDB_COMMIT_MANUAL_WAL_FLUSH);

    // open same db file using a new handle
    fdb_open(&dbfile_new, "./mvcc_test1", &fconfig);
    fdb_kvs_open_default(dbfile_new, &db_new, &kvs_config);
    status = fdb_set_log_callback(db_new, logCallbackFunc, (void *) "multi_version_test");
    TEST_CHK(status == FDB_RESULT_SUCCESS);

    // update documents using the old handle
    for (i=0;i<n;++i){
        sprintf(metabuf, "meta2%d", i);
        sprintf(bodybuf, "body2%d", i);
        fdb_doc_update(&doc[i], (void*)metabuf, strlen(metabuf),
            (void*)bodybuf, strlen(bodybuf));
        fdb_set(db, doc[i]);
    }

    // manually flush WAL and commit using the old handle
    fdb_commit(dbfile, FDB_COMMIT_MANUAL_WAL_FLUSH);

    // retrieve documents using the old handle
    for (i=0;i<n;++i){
        // search by key
        fdb_doc_create(&rdoc, doc[i]->key, doc[i]->keylen, NULL, 0, NULL, 0);
        status = fdb_get(db, rdoc);

        TEST_CHK(status == FDB_RESULT_SUCCESS);
        TEST_CMP(rdoc->meta, doc[i]->meta, rdoc->metalen);
        TEST_CMP(rdoc->body, doc[i]->body, rdoc->bodylen);

        // free result document
        fdb_doc_free(rdoc);
    }

    // retrieve documents using the new handle
    for (i=0;i<n;++i){
        // search by key
        fdb_doc_create(&rdoc, doc[i]->key, doc[i]->keylen, NULL, 0, NULL, 0);
        status = fdb_get(db_new, rdoc);

        TEST_CHK(status == FDB_RESULT_SUCCESS);
        TEST_CMP(rdoc->meta, doc[i]->meta, rdoc->metalen);
        TEST_CMP(rdoc->body, doc[i]->body, rdoc->bodylen);

        // free result document
        fdb_doc_free(rdoc);
    }

    // close and re-open the new handle
    fdb_kvs_close(db_new);
    fdb_close(dbfile_new);
    fdb_open(&dbfile_new, "./mvcc_test1", &fconfig);
    fdb_kvs_open_default(dbfile_new, &db_new, &kvs_config);
    status = fdb_set_log_callback(db_new, logCallbackFunc, (void *) "multi_version_test");
    TEST_CHK(status == FDB_RESULT_SUCCESS);

    // retrieve documents using the new handle
    for (i=0;i<n;++i){
        // search by key
        fdb_doc_create(&rdoc, doc[i]->key, doc[i]->keylen, NULL, 0, NULL, 0);
        status = fdb_get(db_new, rdoc);

        TEST_CHK(status == FDB_RESULT_SUCCESS);
        // the new version of data should be read
        TEST_CMP(rdoc->meta, doc[i]->meta, rdoc->metalen);
        TEST_CMP(rdoc->body, doc[i]->body, rdoc->bodylen);

        // free result document
        fdb_doc_free(rdoc);
    }


    // free all documents
    for (i=0;i<n;++i){
        fdb_doc_free(doc[i]);
    }

    // close db file
    fdb_kvs_close(db);
    fdb_kvs_close(db_new);
    fdb_close(dbfile);
    fdb_close(dbfile_new);

    // free all resources
    fdb_shutdown();

    memleak_end();

    TEST_RESULT("multi version test");
}

void crash_recovery_test(bool walflush)
{
    TEST_INIT();

    memleak_start();

    int i, r;
    int n = 10;
    fdb_file_handle *dbfile;
    fdb_kvs_handle *db;
    fdb_doc **doc = alca(fdb_doc*, n);
    fdb_doc *rdoc;
    fdb_file_info file_info;
    uint64_t bid;
    const char *test_file = "./mvcc_test2";
    fdb_status status;

    char keybuf[256], metabuf[256], bodybuf[256];

    // remove previous mvcc_test files
    r = system(SHELL_DEL" mvcc_test* > errorlog.txt");
    (void)r;

    fdb_config fconfig = fdb_get_default_config();
    fdb_kvs_config kvs_config = fdb_get_default_kvs_config();
    fconfig.buffercache_size = 0;
    fconfig.seqtree_opt = FDB_SEQTREE_USE; // enable seqtree since get_byseq
    fconfig.wal_threshold = 1024;
    fconfig.flags = FDB_OPEN_FLAG_CREATE;
    fconfig.compaction_threshold = 0;

    // reopen db
    fdb_open(&dbfile, test_file, &fconfig);
    fdb_kvs_open_default(dbfile, &db, &kvs_config);
    status = fdb_set_log_callback(db, logCallbackFunc,
                                  (void *) "crash_recovery_test");
    TEST_CHK(status == FDB_RESULT_SUCCESS);

    // insert documents
    for (i=0;i<n;++i){
        sprintf(keybuf, "key%d", i);
        sprintf(metabuf, "meta%d", i);
        sprintf(bodybuf, "body%d", i);
        fdb_doc_create(&doc[i], (void*)keybuf, strlen(keybuf),
            (void*)metabuf, strlen(metabuf), (void*)bodybuf, strlen(bodybuf));
        fdb_set(db, doc[i]);
    }

    // commit
    if(walflush){
        status = fdb_commit(dbfile, FDB_COMMIT_MANUAL_WAL_FLUSH);
        TEST_CHK(status == FDB_RESULT_SUCCESS);
    } else {
        status = fdb_commit(dbfile, FDB_COMMIT_NORMAL);
        TEST_CHK(status == FDB_RESULT_SUCCESS);
    }

    status = fdb_get_file_info(dbfile, &file_info);
    TEST_CHK(status == FDB_RESULT_SUCCESS);
    bid = file_info.file_size / fconfig.blocksize;

    // close the db
    fdb_kvs_close(db);
    fdb_close(dbfile);

    // Shutdown forest db in the middle of the test to simulate crash
    fdb_shutdown();

    // append 9K of non-block aligned garbage at end of file
    r = _disk_dump(test_file, bid * fconfig.blocksize,
                   (2 * fconfig.blocksize) + (fconfig.blocksize / 4));
    TEST_CHK(r >= 0);

    // reopen the same file
    status = fdb_open(&dbfile, test_file, &fconfig);
    TEST_CHK(status == FDB_RESULT_SUCCESS);
    status = fdb_kvs_open_default(dbfile, &db, &kvs_config);
    TEST_CHK(status == FDB_RESULT_SUCCESS);
    status = fdb_set_log_callback(db, logCallbackFunc,
                                  (void *) "crash_recovery_test");
    TEST_CHK(status == FDB_RESULT_SUCCESS);

    // retrieve documents
    for (i=0;i<n;++i){
        // search by key
        fdb_doc_create(&rdoc, doc[i]->key, doc[i]->keylen, NULL, 0, NULL, 0);
        status = fdb_get(db, rdoc);

        TEST_CHK(status == FDB_RESULT_SUCCESS);
        TEST_CMP(rdoc->meta, doc[i]->meta, rdoc->metalen);
        TEST_CMP(rdoc->body, doc[i]->body, rdoc->bodylen);

        // free result document
        fdb_doc_free(rdoc);
    }

    // retrieve documents by sequence number
    for (i=0;i<n;++i){
        // search by seq
        fdb_doc_create(&rdoc, NULL, 0, NULL, 0, NULL, 0);
        rdoc->seqnum = i + 1;
        status = fdb_get_byseq(db, rdoc);

        TEST_CHK(status == FDB_RESULT_SUCCESS);

        // free result document
        fdb_doc_free(rdoc);
    }

    // free all documents
    for (i=0;i<n;++i){
        fdb_doc_free(doc[i]);
    }

    // close db file
    fdb_kvs_close(db);
    fdb_close(dbfile);

    // free all resources
    fdb_shutdown();

    memleak_end();

    if(walflush){
        TEST_RESULT("crash recovery test - walflush");
    } else {
        TEST_RESULT("crash recovery test - normal flush");
    }
}

void snapshot_test()
{
    TEST_INIT();

    memleak_start();

    int i, r;
    int n = 20;
    int count;
    fdb_file_handle *dbfile;
    fdb_kvs_handle *db;
    fdb_kvs_handle *snap_db;
    fdb_seqnum_t snap_seq;
    fdb_doc **doc = alca(fdb_doc*, n);
    fdb_doc *rdoc = NULL;
    fdb_kvs_info kvs_info;
    fdb_status status;
    fdb_iterator *iterator;

    char keybuf[256], metabuf[256], bodybuf[256];

    // remove previous mvcc_test files
    r = system(SHELL_DEL" mvcc_test* > errorlog.txt");
    (void)r;

    fdb_config fconfig = fdb_get_default_config();
    fdb_kvs_config kvs_config = fdb_get_default_kvs_config();
    fconfig.buffercache_size = 0;
    fconfig.seqtree_opt = FDB_SEQTREE_USE; // enable seqtree since get_byseq
    fconfig.wal_threshold = 1024;
    fconfig.flags = FDB_OPEN_FLAG_CREATE;
    fconfig.compaction_threshold = 0;

    // remove previous mvcc_test files
    r = system(SHELL_DEL" mvcc_test* > errorlog.txt");
    (void)r;

    // open db
    status = fdb_open(&dbfile, "./mvcc_test1", &fconfig);
    fdb_kvs_open_default(dbfile, &db, &kvs_config);
    TEST_CHK(status == FDB_RESULT_SUCCESS);

    // Create a snapshot from an empty database file
    status = fdb_snapshot_open(db, &snap_db, 0);
    TEST_CHK(status == FDB_RESULT_SUCCESS);
    // check if snapshot's sequence number is zero.
    fdb_get_kvs_info(snap_db, &kvs_info);
    TEST_CHK(kvs_info.last_seqnum == 0);
    // create an iterator on the snapshot for full range
    fdb_iterator_init(snap_db, &iterator, NULL, 0, NULL, 0, FDB_ITR_NONE);
    // Iterator should not return any items.
    status = fdb_iterator_get(iterator, &rdoc);
    TEST_CHK(status == FDB_RESULT_ITERATOR_FAIL);
    fdb_iterator_close(iterator);
    fdb_kvs_close(snap_db);

    // ------- Setup test ----------------------------------
    // insert documents of 0-4
    for (i=0; i<n/4; i++){
        sprintf(keybuf, "key%d", i);
        sprintf(metabuf, "meta%d", i);
        sprintf(bodybuf, "body%d", i);
        fdb_doc_create(&doc[i], (void*)keybuf, strlen(keybuf),
            (void*)metabuf, strlen(metabuf), (void*)bodybuf, strlen(bodybuf));
        fdb_set(db, doc[i]);
    }

    // commit with a manual WAL flush (these docs go into HB-trie)
    fdb_commit(dbfile, FDB_COMMIT_MANUAL_WAL_FLUSH);

    // insert documents from 4 - 8
    for (; i < n/2 - 1; i++){
        sprintf(keybuf, "key%d", i);
        sprintf(metabuf, "meta%d", i);
        sprintf(bodybuf, "body%d", i);
        fdb_doc_create(&doc[i], (void*)keybuf, strlen(keybuf),
            (void*)metabuf, strlen(metabuf), (void*)bodybuf, strlen(bodybuf));
        fdb_set(db, doc[i]);
    }

    // We want to create:
    // |WALFlushHDR|Key-Value1|HDR|Key-Value2|SnapshotHDR|Key-Value1|HDR|
    // Insert doc 9 with a different value to test duplicate elimination..
    sprintf(keybuf, "key%d", i);
    sprintf(metabuf, "meta%d", i);
    sprintf(bodybuf, "Body%d", i);
    fdb_doc_create(&doc[i], (void*)keybuf, strlen(keybuf),
            (void*)metabuf, strlen(metabuf), (void*)bodybuf, strlen(bodybuf));
    fdb_set(db, doc[i]);

    // commit again without a WAL flush (last doc goes into the AVL tree)
    fdb_commit(dbfile, FDB_COMMIT_NORMAL);

    // Insert doc 9 now again with expected value..
    *(char *)doc[i]->body = 'b';
    fdb_set(db, doc[i]);
    // commit again without a WAL flush (these documents go into the AVL trees)
    fdb_commit(dbfile, FDB_COMMIT_NORMAL);

    // TAKE SNAPSHOT: pick up sequence number of a commit without a WAL flush
    snap_seq = doc[i]->seqnum;

    // Now re-insert doc 9 as another duplicate (only newer sequence number)
    fdb_set(db, doc[i]);
    // commit again without a WAL flush (last doc goes into the AVL tree)
    fdb_commit(dbfile, FDB_COMMIT_NORMAL);

    // insert documents from 10-14 into HB-trie
    for (++i; i < (n/2 + n/4); i++){
        sprintf(keybuf, "key%d", i);
        sprintf(metabuf, "meta%d", i);
        sprintf(bodybuf, "body%d", i);
        fdb_doc_create(&doc[i], (void*)keybuf, strlen(keybuf),
            (void*)metabuf, strlen(metabuf), (void*)bodybuf, strlen(bodybuf));
        fdb_set(db, doc[i]);
    }
    // manually flush WAL & commit
    fdb_commit(dbfile, FDB_COMMIT_MANUAL_WAL_FLUSH);

    status = fdb_set_log_callback(db, logCallbackFunc,
                                  (void *) "snapshot_test");
    TEST_CHK(status == FDB_RESULT_SUCCESS);
    // ---------- Snapshot tests begin -----------------------
    // Attempt to take snapshot with out-of-range marker..
    status = fdb_snapshot_open(db, &snap_db, 999999);
    TEST_CHK(status == FDB_RESULT_NO_DB_INSTANCE);

    // Init Snapshot of open file with saved document seqnum as marker
    status = fdb_snapshot_open(db, &snap_db, snap_seq);
    TEST_CHK(status == FDB_RESULT_SUCCESS);

    // check snapshot's sequence number
    fdb_get_kvs_info(snap_db, &kvs_info);
    TEST_CHK(kvs_info.last_seqnum == snap_seq);

    // insert documents from 15 - 19 on file into the WAL
    for (; i < n; i++){
        sprintf(keybuf, "key%d", i);
        sprintf(metabuf, "meta%d", i);
        sprintf(bodybuf, "body%d", i);
        fdb_doc_create(&doc[i], (void*)keybuf, strlen(keybuf),
            (void*)metabuf, strlen(metabuf), (void*)bodybuf, strlen(bodybuf));
        fdb_set(db, doc[i]);
    }
    // commit without a WAL flush (This WAL must not affect snapshot)
    fdb_commit(dbfile, FDB_COMMIT_NORMAL);

    // create an iterator on the snapshot for full range
    fdb_iterator_init(snap_db, &iterator, NULL, 0, NULL, 0, FDB_ITR_NONE);

    // repeat until fail
    i=0;
    count=0;
    do {
        status = fdb_iterator_get(iterator, &rdoc);
        TEST_CHK(status == FDB_RESULT_SUCCESS);

        TEST_CMP(rdoc->key, doc[i]->key, rdoc->keylen);
        TEST_CMP(rdoc->meta, doc[i]->meta, rdoc->metalen);
        TEST_CMP(rdoc->body, doc[i]->body, rdoc->bodylen);

        fdb_doc_free(rdoc);
        rdoc = NULL;
        i ++;
        count++;
    } while (fdb_iterator_next(iterator) != FDB_RESULT_ITERATOR_FAIL);

    TEST_CHK(count==n/2); // Only unique items from the first half

    fdb_iterator_close(iterator);

    // create a sequence iterator on the snapshot for full range
    fdb_iterator_sequence_init(snap_db, &iterator, 0, 0, FDB_ITR_NONE);

    // repeat until fail
    i=0;
    count=0;
    do {
        status = fdb_iterator_get(iterator, &rdoc);
        TEST_CHK(status == FDB_RESULT_SUCCESS);

        TEST_CMP(rdoc->key, doc[i]->key, rdoc->keylen);
        TEST_CMP(rdoc->meta, doc[i]->meta, rdoc->metalen);
        TEST_CMP(rdoc->body, doc[i]->body, rdoc->bodylen);

        fdb_doc_free(rdoc);
        rdoc = NULL;
        i ++;
        count++;
    } while (fdb_iterator_next(iterator) != FDB_RESULT_ITERATOR_FAIL);

    TEST_CHK(count==n/2); // Only unique items from the first half

    fdb_iterator_close(iterator);

    // close db handle
    fdb_kvs_close(db);
    // close snapshot handle
    fdb_kvs_close(snap_db);
    // close db file
    fdb_close(dbfile);

    // free all documents
    for (i=0;i<n;++i){
        fdb_doc_free(doc[i]);
    }

    // 1. Open Database File
    status = fdb_open(&dbfile, "./mvcc_test2", &fconfig);
    TEST_CHK(status == FDB_RESULT_SUCCESS);

    // 2. Open KV Store
    status = fdb_kvs_open(dbfile, &db, "kv2", &kvs_config);
    TEST_CHK(status == FDB_RESULT_SUCCESS);

    // 2. Create Key 'a' and Commit
    status = fdb_set_kv(db, (void *) "a", 1, (void *)"val-a", 5);
    TEST_CHK(status == FDB_RESULT_SUCCESS);
    status = fdb_commit(dbfile, FDB_COMMIT_NORMAL);
    TEST_CHK(status == FDB_RESULT_SUCCESS);

    // 3. Create Key 'b' and Commit
    status = fdb_set_kv(db, (void *)"b", 1, (void *)"val-b", 5);
    TEST_CHK(status == FDB_RESULT_SUCCESS);
    status = fdb_commit(dbfile, FDB_COMMIT_NORMAL);
    TEST_CHK(status == FDB_RESULT_SUCCESS);

    // 4. Create Key 'c' and Commit
    status = fdb_set_kv(db, (void *)"c", 1, (void *)"val-c", 5);
    TEST_CHK(status == FDB_RESULT_SUCCESS);
    status = fdb_commit(dbfile, FDB_COMMIT_NORMAL);
    TEST_CHK(status == FDB_RESULT_SUCCESS);

    // 5. Remember seqnum for opening snapshot
    status = fdb_get_kvs_info(db, &kvs_info);
    TEST_CHK(status == FDB_RESULT_SUCCESS);
    snap_seq = kvs_info.last_seqnum;

    // 6.  Create an iterator
    status = fdb_iterator_init(db, &iterator, (void *)"a", 1,
                               (void *)"c", 1, FDB_ITR_NONE);
    TEST_CHK(status == FDB_RESULT_SUCCESS);

    // 7. Do a seek
    status = fdb_iterator_seek(iterator, (void *)"b", 1, FDB_ITR_SEEK_HIGHER);
    TEST_CHK(status == FDB_RESULT_SUCCESS);

    // 8. Close the iterator
    status = fdb_iterator_close(iterator);
    TEST_CHK(status == FDB_RESULT_SUCCESS);

    // 9. Open a snapshot at the same point
    status = fdb_snapshot_open(db, &snap_db, snap_seq);
    TEST_CHK(status == FDB_RESULT_SUCCESS);

    // That works, now attempt to do exact same sequence on a snapshot
    // The snapshot is opened at the exact same place that the original
    // database handle should be at (last seq 3)

    // 10.  Create an iterator on snapshot
    status = fdb_iterator_init(snap_db, &iterator, (void *)"a", 1,
                               (void *)"c", 1, FDB_ITR_NONE);
    TEST_CHK(status == FDB_RESULT_SUCCESS);

    // 11. Do a seek
    status = fdb_iterator_seek(iterator, (void *)"b", 1, FDB_ITR_SEEK_HIGHER);
    TEST_CHK(status == FDB_RESULT_SUCCESS);

    // 12. Close the iterator
    status = fdb_iterator_close(iterator);
    TEST_CHK(status == FDB_RESULT_SUCCESS);

    // close db handle
    fdb_kvs_close(db);
    // close snapshot handle
    fdb_kvs_close(snap_db);
    // close db file
    fdb_close(dbfile);

    // free all resources
    fdb_shutdown();

    memleak_end();

    TEST_RESULT("snapshot test");
}

void snapshot_stats_test()
{
    TEST_INIT();

    memleak_start();

    int i, r;
    int n = 20;
    fdb_file_handle *dbfile;
    fdb_kvs_handle *db;
    fdb_kvs_handle *snap_db;
    fdb_seqnum_t snap_seq;
    fdb_doc **doc = alca(fdb_doc*, n);
    fdb_kvs_info kvs_info;
    fdb_status status;

    char keybuf[256], metabuf[256], bodybuf[256];

    // remove previous mvcc_test files
    r = system(SHELL_DEL" mvcc_test* > errorlog.txt");
    (void)r;

    fdb_config fconfig = fdb_get_default_config();
    fdb_kvs_config kvs_config = fdb_get_default_kvs_config();
    fconfig.buffercache_size = 0;
    fconfig.wal_threshold = 1024;
    fconfig.flags = FDB_OPEN_FLAG_CREATE;
    fconfig.compaction_threshold = 0;

    // remove previous mvcc_test files
    r = system(SHELL_DEL" mvcc_test* > errorlog.txt");
    (void)r;

    // open db
    status = fdb_open(&dbfile, "./mvcc_test1", &fconfig);
    fdb_kvs_open_default(dbfile, &db, &kvs_config);
    TEST_CHK(status == FDB_RESULT_SUCCESS);

    // ------- Setup test ----------------------------------
    // insert documents
    for (i=0; i<n; i++){
        sprintf(keybuf, "key%d", i);
        sprintf(metabuf, "meta%d", i);
        sprintf(bodybuf, "body%d", i);
        fdb_doc_create(&doc[i], (void*)keybuf, strlen(keybuf),
            (void*)metabuf, strlen(metabuf), (void*)bodybuf, strlen(bodybuf));
        fdb_set(db, doc[i]);
        fdb_doc_free(doc[i]);
    }

    // commit with a manual WAL flush (these docs go into HB-trie)
    fdb_commit(dbfile, FDB_COMMIT_MANUAL_WAL_FLUSH);

    // retrieve the sequence number for a snapshot open
    status = fdb_get_kvs_info(db, &kvs_info);
    TEST_CHK(status == FDB_RESULT_SUCCESS);
    snap_seq = kvs_info.last_seqnum;

    status = fdb_set_log_callback(db, logCallbackFunc,
                                  (void *) "snapshot_stats_test");
    TEST_CHK(status == FDB_RESULT_SUCCESS);

    // Init Snapshot of open file with saved document seqnum as marker
    status = fdb_snapshot_open(db, &snap_db, snap_seq);
    TEST_CHK(status == FDB_RESULT_SUCCESS);

    // check snapshot's sequence number
    fdb_get_kvs_info(snap_db, &kvs_info);
    TEST_CHK(kvs_info.last_seqnum == snap_seq);

    TEST_CHK(kvs_info.doc_count == (size_t)n);
    TEST_CHK(kvs_info.file == dbfile);

    // close snapshot handle
    fdb_kvs_close(snap_db);

    // Test stats by creating an in-memory snapshot
    status = fdb_snapshot_open(db, &snap_db, FDB_SNAPSHOT_INMEM);
    TEST_CHK(status == FDB_RESULT_SUCCESS);

    // check snapshot's sequence number
    fdb_get_kvs_info(snap_db, &kvs_info);
    TEST_CHK(kvs_info.last_seqnum == snap_seq);

    TEST_CHK(kvs_info.doc_count == (size_t)n);
    TEST_CHK(kvs_info.file == dbfile);

    // close snapshot handle
    fdb_kvs_close(snap_db);

    // close db handle
    fdb_kvs_close(db);
    // close db file
    fdb_close(dbfile);

    // free all resources
    fdb_shutdown();

    memleak_end();

    TEST_RESULT("snapshot stats test");
}

void snapshot_with_uncomitted_data_test()
{
    TEST_INIT();

    int n = 10, value_len=32;
    int i, r, idx;
    char cmd[256];
    char key[256], *value;
    char keystr[] = "key%06d";
    char valuestr[] = "value%d";
    fdb_file_handle *db_file;
    fdb_kvs_handle *db0, *db1, *db2, *snap;
    fdb_config config;
    fdb_kvs_config kvs_config;
    fdb_kvs_info info;
    fdb_seqnum_t seqnum;
    fdb_status s; (void)s;

    sprintf(cmd, SHELL_DEL " mvcc_test* > errorlog.txt");
    r = system(cmd);
    (void)r;

    memleak_start();

    value = (char*)malloc(value_len);

    srand(1234);
    config = fdb_get_default_config();
    config.seqtree_opt = FDB_SEQTREE_USE;
    config.wal_flush_before_commit = true;
    config.multi_kv_instances = true;
    config.buffercache_size = 0*1024*1024;

    kvs_config = fdb_get_default_kvs_config();

    s = fdb_open(&db_file, "./mvcc_test9", &config);
    TEST_CHK(s == FDB_RESULT_SUCCESS);
    s = fdb_kvs_open(db_file, &db0, NULL, &kvs_config);
    TEST_CHK(s == FDB_RESULT_SUCCESS);
    s = fdb_kvs_open(db_file, &db1, "db1", &kvs_config);
    TEST_CHK(s == FDB_RESULT_SUCCESS);
    s = fdb_kvs_open(db_file, &db2, "db2", &kvs_config);
    TEST_CHK(s == FDB_RESULT_SUCCESS);

    // insert docs in all KV stores
    for (i=0;i<n;++i){
        idx = i;
        sprintf(key, keystr, idx);
        memset(value, 'x', value_len);
        memcpy(value + value_len - 6, "<end>", 6);
        sprintf(value, valuestr, idx);
        s = fdb_set_kv(db0, key, strlen(key)+1, value, value_len);
        TEST_CHK(s == FDB_RESULT_SUCCESS);
        s = fdb_set_kv(db1, key, strlen(key)+1, value, value_len);
        TEST_CHK(s == FDB_RESULT_SUCCESS);
        s = fdb_set_kv(db2, key, strlen(key)+1, value, value_len);
        TEST_CHK(s == FDB_RESULT_SUCCESS);
    }
    // try to open snapshot before commit
    s = fdb_get_kvs_info(db0, &info);
    TEST_CHK(s == FDB_RESULT_SUCCESS);
    s = fdb_snapshot_open(db0, &snap, info.last_seqnum);
    TEST_CHK(s != FDB_RESULT_SUCCESS);

    s = fdb_get_kvs_info(db1, &info);
    TEST_CHK(s == FDB_RESULT_SUCCESS);
    s = fdb_snapshot_open(db1, &snap, info.last_seqnum);
    TEST_CHK(s != FDB_RESULT_SUCCESS);

    s = fdb_get_kvs_info(db2, &info);
    TEST_CHK(s == FDB_RESULT_SUCCESS);
    s = fdb_snapshot_open(db2, &snap, info.last_seqnum);
    TEST_CHK(s != FDB_RESULT_SUCCESS);

    s = fdb_commit(db_file, FDB_COMMIT_NORMAL);
    TEST_CHK(s == FDB_RESULT_SUCCESS);

    s = fdb_get_kvs_info(db1, &info);
    TEST_CHK(s == FDB_RESULT_SUCCESS);
    seqnum = info.last_seqnum;

    s = fdb_get_kvs_info(db2, &info);
    TEST_CHK(s == FDB_RESULT_SUCCESS);
    TEST_CHK(seqnum == info.last_seqnum);

    s = fdb_get_kvs_info(db0, &info);
    TEST_CHK(s == FDB_RESULT_SUCCESS);
    TEST_CHK(seqnum == info.last_seqnum);

    // now insert docs into default and db2 only, without commit
    for (i=0;i<n;++i){
        idx = i;
        sprintf(key, keystr, idx);
        memset(value, 'x', value_len);
        memcpy(value + value_len - 6, "<end>", 6);
        sprintf(value, valuestr, idx);
        s = fdb_set_kv(db0, key, strlen(key)+1, value, value_len);
        TEST_CHK(s == FDB_RESULT_SUCCESS);
        s = fdb_set_kv(db2, key, strlen(key)+1, value, value_len);
        TEST_CHK(s == FDB_RESULT_SUCCESS);
    }

    // open snapshot on db1
    s = fdb_get_kvs_info(db1, &info);
    TEST_CHK(s == FDB_RESULT_SUCCESS);
    // latest (comitted) seqnum
    s = fdb_snapshot_open(db1, &snap, info.last_seqnum);
    TEST_CHK(s == FDB_RESULT_SUCCESS);
    s = fdb_kvs_close(snap);
    TEST_CHK(s == FDB_RESULT_SUCCESS);

    // open snapshot on db2
    s = fdb_get_kvs_info(db2, &info);
    TEST_CHK(s == FDB_RESULT_SUCCESS);

    // latest (uncomitted) seqnum
    s = fdb_snapshot_open(db2, &snap, info.last_seqnum);
    TEST_CHK(s != FDB_RESULT_SUCCESS);
    // committed seqnum
    s = fdb_snapshot_open(db2, &snap, seqnum);
    TEST_CHK(s == FDB_RESULT_SUCCESS);
    s = fdb_kvs_close(snap);
    TEST_CHK(s == FDB_RESULT_SUCCESS);

    // open snapshot on default KVS
    s = fdb_get_kvs_info(db0, &info);
    TEST_CHK(s == FDB_RESULT_SUCCESS);

    // latest (uncomitted) seqnum
    s = fdb_snapshot_open(db0, &snap, info.last_seqnum);
    TEST_CHK(s != FDB_RESULT_SUCCESS);
    // committed seqnum
    s = fdb_snapshot_open(db0, &snap, seqnum);
    TEST_CHK(s == FDB_RESULT_SUCCESS);
    s = fdb_kvs_close(snap);
    TEST_CHK(s == FDB_RESULT_SUCCESS);

    s = fdb_close(db_file);
    TEST_CHK(s == FDB_RESULT_SUCCESS);
    s = fdb_shutdown();
    TEST_CHK(s == FDB_RESULT_SUCCESS);
    free(value);
    memleak_end();

    TEST_RESULT("snapshot with uncomitted data in other KVS test");
}

void in_memory_snapshot_test()
{
    TEST_INIT();

    memleak_start();

    int i, r;
    int n = 20;
    int count;
    fdb_file_handle *dbfile;
    fdb_kvs_handle *db;
    fdb_kvs_handle *snap_db;
    fdb_seqnum_t snap_seq;
    fdb_doc **doc = alca(fdb_doc*, n);
    fdb_doc *rdoc;
    fdb_kvs_info kvs_info;
    fdb_status status;
    fdb_iterator *iterator;

    char keybuf[256], metabuf[256], bodybuf[256];

    // remove previous mvcc_test files
    r = system(SHELL_DEL" mvcc_test* > errorlog.txt");
    (void)r;

    fdb_config fconfig = fdb_get_default_config();
    fdb_kvs_config kvs_config = fdb_get_default_kvs_config();
    fconfig.buffercache_size = 0;
    fconfig.wal_threshold = 1024;
    fconfig.flags = FDB_OPEN_FLAG_CREATE;
    fconfig.compaction_threshold = 0;

    // remove previous mvcc_test files
    r = system(SHELL_DEL" mvcc_test* > errorlog.txt");
    (void)r;

    // open db
    status = fdb_open(&dbfile, "./mvcc_test1", &fconfig);
    TEST_CHK(status == FDB_RESULT_SUCCESS);
    status = fdb_kvs_open_default(dbfile, &db, &kvs_config);
    TEST_CHK(status == FDB_RESULT_SUCCESS);

    // Create a snapshot from an empty database file
    status = fdb_snapshot_open(db, &snap_db, 0);
    TEST_CHK(status == FDB_RESULT_SUCCESS);
    // check if snapshot's sequence number is zero.
    fdb_get_kvs_info(snap_db, &kvs_info);
    TEST_CHK(kvs_info.last_seqnum == 0);
    // create an iterator on the snapshot for full range
    fdb_iterator_init(snap_db, &iterator, NULL, 0, NULL, 0, FDB_ITR_NONE);
    // Iterator should not return any items.
    status = fdb_iterator_get(iterator, &rdoc);
    TEST_CHK(status == FDB_RESULT_ITERATOR_FAIL);
    fdb_iterator_close(iterator);
    fdb_kvs_close(snap_db);

    // ------- Setup test ----------------------------------
    // insert documents of 0-4
    for (i=0; i<n/4; i++){
        sprintf(keybuf, "key%d", i);
        sprintf(metabuf, "meta%d", i);
        sprintf(bodybuf, "body%d", i);
        fdb_doc_create(&doc[i], (void*)keybuf, strlen(keybuf),
            (void*)metabuf, strlen(metabuf), (void*)bodybuf, strlen(bodybuf));
        fdb_set(db, doc[i]);
    }

    // commit with a manual WAL flush (these docs go into HB-trie)
    fdb_commit(dbfile, FDB_COMMIT_MANUAL_WAL_FLUSH);

    // insert documents from 5 - 8
    for (; i < n/2 - 1; i++){
        sprintf(keybuf, "key%d", i);
        sprintf(metabuf, "meta%d", i);
        sprintf(bodybuf, "body%d", i);
        fdb_doc_create(&doc[i], (void*)keybuf, strlen(keybuf),
            (void*)metabuf, strlen(metabuf), (void*)bodybuf, strlen(bodybuf));
        fdb_set(db, doc[i]);
    }

    // We want to create:
    // |WALFlushHDR|Key-Value1|HDR|Key-Value2|SnapshotHDR|Key-Value1|HDR|
    // Insert doc 9 with a different value to test duplicate elimination..
    sprintf(keybuf, "key%d", i);
    sprintf(metabuf, "meta%d", i);
    sprintf(bodybuf, "Body%d", i);
    fdb_doc_create(&doc[i], (void*)keybuf, strlen(keybuf),
            (void*)metabuf, strlen(metabuf), (void*)bodybuf, strlen(bodybuf));
    fdb_set(db, doc[i]);

    // commit again without a WAL flush (last doc goes into the AVL tree)
    fdb_commit(dbfile, FDB_COMMIT_NORMAL);

    // Insert doc 9 now again with expected value..
    *(char *)doc[i]->body = 'b';
    fdb_set(db, doc[i]);

    // TAKE SNAPSHOT: pick up sequence number of a commit without a WAL flush
    snap_seq = doc[i]->seqnum;

    // Creation of a snapshot with a sequence number that was taken WITHOUT a
    // commit must fail even if it from the latest document that was set...
    fdb_get_kvs_info(db, &kvs_info);
    status = fdb_snapshot_open(db, &snap_db, kvs_info.last_seqnum);
    TEST_CHK(status == FDB_RESULT_NO_DB_INSTANCE);

    // ---------- Snapshot tests begin -----------------------
    // Initialize an in-memory snapshot Without a Commit...
    // WAL items are not flushed...
    status = fdb_snapshot_open(db, &snap_db, FDB_SNAPSHOT_INMEM);
    TEST_CHK(status == FDB_RESULT_SUCCESS);

    // commit again without a WAL flush (these documents go into the AVL trees)
    fdb_commit(dbfile, FDB_COMMIT_NORMAL);

    // Now re-insert doc 9 as another duplicate (only newer sequence number)
    fdb_set(db, doc[i]);

    // commit again without a WAL flush (last doc goes into the AVL tree)
    fdb_commit(dbfile, FDB_COMMIT_NORMAL);

    // insert documents from 10-14 into HB-trie
    for (++i; i < (n/2 + n/4); i++){
        sprintf(keybuf, "key%d", i);
        sprintf(metabuf, "meta%d", i);
        sprintf(bodybuf, "body%d", i);
        fdb_doc_create(&doc[i], (void*)keybuf, strlen(keybuf),
                (void*)metabuf, strlen(metabuf), (void*)bodybuf, strlen(bodybuf));
        fdb_set(db, doc[i]);
    }

    status = fdb_set_log_callback(db, logCallbackFunc,
                                  (void *) "in_memory_snapshot_test");
    TEST_CHK(status == FDB_RESULT_SUCCESS);

    // check snapshot's sequence number
    fdb_get_kvs_info(snap_db, &kvs_info);
    TEST_CHK(kvs_info.last_seqnum == snap_seq);

    // insert documents from 15 - 19 on file into the WAL
    for (; i < n; i++){
        sprintf(keybuf, "key%d", i);
        sprintf(metabuf, "meta%d", i);
        sprintf(bodybuf, "body%d", i);
        fdb_doc_create(&doc[i], (void*)keybuf, strlen(keybuf),
            (void*)metabuf, strlen(metabuf), (void*)bodybuf, strlen(bodybuf));
        fdb_set(db, doc[i]);
    }
    // commit without a WAL flush (This WAL must not affect snapshot)
    fdb_commit(dbfile, FDB_COMMIT_NORMAL);

    // create an iterator on the snapshot for full range
    fdb_iterator_init(snap_db, &iterator, NULL, 0, NULL, 0, FDB_ITR_NONE);

    // repeat until fail
    i=0;
    count=0;
    rdoc = NULL;
    do {
        status = fdb_iterator_get(iterator, &rdoc);
        TEST_CHK(status == FDB_RESULT_SUCCESS);

        TEST_CMP(rdoc->key, doc[i]->key, rdoc->keylen);
        TEST_CMP(rdoc->meta, doc[i]->meta, rdoc->metalen);
        TEST_CMP(rdoc->body, doc[i]->body, rdoc->bodylen);

        fdb_doc_free(rdoc);
        rdoc = NULL;
        i++;
        count++;
    } while (fdb_iterator_next(iterator) != FDB_RESULT_ITERATOR_FAIL);

    TEST_CHK(count==n/2); // Only unique items from the first half

    fdb_iterator_close(iterator);

    // close db handle
    fdb_kvs_close(db);
    // close snapshot handle
    fdb_kvs_close(snap_db);

    // close db file
    fdb_close(dbfile);

    // free all documents
    for (i=0;i<n;++i){
        fdb_doc_free(doc[i]);
    }

    // free all resources
    fdb_shutdown();

    memleak_end();

    TEST_RESULT("in-memory snapshot test");
}

void in_memory_snapshot_cleanup_test()
{
    TEST_INIT();

    memleak_start();

    int i, r;
    int n = 20;
    fdb_file_handle *dbfile;
    fdb_kvs_handle *db;
    fdb_kvs_handle *snap_db1, *snap_db2, *snap_db3;
    fdb_kvs_handle *psnap_db1, *psnap_db2, *psnap_db3;
    fdb_doc **doc = alca(fdb_doc*, n);
    fdb_doc *rdoc;
    fdb_status status;

    char keybuf[2560], metabuf[2560], bodybuf[2560];

    // remove previous mvcc_test files
    r = system(SHELL_DEL" mvcc_test* > errorlog.txt");
    (void)r;

    fdb_config fconfig = fdb_get_default_config();
    fdb_kvs_config kvs_config = fdb_get_default_kvs_config();
    fconfig.wal_threshold = 1024;
    fconfig.flags = FDB_OPEN_FLAG_CREATE;
    fconfig.compaction_threshold = 0;
    fconfig.block_reusing_threshold = 0;

    // remove previous mvcc_test files
    r = system(SHELL_DEL" mvcc_test* > errorlog.txt");
    (void)r;

    // open db
    status = fdb_open(&dbfile, "./mvcc_test1", &fconfig);
    TEST_CHK(status == FDB_RESULT_SUCCESS);
    status = fdb_kvs_open_default(dbfile, &db, &kvs_config);
    TEST_CHK(status == FDB_RESULT_SUCCESS);

    status = fdb_set_log_callback(db, logCallbackFunc,
                                  (void *) "in_memory_snapshot_cleanup_test");
    TEST_CHK(status == FDB_RESULT_SUCCESS);

    i = 0;
    sprintf(keybuf, "key%d", i);
    sprintf(metabuf, "meta%d", i);
    sprintf(bodybuf, "Body%d", i);
    fdb_doc_create(&doc[i], (void*)keybuf, strlen(keybuf),
            (void*)metabuf, strlen(metabuf), (void*)bodybuf, strlen(bodybuf));
    fdb_set(db, doc[i]);

    // commit without a WAL flush
    fdb_commit(dbfile, FDB_COMMIT_NORMAL);

    status = fdb_snapshot_open(db, &snap_db1, FDB_SNAPSHOT_INMEM);
    TEST_CHK(status == FDB_RESULT_SUCCESS);

    status = fdb_set(db, doc[i]);
    TEST_CHK(status == FDB_RESULT_SUCCESS);

    // commit without a WAL flush
    status = fdb_commit(dbfile, FDB_COMMIT_NORMAL);
    TEST_CHK(status == FDB_RESULT_SUCCESS);

    status = fdb_snapshot_open(db, &snap_db2, FDB_SNAPSHOT_INMEM);
    TEST_CHK(status == FDB_RESULT_SUCCESS);

    status = fdb_set(db, doc[i]);
    TEST_CHK(status == FDB_RESULT_SUCCESS);

    // commit without a WAL flush
    status = fdb_commit(dbfile, FDB_COMMIT_NORMAL);
    TEST_CHK(status == FDB_RESULT_SUCCESS);

    status = fdb_set(db, doc[i]);
    TEST_CHK(status == FDB_RESULT_SUCCESS);

    // commit without a WAL flush
    status = fdb_commit(dbfile, FDB_COMMIT_NORMAL);
    TEST_CHK(status == FDB_RESULT_SUCCESS);

    sprintf((char*)doc[i]->key, "Key%d", i);
    fdb_set(db, doc[i]);

    status = fdb_snapshot_open(db, &snap_db3, FDB_SNAPSHOT_INMEM);
    TEST_CHK(status == FDB_RESULT_SUCCESS);

    fdb_doc_create(&rdoc, (void*)keybuf, strlen(keybuf), NULL, 0, NULL, 0);

    status = fdb_get(snap_db1, rdoc);
    TEST_CHK(status == FDB_RESULT_SUCCESS);

    status = fdb_get(snap_db2, rdoc);
    TEST_CHK(status == FDB_RESULT_SUCCESS);

    status = fdb_get(snap_db3, rdoc);
    TEST_CHK(status == FDB_RESULT_SUCCESS);

    fdb_doc_free(rdoc);

    status = fdb_snapshot_open(db, &psnap_db1, 1);
    TEST_CHK(status == FDB_RESULT_SUCCESS);

    status = fdb_snapshot_open(db, &psnap_db2, 2);
    TEST_CHK(status == FDB_RESULT_SUCCESS);

    status = fdb_snapshot_open(db, &psnap_db3, 3);
    TEST_CHK(status == FDB_RESULT_SUCCESS);

    // close snapshot handle
    fdb_kvs_close(snap_db1);
    fdb_kvs_close(snap_db2);
    fdb_kvs_close(snap_db3);

    // commit without a WAL flush
    status = fdb_commit(dbfile, FDB_COMMIT_MANUAL_WAL_FLUSH);
    TEST_CHK(status == FDB_RESULT_SUCCESS);

    fdb_kvs_close(psnap_db1);
    fdb_kvs_close(psnap_db2);
    fdb_kvs_close(psnap_db3);

    // close db handle
    fdb_kvs_close(db);

    // close db file
    fdb_close(dbfile);

    fdb_doc_free(doc[i]);

    // free all resources
    fdb_shutdown();

    memleak_end();

    TEST_RESULT("in-memory snapshot cleanup test");
}

void in_memory_snapshot_on_dirty_hbtrie_test()
{
    TEST_INIT();

    int n = 300, value_len=32;
    int i, r, idx, c;
    char cmd[256];
    char key[256], *value;
    char keystr[] = "k%05d";
    char keystr2[] = "k%06d";
    char valuestr[] = "value%08d";
    fdb_file_handle *db_file;
    fdb_kvs_handle *db, *snap, *snap_clone;
    fdb_config config;
    fdb_kvs_config kvs_config;
    fdb_status s;
    fdb_iterator *fit, *fit_normal, *fit_clone;
    fdb_doc *doc;

    sprintf(cmd, SHELL_DEL " mvcc_test* > errorlog.txt");
    r = system(cmd);
    (void)r;

    memleak_start();

    value = (char*)malloc(value_len);

    config = fdb_get_default_config();
    config.durability_opt = FDB_DRB_ASYNC;
    config.seqtree_opt = FDB_SEQTREE_USE;
    config.wal_flush_before_commit = true;
    config.wal_threshold = n/5;
    config.multi_kv_instances = true;
    config.buffercache_size = 0;

    kvs_config = fdb_get_default_kvs_config();

    s = fdb_open(&db_file, "./mvcc_test", &config);
    TEST_CHK(s == FDB_RESULT_SUCCESS);
    s = fdb_kvs_open(db_file, &db, "db", &kvs_config);
    TEST_CHK(s == FDB_RESULT_SUCCESS);

    // write a few documents and commit & wal flush
    for (i=0;i<n/10;++i){
        idx = i;
        sprintf(key, keystr, idx);
        memset(value, 'x', value_len);
        memcpy(value + value_len - 6, "<end>", 6);
        sprintf(value, valuestr, idx);
        s = fdb_set_kv(db, key, strlen(key)+1, value, value_len);
        TEST_CHK(s == FDB_RESULT_SUCCESS);
    }
    s = fdb_commit(db_file, FDB_COMMIT_MANUAL_WAL_FLUSH);
    TEST_CHK(s == FDB_RESULT_SUCCESS);

    // create an in-memory snapshot and its clone
    s = fdb_snapshot_open(db, &snap, FDB_SNAPSHOT_INMEM);
    TEST_CHK(s == FDB_RESULT_SUCCESS);
    s = fdb_snapshot_open(snap, &snap_clone, FDB_SNAPSHOT_INMEM);
    TEST_CHK(s == FDB_RESULT_SUCCESS);

    // write a number of documents in order to make WAL be flushed before commit
    for (i=n/10;i<n;++i){
        idx = i;
        sprintf(key, keystr, idx);
        memset(value, 'x', value_len);
        memcpy(value + value_len - 6, "<end>", 6);
        sprintf(value, valuestr, idx);
        s = fdb_set_kv(db, key, strlen(key)+1, value, value_len);
        TEST_CHK(s == FDB_RESULT_SUCCESS);
    }

    void *v_out;
    size_t vlen_out;
    idx = n/10;
    sprintf(key, keystr, idx);
    s = fdb_get_kv(snap, key, strlen(key)+1, &v_out, &vlen_out);
    // should not be able to retrieve
    TEST_CHK(s != FDB_RESULT_SUCCESS);

    s = fdb_get_kv(snap_clone, key, strlen(key)+1, &v_out, &vlen_out);
    // should not be able to retrieve in also clone
    TEST_CHK(s != FDB_RESULT_SUCCESS);

    // close snapshot and its clone
    s = fdb_kvs_close(snap);
    TEST_CHK(s == FDB_RESULT_SUCCESS);
    s = fdb_kvs_close(snap_clone);
    TEST_CHK(s == FDB_RESULT_SUCCESS);

    // create an in-memory snapshot
    s = fdb_snapshot_open(db, &snap, FDB_SNAPSHOT_INMEM);
    TEST_CHK(s == FDB_RESULT_SUCCESS);

    s = fdb_iterator_init(snap, &fit, NULL, 0, NULL, 0, 0x0);
    TEST_CHK(s == FDB_RESULT_SUCCESS);
    c = 0;
    do {
        doc = NULL;
        s = fdb_iterator_get(fit, &doc);
        if (s != FDB_RESULT_SUCCESS) break;

        idx = c;
        sprintf(key, keystr, idx);
        memset(value, 'x', value_len);
        memcpy(value + value_len - 6, "<end>", 6);
        sprintf(value, valuestr, idx);
        TEST_CMP(doc->key, key, doc->keylen);
        TEST_CMP(doc->body, value, doc->bodylen);
        c++;
        fdb_doc_free(doc);
    } while(fdb_iterator_next(fit) == FDB_RESULT_SUCCESS);
    TEST_CHK(c == n);

    s = fdb_iterator_close(fit);
    TEST_CHK(s == FDB_RESULT_SUCCESS);

    // create a clone
    s = fdb_snapshot_open(snap, &snap_clone, FDB_SNAPSHOT_INMEM);
    TEST_CHK(s == FDB_RESULT_SUCCESS);

    // create iterators on snapshot and its clone
    s = fdb_iterator_init(snap, &fit, NULL, 0, NULL, 0, 0x0);
    TEST_CHK(s == FDB_RESULT_SUCCESS);
    s = fdb_iterator_init(snap_clone, &fit_clone, NULL, 0, NULL, 0, 0x0);
    TEST_CHK(s == FDB_RESULT_SUCCESS);

    // also create an iterator on a normal handle
    s = fdb_iterator_init(db, &fit_normal, NULL, 0, NULL, 0, 0x0);
    TEST_CHK(s == FDB_RESULT_SUCCESS);

    c = 0;
    do {
        doc = NULL;
        s = fdb_iterator_get(fit, &doc);
        if (s != FDB_RESULT_SUCCESS) break;

        idx = c;
        sprintf(key, keystr, idx);
        memset(value, 'x', value_len);
        memcpy(value + value_len - 6, "<end>", 6);
        sprintf(value, valuestr, idx);
        TEST_CMP(doc->key, key, doc->keylen);
        TEST_CMP(doc->body, value, doc->bodylen);
        c++;
        fdb_doc_free(doc);

        doc = NULL;
        s = fdb_iterator_get(fit, &doc);
        TEST_CHK(s == FDB_RESULT_SUCCESS);
        TEST_CMP(doc->key, key, doc->keylen);
        TEST_CMP(doc->body, value, doc->bodylen);
        fdb_doc_free(doc);

        if (c == n/5) {
            // insert new docs in the middle of iteration
            for (i=0; i<n*10; ++i){
                idx = i;
                sprintf(key, keystr2, idx);
                memset(value, 'x', value_len);
                memcpy(value + value_len - 6, "<end>", 6);
                sprintf(value, valuestr, idx);
                s = fdb_set_kv(db, key, strlen(key)+1, value, value_len);
                TEST_CHK(s == FDB_RESULT_SUCCESS);
            }
        }

        s = fdb_iterator_next(fit);
        // result should be same to clone
        if (s != FDB_RESULT_SUCCESS) {
            s = fdb_iterator_next(fit_clone);
            TEST_CHK(s != FDB_RESULT_SUCCESS);
        } else {
            s = fdb_iterator_next(fit_clone);
            TEST_CHK(s == FDB_RESULT_SUCCESS);
        }
    } while(s == FDB_RESULT_SUCCESS);
    TEST_CHK(c == n);

    // close iterators
    s = fdb_iterator_close(fit);
    TEST_CHK(s == FDB_RESULT_SUCCESS);
    s = fdb_iterator_close(fit_clone);
    TEST_CHK(s == FDB_RESULT_SUCCESS);

    // the results should be same in the normal iterator
    c = 0;
    do {
        doc = NULL;
        s = fdb_iterator_get(fit_normal, &doc);
        if (s != FDB_RESULT_SUCCESS) break;

        idx = c;
        sprintf(key, keystr, idx);
        memset(value, 'x', value_len);
        memcpy(value + value_len - 6, "<end>", 6);
        sprintf(value, valuestr, idx);
        TEST_CMP(doc->key, key, doc->keylen);
        TEST_CMP(doc->body, value, doc->bodylen);
        c++;
        fdb_doc_free(doc);
    } while(fdb_iterator_next(fit_normal) == FDB_RESULT_SUCCESS);
    TEST_CHK(c == n);

    s = fdb_iterator_close(fit_normal);
    TEST_CHK(s == FDB_RESULT_SUCCESS);

    s = fdb_kvs_close(snap);
    TEST_CHK(s == FDB_RESULT_SUCCESS);

    s = fdb_kvs_close(snap_clone);
    TEST_CHK(s == FDB_RESULT_SUCCESS);

    s = fdb_close(db_file);
    TEST_CHK(s == FDB_RESULT_SUCCESS);
    s = fdb_shutdown();
    TEST_CHK(s == FDB_RESULT_SUCCESS);
    free(value);

    memleak_end();

    TEST_RESULT("in-memory snapshot on dirty HB+trie nodes test");
}


struct cb_inmem_snap_args {
    fdb_kvs_handle *handle;
    int n;
    int move_count;
    int value_len;
    char *keystr;
    char *valuestr;
};

static fdb_compact_decision cb_inmem_snap(fdb_file_handle *fhandle,
                            fdb_compaction_status status,
                            const char *kv_name,
                            fdb_doc *doc_in, uint64_t old_offset,
                            uint64_t new_offset,
                            void *ctx)
{
    TEST_INIT();
    int c, idx;
    char key[256], value[256];
    void *value_out;
    size_t valuelen;
    fdb_kvs_handle *snap;
    fdb_kvs_info info;
    fdb_iterator *fit;
    fdb_doc *doc;
    fdb_status s;
    fdb_compact_decision ret = FDB_CS_KEEP_DOC;
    struct cb_inmem_snap_args *args = (struct cb_inmem_snap_args *)ctx;
    (void)args;

    if (status == FDB_CS_MOVE_DOC) {
        TEST_CHK(kv_name);
        if (doc_in->deleted) {
            ret = FDB_CS_DROP_DOC;
        }
        args->move_count++;
        if (args->move_count == 2) {
            // open in-memory snapshot
            s = fdb_snapshot_open(args->handle, &snap, FDB_SNAPSHOT_INMEM);
            TEST_CHK(s == FDB_RESULT_SUCCESS);

            s = fdb_get_kvs_info(snap, &info);
            TEST_CHK(s == FDB_RESULT_SUCCESS);
            TEST_CHK(info.last_seqnum == (fdb_seqnum_t)args->n);

            s = fdb_iterator_init(snap, &fit, NULL, 0, NULL, 0, 0x0);
            TEST_CHK(s == FDB_RESULT_SUCCESS);

            c = 0;
            do {
                doc = NULL;
                s = fdb_iterator_get(fit, &doc);
                if (s != FDB_RESULT_SUCCESS) {
                    break;
                }
                idx = c;
                sprintf(key, args->keystr, idx);
                memset(value, 'x', args->value_len);
                memcpy(value + args->value_len - 6, "<end>", 6);
                sprintf(value, args->valuestr, idx);
                TEST_CMP(doc->key, key, doc->keylen);
                TEST_CMP(doc->body, value, doc->bodylen);

                c++;
                fdb_doc_free(doc);
            } while (fdb_iterator_next(fit) == FDB_RESULT_SUCCESS);
            TEST_CHK(c == args->n);

            s = fdb_iterator_close(fit);
            TEST_CHK(s == FDB_RESULT_SUCCESS);

            fdb_kvs_close(snap);

        } else if (args->move_count == 5) {
            // insert new doc
            sprintf(key, "new_key");
            sprintf(value, "new_value");
            s = fdb_set_kv(args->handle, (void*)key, strlen(key)+1, (void*)value, strlen(value)+1);
            TEST_CHK(s == FDB_RESULT_SUCCESS);

            // open in-memory snapshot
            s = fdb_snapshot_open(args->handle, &snap, FDB_SNAPSHOT_INMEM);
            TEST_CHK(s == FDB_RESULT_SUCCESS);

            s = fdb_get_kvs_info(snap, &info);
            TEST_CHK(s == FDB_RESULT_SUCCESS);
            TEST_CHK(info.last_seqnum == (fdb_seqnum_t)args->n+1);

            s = fdb_iterator_init(snap, &fit, NULL, 0, NULL, 0, 0x0);
            TEST_CHK(s == FDB_RESULT_SUCCESS);

            c = 0;
            do {
                doc = NULL;
                s = fdb_iterator_get(fit, &doc);
                if (s != FDB_RESULT_SUCCESS) {
                    break;
                }
                if (c < args->n) {
                    idx = c;
                    sprintf(key, args->keystr, idx);
                    memset(value, 'x', args->value_len);
                    memcpy(value + args->value_len - 6, "<end>", 6);
                    sprintf(value, args->valuestr, idx);
                    TEST_CMP(doc->key, key, doc->keylen);
                    TEST_CMP(doc->body, value, doc->bodylen);
                } else {
                    // new document
                    sprintf(key, "new_key");
                    sprintf(value, "new_value");
                    TEST_CMP(doc->key, key, doc->keylen);
                    TEST_CMP(doc->body, value, doc->bodylen);
                }

                c++;
                fdb_doc_free(doc);
            } while (fdb_iterator_next(fit) == FDB_RESULT_SUCCESS);
            TEST_CHK(c == args->n + 1);

            s = fdb_iterator_close(fit);
            TEST_CHK(s == FDB_RESULT_SUCCESS);

            s = fdb_get_kv(snap, (void*)key, strlen(key)+1, &value_out, &valuelen);
            TEST_CHK(s == FDB_RESULT_SUCCESS);
            TEST_CMP(value_out, value, valuelen);
            fdb_free_block(value_out);

            fdb_kvs_close(snap);
        }
    }
    return ret;
}

void in_memory_snapshot_compaction_test()
{
    TEST_INIT();

    int n = 10, value_len=32;
    int i, r, c, idx;
    char cmd[256];
    char key[256], *value;
    char keystr[] = "k%05d";
    char valuestr[] = "value%08d";
    void *value_out;
    size_t valuelen;
    fdb_file_handle *db_file;
    fdb_kvs_handle *db, *db2, *snap;
    fdb_config config;
    fdb_kvs_config kvs_config;
    fdb_kvs_info info;
    fdb_iterator *fit;
    fdb_doc *doc;
    fdb_status s;
    struct cb_inmem_snap_args cargs;

    sprintf(cmd, SHELL_DEL " mvcc_test* > errorlog.txt");
    r = system(cmd);
    (void)r;

    memleak_start();

    value = (char*)malloc(value_len);

    config = fdb_get_default_config();
    config.durability_opt = FDB_DRB_ASYNC;
    config.seqtree_opt = FDB_SEQTREE_USE;
    config.wal_flush_before_commit = true;
    config.wal_threshold = n/5;
    config.multi_kv_instances = true;
    config.buffercache_size = 0;
    config.compaction_cb = cb_inmem_snap;
    config.compaction_cb_mask = FDB_CS_MOVE_DOC;
    config.compaction_cb_ctx = &cargs;

    kvs_config = fdb_get_default_kvs_config();

    s = fdb_open(&db_file, "./mvcc_test", &config);
    TEST_CHK(s == FDB_RESULT_SUCCESS);
    s = fdb_kvs_open(db_file, &db, "db", &kvs_config);
    TEST_CHK(s == FDB_RESULT_SUCCESS);

    s = fdb_kvs_open(db_file, &db2, "db", &kvs_config);
    TEST_CHK(s == FDB_RESULT_SUCCESS);

    cargs.handle = db2;
    cargs.move_count = 0;
    cargs.n = n;
    cargs.keystr = keystr;
    cargs.valuestr = valuestr;
    cargs.value_len = value_len;

    // write
    for (i=0;i<n;++i){
        idx = i;
        sprintf(key, keystr, idx);
        memset(value, 'x', value_len);
        memcpy(value + value_len - 6, "<end>", 6);
        sprintf(value, valuestr, idx);
        s = fdb_set_kv(db, key, strlen(key)+1, value, value_len);
        TEST_CHK(s == FDB_RESULT_SUCCESS);
    }
    s = fdb_commit(db_file, FDB_COMMIT_MANUAL_WAL_FLUSH);
    TEST_CHK(s == FDB_RESULT_SUCCESS);

    s = fdb_compact(db_file, "./mvcc_test2");
    TEST_CHK(s == FDB_RESULT_SUCCESS);

    // open in-memory snapshot
    s = fdb_snapshot_open(db, &snap, FDB_SNAPSHOT_INMEM);
    TEST_CHK(s == FDB_RESULT_SUCCESS);

    s = fdb_get_kvs_info(snap, &info);
    TEST_CHK(s == FDB_RESULT_SUCCESS);
    TEST_CHK(info.last_seqnum == (fdb_seqnum_t)n+1);

    s = fdb_iterator_init(snap, &fit, NULL, 0, NULL, 0, 0x0);
    TEST_CHK(s == FDB_RESULT_SUCCESS);

    c = 0;
    do {
        doc = NULL;
        s = fdb_iterator_get(fit, &doc);
        if (s != FDB_RESULT_SUCCESS) {
            break;
        }
        if (c < n) {
            idx = c;
            sprintf(key, keystr, idx);
            memset(value, 'x', value_len);
            memcpy(value + value_len - 6, "<end>", 6);
            sprintf(value, valuestr, idx);
            TEST_CMP(doc->key, key, doc->keylen);
            TEST_CMP(doc->body, value, doc->bodylen);
        } else {
            // new document
            sprintf(key, "new_key");
            sprintf(value, "new_value");
            TEST_CMP(doc->key, key, doc->keylen);
            TEST_CMP(doc->body, value, doc->bodylen);
        }

        c++;
        fdb_doc_free(doc);
    } while (fdb_iterator_next(fit) == FDB_RESULT_SUCCESS);
    TEST_CHK(c == n + 1);

    s = fdb_iterator_close(fit);
    TEST_CHK(s == FDB_RESULT_SUCCESS);

    s = fdb_get_kv(snap, (void*)key, strlen(key)+1, &value_out, &valuelen);
    TEST_CHK(s == FDB_RESULT_SUCCESS);
    TEST_CMP(value_out, value, valuelen);
    fdb_free_block(value_out);

    fdb_kvs_close(snap);

    s = fdb_close(db_file);
    TEST_CHK(s == FDB_RESULT_SUCCESS);
    s = fdb_shutdown();
    TEST_CHK(s == FDB_RESULT_SUCCESS);
    free(value);

    memleak_end();

    TEST_RESULT("in-memory snapshot with concurrent compaction test");
}

void snapshot_clone_test()
{
    TEST_INIT();

    memleak_start();

    int i, r;
    int n = 20;
    int count;
    fdb_file_handle *dbfile;
    fdb_kvs_handle *db;
    fdb_kvs_handle *snap_db, *snap_inmem;
    fdb_kvs_handle *snap_db2, *snap_inmem2; // clones from stable & inmemory
    fdb_seqnum_t snap_seq;
    fdb_doc **doc = alca(fdb_doc*, n);
    fdb_doc *rdoc;
    fdb_kvs_info kvs_info;
    fdb_status status;
    fdb_iterator *iterator;

    char keybuf[256], metabuf[256], bodybuf[256];

    // remove previous mvcc_test files
    r = system(SHELL_DEL" mvcc_test* > errorlog.txt");
    (void)r;

    fdb_config fconfig = fdb_get_default_config();
    fdb_kvs_config kvs_config = fdb_get_default_kvs_config();
    fconfig.buffercache_size = 0;
    fconfig.wal_threshold = 1024;
    fconfig.seqtree_opt = FDB_SEQTREE_USE; // enable seqtree since get_byseq
    fconfig.flags = FDB_OPEN_FLAG_CREATE;
    fconfig.compaction_threshold = 0;

    // remove previous mvcc_test files
    r = system(SHELL_DEL" mvcc_test* > errorlog.txt");
    (void)r;

    // open db
    status = fdb_open(&dbfile, "./mvcc_test1", &fconfig);
    fdb_kvs_open_default(dbfile, &db, &kvs_config);
    TEST_CHK(status == FDB_RESULT_SUCCESS);

    // Create a snapshot from an empty database file
    status = fdb_snapshot_open(db, &snap_db, 0);
    TEST_CHK(status == FDB_RESULT_SUCCESS);
    // check if snapshot's sequence number is zero.
    fdb_get_kvs_info(snap_db, &kvs_info);
    TEST_CHK(kvs_info.last_seqnum == 0);
    // create an iterator on the snapshot for full range
    fdb_iterator_init(snap_db, &iterator, NULL, 0, NULL, 0, FDB_ITR_NONE);
    // Iterator should not return any items.
    status = fdb_iterator_next(iterator);
    TEST_CHK(status == FDB_RESULT_ITERATOR_FAIL);
    fdb_iterator_close(iterator);
    fdb_kvs_close(snap_db);

    // ------- Setup test ----------------------------------
    // insert documents of 0-4
    for (i=0; i<n/4; i++){
        sprintf(keybuf, "key%d", i);
        sprintf(metabuf, "meta%d", i);
        sprintf(bodybuf, "body%d", i);
        fdb_doc_create(&doc[i], (void*)keybuf, strlen(keybuf),
            (void*)metabuf, strlen(metabuf), (void*)bodybuf, strlen(bodybuf));
        fdb_set(db, doc[i]);
    }

    // commit with a manual WAL flush (these docs go into HB-trie)
    fdb_commit(dbfile, FDB_COMMIT_MANUAL_WAL_FLUSH);

    // insert documents from 4 - 8
    for (; i < n/2 - 1; i++){
        sprintf(keybuf, "key%d", i);
        sprintf(metabuf, "meta%d", i);
        sprintf(bodybuf, "body%d", i);
        fdb_doc_create(&doc[i], (void*)keybuf, strlen(keybuf),
            (void*)metabuf, strlen(metabuf), (void*)bodybuf, strlen(bodybuf));
        fdb_set(db, doc[i]);
    }

    // We want to create:
    // |WALFlushHDR|Key-Value1|HDR|Key-Value2|SnapshotHDR|Key-Value1|HDR|
    // Insert doc 9 with a different value to test duplicate elimination..
    sprintf(keybuf, "key%d", i);
    sprintf(metabuf, "meta%d", i);
    sprintf(bodybuf, "Body%d", i);
    fdb_doc_create(&doc[i], (void*)keybuf, strlen(keybuf),
            (void*)metabuf, strlen(metabuf), (void*)bodybuf, strlen(bodybuf));
    fdb_set(db, doc[i]);

    // commit again without a WAL flush (last doc goes into the AVL tree)
    fdb_commit(dbfile, FDB_COMMIT_NORMAL);

    // Insert doc 9 now again with expected value..
    *(char *)doc[i]->body = 'b';
    fdb_set(db, doc[i]);
    // commit again without a WAL flush (these documents go into the AVL trees)
    fdb_commit(dbfile, FDB_COMMIT_NORMAL);

    // TAKE SNAPSHOT: pick up sequence number of a commit without a WAL flush
    snap_seq = doc[i]->seqnum;

    // Initialize an in-memory snapshot Without a Commit...
    // WAL items are not flushed...
    status = fdb_snapshot_open(db, &snap_inmem, FDB_SNAPSHOT_INMEM);
    TEST_CHK(status == FDB_RESULT_SUCCESS);

    // Now re-insert doc 9 as another duplicate (only newer sequence number)
    fdb_set(db, doc[i]);
    // commit again without a WAL flush (last doc goes into the AVL tree)
    fdb_commit(dbfile, FDB_COMMIT_NORMAL);

    // insert documents from 10-14 into HB-trie
    for (++i; i < (n/2 + n/4); i++){
        sprintf(keybuf, "key%d", i);
        sprintf(metabuf, "meta%d", i);
        sprintf(bodybuf, "body%d", i);
        fdb_doc_create(&doc[i], (void*)keybuf, strlen(keybuf),
            (void*)metabuf, strlen(metabuf), (void*)bodybuf, strlen(bodybuf));
        fdb_set(db, doc[i]);
    }
    // manually flush WAL & commit
    fdb_commit(dbfile, FDB_COMMIT_MANUAL_WAL_FLUSH);

    status = fdb_set_log_callback(db, logCallbackFunc,
                                  (void *) "snapshot_clone_test");
    TEST_CHK(status == FDB_RESULT_SUCCESS);
    // ---------- Snapshot tests begin -----------------------
    // Attempt to take snapshot with out-of-range marker..
    status = fdb_snapshot_open(db, &snap_db, 999999);
    TEST_CHK(status == FDB_RESULT_NO_DB_INSTANCE);

    // Init Snapshot of open file with saved document seqnum as marker
    status = fdb_snapshot_open(db, &snap_db, snap_seq);
    TEST_CHK(status == FDB_RESULT_SUCCESS);

    // Clone a snapshot into another snapshot...
    status = fdb_snapshot_open(snap_db, &snap_db2, snap_seq);
    TEST_CHK(status == FDB_RESULT_SUCCESS);

    // close snapshot handle
    status = fdb_kvs_close(snap_db);
    TEST_CHK(status == FDB_RESULT_SUCCESS);

    // check snapshot's sequence number
    fdb_get_kvs_info(snap_db2, &kvs_info);
    TEST_CHK(kvs_info.last_seqnum == snap_seq);

    // insert documents from 15 - 19 on file into the WAL
    for (; i < n; i++){
        sprintf(keybuf, "key%d", i);
        sprintf(metabuf, "meta%d", i);
        sprintf(bodybuf, "body%d", i);
        fdb_doc_create(&doc[i], (void*)keybuf, strlen(keybuf),
            (void*)metabuf, strlen(metabuf), (void*)bodybuf, strlen(bodybuf));
        fdb_set(db, doc[i]);
    }
    // commit without a WAL flush (This WAL must not affect snapshot)
    fdb_commit(dbfile, FDB_COMMIT_NORMAL);

    // Clone the in-memory snapshot into another snapshot
    status = fdb_snapshot_open(snap_inmem, &snap_inmem2, FDB_SNAPSHOT_INMEM);
    TEST_CHK(status == FDB_RESULT_SUCCESS);

    // Stable Snapshot Scan Tests..........
    // Retrieve metaonly by key from snapshot
    i = snap_seq + 1;
    fdb_doc_create(&rdoc, doc[i]->key, doc[i]->keylen, NULL, 0, NULL, 0);
    status = fdb_get_metaonly(snap_db2, rdoc);
    TEST_CHK(status == FDB_RESULT_KEY_NOT_FOUND);
    fdb_doc_free(rdoc);

    i = 5;
    fdb_doc_create(&rdoc, doc[i]->key, doc[i]->keylen, NULL, 0, NULL, 0);
    status = fdb_get_metaonly(snap_db2, rdoc);
    TEST_CHK(status == FDB_RESULT_SUCCESS);
    TEST_CMP(rdoc->key, doc[i]->key, doc[i]->keylen);
    TEST_CMP(rdoc->meta, doc[i]->meta, doc[i]->metalen);
    fdb_doc_free(rdoc);

    // Retrieve by seq from snapshot
    fdb_doc_create(&rdoc, NULL, 0, NULL, 0, NULL, 0);
    rdoc->seqnum = 6;
    status = fdb_get_byseq(snap_db2, rdoc);
    TEST_CHK(status == FDB_RESULT_SUCCESS);
    TEST_CMP(rdoc->key, doc[i]->key, rdoc->keylen);
    TEST_CMP(rdoc->body, doc[i]->body, rdoc->bodylen);
    fdb_doc_free(rdoc);
    rdoc = NULL;

    // create an iterator on the snapshot for full range
    fdb_iterator_init(snap_db2, &iterator, NULL, 0, NULL, 0, FDB_ITR_NONE);

    // repeat until fail
    i=0;
    count=0;
    do {
        status = fdb_iterator_get(iterator, &rdoc);
        TEST_CHK(status == FDB_RESULT_SUCCESS);
        TEST_CMP(rdoc->key, doc[i]->key, rdoc->keylen);
        TEST_CMP(rdoc->meta, doc[i]->meta, rdoc->metalen);
        TEST_CMP(rdoc->body, doc[i]->body, rdoc->bodylen);

        fdb_doc_free(rdoc);
        rdoc = NULL;
        i ++;
        count++;
    } while (fdb_iterator_next(iterator) == FDB_RESULT_SUCCESS);

    TEST_CHK(count==n/2); // Only unique items from the first half

    fdb_iterator_close(iterator);

    // create an iterator on the in-memory snapshot clone for full range
    fdb_iterator_init(snap_inmem2, &iterator, NULL, 0, NULL, 0, FDB_ITR_NONE);

    // repeat until fail
    i=0;
    count=0;
    do {
        status = fdb_iterator_get(iterator, &rdoc);
        TEST_CHK(status == FDB_RESULT_SUCCESS);
        TEST_CMP(rdoc->key, doc[i]->key, rdoc->keylen);
        TEST_CMP(rdoc->meta, doc[i]->meta, rdoc->metalen);
        TEST_CMP(rdoc->body, doc[i]->body, rdoc->bodylen);

        fdb_doc_free(rdoc);
        rdoc = NULL;
        i ++;
        count++;
    } while(fdb_iterator_next(iterator) == FDB_RESULT_SUCCESS);

    TEST_CHK(count==n/2); // Only unique items from the first half

    fdb_iterator_close(iterator);

    // close db handle
    fdb_kvs_close(db);
    // close the in-memory snapshot handle
    fdb_kvs_close(snap_inmem);
    // close the in-memory clone snapshot handle
    fdb_kvs_close(snap_inmem2);
    // close the clone snapshot handle
    fdb_kvs_close(snap_db2);
    // close db file
    fdb_close(dbfile);

    // free all documents
    for (i=0;i<n;++i){
        fdb_doc_free(doc[i]);
    }

    // free all resources
    fdb_shutdown();

    memleak_end();

    TEST_RESULT("snapshot clone test");
}

struct parallel_clone_t {
    fdb_doc **doc;
    fdb_kvs_handle *snap_db;
    int num_docs;
};

void *snap_clone_thread(void *args)
{
    struct parallel_clone_t *t = (struct parallel_clone_t *)args;
    fdb_kvs_handle *clone_db;
    fdb_iterator *iterator;
    fdb_doc *rdoc = NULL;
    fdb_doc **doc = t->doc;
    int i;
    int n = t->num_docs;
    fdb_status status;
    int count;
    TEST_INIT();

    status = fdb_snapshot_open(t->snap_db, &clone_db, FDB_SNAPSHOT_INMEM);
    TEST_CHK(status == FDB_RESULT_SUCCESS);

    // create an iterator on the in-memory snapshot clone for full range
    fdb_iterator_init(clone_db, &iterator, NULL, 0, NULL, 0, FDB_ITR_NONE);

    // repeat until fail
    i=0;
    count=0;
    do {
        status = fdb_iterator_get(iterator, &rdoc);
        TEST_CHK(status == FDB_RESULT_SUCCESS);
        TEST_CMP(rdoc->key, doc[i]->key, rdoc->keylen);
        TEST_CMP(rdoc->body, doc[i]->body, rdoc->bodylen);

        fdb_doc_free(rdoc);
        rdoc = NULL;
        i ++;
        count++;
    } while(fdb_iterator_next(iterator) == FDB_RESULT_SUCCESS);

    TEST_CHK(count==n/2); // Only unique items from the first half

    fdb_iterator_close(iterator);

    fdb_kvs_close(clone_db);
    thread_exit(0);
    return NULL;
}

void snapshot_parallel_clone_test()
{
    TEST_INIT();

    memleak_start();

    int i, r;
    int num_cloners = 30; // parallel snapshot clone operations
    int n = 20480; // 10 dirty wal flushes at least
    fdb_file_handle *dbfile;
    fdb_kvs_handle *db;
    fdb_kvs_handle *snap_inmem;
    fdb_doc **doc = alca(fdb_doc*, n);
    thread_t *tid = alca(thread_t, num_cloners);
    void *thread_ret;
    fdb_status status;
    struct parallel_clone_t clone_data;

    char keybuf[256], bodybuf[256];

    // remove previous mvcc_test files
    r = system(SHELL_DEL" mvcc_test* > errorlog.txt");
    (void)r;

    fdb_config fconfig = fdb_get_default_config();
    fdb_kvs_config kvs_config = fdb_get_default_kvs_config();
    fconfig.buffercache_size = 0;
    fconfig.wal_threshold = 1024;
    fconfig.flags = FDB_OPEN_FLAG_CREATE;
    fconfig.compaction_threshold = 0;

    // remove previous mvcc_test files
    r = system(SHELL_DEL" mvcc_test* > errorlog.txt");
    (void)r;

    // open db
    status = fdb_open(&dbfile, "./mvcc_test1", &fconfig);
    fdb_kvs_open_default(dbfile, &db, &kvs_config);
    TEST_CHK(status == FDB_RESULT_SUCCESS);

    status = fdb_set_log_callback(db, logCallbackFunc,
                                  (void *) "snapshot_parallel_clone_test");
    TEST_CHK(status == FDB_RESULT_SUCCESS);
    // ------- Setup test ----------------------------------
    for (i=0; i<n/2; i++){
        sprintf(keybuf, "key%5d", i);
        sprintf(bodybuf, "body%d", i);
        fdb_doc_create(&doc[i], (void*)keybuf, strlen(keybuf),
            NULL, 0, (void*)bodybuf, strlen(bodybuf));
        fdb_set(db, doc[i]);
    }

    // Initialize an in-memory snapshot Without a Commit...
    // WAL items are not flushed...
    status = fdb_snapshot_open(db, &snap_inmem, FDB_SNAPSHOT_INMEM);
    TEST_CHK(status == FDB_RESULT_SUCCESS);

    clone_data.doc = doc;
    clone_data.num_docs = n;
    clone_data.snap_db = snap_inmem;

    for (int j = num_cloners - 1; j>=0; --j) {
        thread_create(&tid[j], snap_clone_thread, &clone_data);
    }

    for (; i < n; i++){
        sprintf(keybuf, "key%5d", i);
        sprintf(bodybuf, "BODY%d", i);
        fdb_doc_create(&doc[i], (void*)keybuf, strlen(keybuf),
            NULL, 0, (void*)bodybuf, strlen(bodybuf));
        fdb_set(db, doc[i]);
    }
    // commit without a WAL flush (This WAL must not affect snapshot)
    fdb_commit(dbfile, FDB_COMMIT_NORMAL);

    for (int j = num_cloners - 1; j>=0; --j) {
        thread_join(tid[j], &thread_ret);
    }

    // close db handle
    fdb_kvs_close(db);
    // close the in-memory snapshot handle
    fdb_kvs_close(snap_inmem);
    // close db file
    fdb_close(dbfile);

    // free all documents
    for (i=0;i<n;++i){
        fdb_doc_free(doc[i]);
    }

    // free all resources
    fdb_shutdown();

    memleak_end();

    TEST_RESULT("snapshot parallel clone test");
}

void snapshot_markers_in_file_test(bool multi_kv)
{
    TEST_INIT();

    memleak_start();

    int i, r;
    int n = 20;
    int num_kvs = 4; // keep this the same as number of fdb_commit() calls
    fdb_file_handle *dbfile;
    fdb_kvs_handle **db = alca(fdb_kvs_handle *, num_kvs);
    fdb_doc **doc = alca(fdb_doc*, n);
    fdb_status status;
    fdb_snapshot_info_t *markers;
    uint64_t num_markers;

    char keybuf[256], metabuf[256], bodybuf[256];
    char kv_name[8];

    fdb_config fconfig = fdb_get_default_config();
    fdb_kvs_config kvs_config = fdb_get_default_kvs_config();
    fconfig.buffercache_size = 0;
    fconfig.wal_threshold = 1024;
    fconfig.flags = FDB_OPEN_FLAG_CREATE;
    fconfig.compaction_threshold = 0;
    fconfig.multi_kv_instances = multi_kv;
    // for creating the strict number of snapshots, disable block reusing
    fconfig.block_reusing_threshold = 0;

    // remove previous mvcc_test files
    r = system(SHELL_DEL" mvcc_test* > errorlog.txt");
    (void)r;

    // open db
    fdb_open(&dbfile, "./mvcc_test1", &fconfig);
    if (multi_kv) {
        for (r = 0; r < num_kvs; ++r) {
            sprintf(kv_name, "kv%d", r);
            fdb_kvs_open(dbfile, &db[r], kv_name, &kvs_config);
        }
    } else {
        num_kvs = 1;
        fdb_kvs_open_default(dbfile, &db[0], &kvs_config);
    }

   // ------- Setup test ----------------------------------
   // insert documents of 0-4
    for (i=0; i<n/4; i++){
        sprintf(keybuf, "key%d", i);
        sprintf(metabuf, "meta%d", i);
        sprintf(bodybuf, "body%d", i);
        fdb_doc_create(&doc[i], (void*)keybuf, strlen(keybuf),
            (void*)metabuf, strlen(metabuf), (void*)bodybuf, strlen(bodybuf));
        for (r = 0; r < num_kvs; ++r) {
            fdb_set(db[r], doc[i]);
        }
    }

    // commit with a manual WAL flush (these docs go into HB-trie)
    fdb_commit(dbfile, FDB_COMMIT_MANUAL_WAL_FLUSH);

    // insert documents from 5 - 9
    for (; i < n/2; i++){
        sprintf(keybuf, "key%d", i);
        sprintf(metabuf, "meta%d", i);
        sprintf(bodybuf, "body%d", i);
        fdb_doc_create(&doc[i], (void*)keybuf, strlen(keybuf),
            (void*)metabuf, strlen(metabuf), (void*)bodybuf, strlen(bodybuf));
        for (r = 0; r < num_kvs; ++r) {
            fdb_set(db[r], doc[i]);
        }
    }

    // commit again without a WAL flush
    fdb_commit(dbfile, FDB_COMMIT_NORMAL);

    // insert documents from 10-14 into HB-trie
    for (; i < (n/2 + n/4); i++){
        sprintf(keybuf, "key%d", i);
        sprintf(metabuf, "meta%d", i);
        sprintf(bodybuf, "body%d", i);
        fdb_doc_create(&doc[i], (void*)keybuf, strlen(keybuf),
            (void*)metabuf, strlen(metabuf), (void*)bodybuf, strlen(bodybuf));
        for (r = 0; r < num_kvs; ++r) {
            fdb_set(db[r], doc[i]);
        }
    }
    // manually flush WAL & commit
    fdb_commit(dbfile, FDB_COMMIT_MANUAL_WAL_FLUSH);

    // insert documents from 15 - 19 on file into the WAL
    for (; i < n; i++){
        sprintf(keybuf, "key%d", i);
        sprintf(metabuf, "meta%d", i);
        sprintf(bodybuf, "body%d", i);
        fdb_doc_create(&doc[i], (void*)keybuf, strlen(keybuf),
            (void*)metabuf, strlen(metabuf), (void*)bodybuf, strlen(bodybuf));
        for (r = 0; r < num_kvs; ++r) {
            fdb_set(db[r], doc[i]);
        }
    }
    // commit without a WAL flush
    fdb_commit(dbfile, FDB_COMMIT_NORMAL);

    for (r = 0; r < num_kvs; ++r) {
        status = fdb_set_log_callback(db[r], logCallbackFunc,
                                      (void *) "snapshot_markers_in_file");
        TEST_CHK(status == FDB_RESULT_SUCCESS);
    }

    status = fdb_get_all_snap_markers(dbfile, &markers, &num_markers);
    TEST_CHK(status == FDB_RESULT_SUCCESS);

    if (!multi_kv) {
        TEST_CHK(num_markers == 4);
        for (r = 0; r < num_kvs; ++r) {
            TEST_CHK(markers[r].num_kvs_markers == 1);
            TEST_CHK(markers[r].kvs_markers[0].seqnum
                     == (fdb_seqnum_t)(n - r*5));
        }
    } else {
        TEST_CHK(num_markers == 8);
        for (r = 0; r < num_kvs; ++r) {
            TEST_CHK(markers[r].num_kvs_markers == num_kvs);
            for (i = 0; i < num_kvs; ++i) {
                TEST_CHK(markers[r].kvs_markers[i].seqnum
                         == (fdb_seqnum_t)(n - r*5));
                sprintf(kv_name, "kv%d", i);
                TEST_CMP(markers[r].kvs_markers[i].kv_store_name, kv_name, 3);
            }
        }
    }

    status = fdb_free_snap_markers(markers, num_markers);
    TEST_CHK(status == FDB_RESULT_SUCCESS);

    // close db file
    fdb_close(dbfile);

    // free all documents
    for (i=0;i<n;++i){
        fdb_doc_free(doc[i]);
    }

    // free all resources
    fdb_shutdown();

    memleak_end();

    sprintf(bodybuf, "snapshot markers in file test %s", multi_kv ?
                                                        "multiple kv mode:"
                                                      : "single kv mode:");
    TEST_RESULT(bodybuf);
}

void snapshot_without_seqtree(bool multi_kv)
{
    TEST_INIT();

    memleak_start();

    int i, j, r;
    int n = 10;
    int num_commits = 3, num_kvs = 3;
    fdb_file_handle *dbfile;
    fdb_kvs_handle **db = alca(fdb_kvs_handle *, num_kvs);
    fdb_doc **doc = alca(fdb_doc*, n);
    fdb_status status;
    fdb_snapshot_info_t *markers;
    uint64_t num_markers;

    char keybuf[256], metabuf[256], bodybuf[256];
    char kv_name[8];

    fdb_config fconfig = fdb_get_default_config();
    fdb_kvs_config kvs_config = fdb_get_default_kvs_config();
    fconfig.flags = FDB_OPEN_FLAG_CREATE;
    fconfig.multi_kv_instances = multi_kv;
<<<<<<< HEAD
=======
    // for creating the strict number of snapshots, disable block reusing
    fconfig.block_reusing_threshold = 0;
>>>>>>> c81e41fe
    fconfig.seqtree_opt = FDB_SEQTREE_NOT_USE;

    // remove previous mvcc_test files
    r = system(SHELL_DEL" mvcc_test* > errorlog.txt");
    (void)r;

    // open db
    fdb_open(&dbfile, "./mvcc_test1", &fconfig);
    if (multi_kv) {
        for (r = 0; r < num_kvs; ++r) {
            sprintf(kv_name, "kv%d", r);
            fdb_kvs_open(dbfile, &db[r], kv_name, &kvs_config);
        }
    } else {
        num_kvs = 1;
        fdb_kvs_open_default(dbfile, &db[0], &kvs_config);
    }

    // Load documents mulitple times
    for (j=0; j < num_commits; ++j) {
        for (i=0; i<n; i++){
            sprintf(keybuf, "key%d", i);
            sprintf(metabuf, "meta-%d-%d", j, i);
            sprintf(bodybuf, "body-%d-%d", j, i);
            fdb_doc_create(&doc[i], (void*)keybuf, strlen(keybuf),
                           (void*)metabuf, strlen(metabuf), (void*)bodybuf, strlen(bodybuf));
            for (r = 0; r < num_kvs; ++r) {
                fdb_set(db[r], doc[i]);
            }
            fdb_doc_free(doc[i]);
        }
        if (j % 2 == 0) {
            fdb_commit(dbfile, FDB_COMMIT_MANUAL_WAL_FLUSH);
        } else {
            fdb_commit(dbfile, FDB_COMMIT_NORMAL);
        }
    }

    status = fdb_get_all_snap_markers(dbfile, &markers, &num_markers);
    TEST_CHK(status == FDB_RESULT_SUCCESS);

    if (!multi_kv) {
        TEST_CHK(num_markers == 3);
        for (r = 0; r < num_kvs; ++r) {
            TEST_CHK(markers[r].num_kvs_markers == 1);
            TEST_CHK(markers[r].kvs_markers[0].seqnum
                     == (fdb_seqnum_t) (n * (num_commits - r)));
        }
    } else {
        TEST_CHK(num_markers == 6);
        for (r = 0; r < num_kvs; ++r) {
            TEST_CHK(markers[r].num_kvs_markers == num_kvs);
            for (i = 0; i < num_kvs; ++i) {
                TEST_CHK(markers[r].kvs_markers[i].seqnum
                         == (fdb_seqnum_t) (n * (num_commits - r)));
                sprintf(kv_name, "kv%d", i);
                TEST_CMP(markers[r].kvs_markers[i].kv_store_name, kv_name, 3);
            }
        }
    }

    fdb_kvs_handle *snap_db;
    fdb_iterator *iterator;
    fdb_doc *rdoc = NULL;
    // Open the snapshot with the snapshot markers from the second commit
    for (r = 0; r < num_kvs; ++r) {
        status = fdb_snapshot_open(db[r], &snap_db, markers[1].kvs_markers[r].seqnum);
        TEST_CHK(status == FDB_RESULT_SUCCESS);

        // Verify all the keys in the snapshot
        status = fdb_iterator_init(snap_db, &iterator, NULL, 0, NULL, 0, FDB_ITR_NONE);
        TEST_CHK(status == FDB_RESULT_SUCCESS);
        i=0;
        do {
            status = fdb_iterator_get(iterator, &rdoc);
            TEST_CHK(status == FDB_RESULT_SUCCESS);
            sprintf(keybuf, "key%d", i);
            sprintf(metabuf, "meta-1-%d", i);
            sprintf(bodybuf, "body-1-%d", i);
            TEST_CMP(rdoc->key, keybuf, rdoc->keylen);
            TEST_CMP(rdoc->meta, metabuf, rdoc->metalen);
            TEST_CMP(rdoc->body, bodybuf, rdoc->bodylen);
            fdb_doc_free(rdoc);
            rdoc = NULL;
            i++;
        } while (fdb_iterator_next(iterator) != FDB_RESULT_ITERATOR_FAIL);
        TEST_CHK(i==n);
        status = fdb_iterator_close(iterator);
        TEST_CHK(status == FDB_RESULT_SUCCESS);

        // Verify that a sequence-based iteration is not allowed.
        status = fdb_iterator_sequence_init(snap_db, &iterator, 0, 0, FDB_ITR_NONE);
        TEST_CHK(status != FDB_RESULT_SUCCESS);

        status = fdb_kvs_close(snap_db);
        TEST_CHK(status == FDB_RESULT_SUCCESS);
    }

    status = fdb_free_snap_markers(markers, num_markers);
    TEST_CHK(status == FDB_RESULT_SUCCESS);

    // close db file
    fdb_close(dbfile);

    // free all resources
    fdb_shutdown();

    memleak_end();

    sprintf(bodybuf, "snapshot without seqtree in %s",
            multi_kv ? "multiple kv mode:" : "single kv mode:");
    TEST_RESULT(bodybuf);
}

void snapshot_with_deletes_test()
{
    TEST_INIT();

    memleak_start();

    int i, r;
    int n = 10;
    fdb_file_handle *dbfile;
    fdb_kvs_handle *db;
    fdb_kvs_handle *snap_db;
    fdb_doc **doc = alca(fdb_doc*, n);
    fdb_doc *rdoc = NULL;
    fdb_kvs_info kvs_info;
    fdb_status status;
    fdb_iterator *iterator;

    char keybuf[256], metabuf[256], bodybuf[256];

    // remove previous mvcc_test files
    r = system(SHELL_DEL" mvcc_test* > errorlog.txt");
    (void)r;

    fdb_config fconfig = fdb_get_default_config();
    fdb_kvs_config kvs_config = fdb_get_default_kvs_config();
    fconfig.buffercache_size = 0;

    // remove previous mvcc_test files
    r = system(SHELL_DEL" mvcc_test* > errorlog.txt");
    (void)r;

    // open db
    status = fdb_open(&dbfile, "./mvcc_test1", &fconfig);
    fdb_kvs_open_default(dbfile, &db, &kvs_config);
    TEST_CHK(status == FDB_RESULT_SUCCESS);

    status = fdb_set_log_callback(db, logCallbackFunc,
                                  (void *) "snapshot_with_deletes_test");
    TEST_CHK(status == FDB_RESULT_SUCCESS);

    // ------- Setup test ----------------------------------
    // insert even documents into main index
    for (i=0; i<n; i = i + 2){
        sprintf(keybuf, "key%d", i);
        sprintf(metabuf, "meta%d", i);
        sprintf(bodybuf, "body%d", i);
        fdb_doc_create(&doc[i], (void*)keybuf, strlen(keybuf),
            (void*)metabuf, strlen(metabuf), (void*)bodybuf, strlen(bodybuf));
        fdb_set(db, doc[i]);
    }

    i = 7;
    sprintf(keybuf, "key%d", i);
    fdb_set_kv(db, keybuf, strlen(keybuf), NULL, 0);

    // commit with a manual WAL flush (these docs go into HB-trie)
    fdb_commit(dbfile, FDB_COMMIT_MANUAL_WAL_FLUSH);

    // let odd documents be in WAL section
    for (i = 1; i < n; i = i + 2){
        sprintf(keybuf, "key%d", i);
        sprintf(metabuf, "meta%d", i);
        sprintf(bodybuf, "body%d", i);
        fdb_doc_create(&doc[i], (void*)keybuf, strlen(keybuf),
            (void*)metabuf, strlen(metabuf), (void*)bodybuf, strlen(bodybuf));
        fdb_set(db, doc[i]);
    }

    // Delete WAL doc 7
    i = 7;
    fdb_del(db, doc[i]);

    // Create an iterator on the live DB over full range
    fdb_iterator_init(db, &iterator, NULL, 0, NULL, 0, FDB_ITR_NONE);

    // attempt to seek to the deleted key7
    status = fdb_iterator_seek(iterator, doc[i]->key, doc[i]->keylen,
                               FDB_ITR_SEEK_HIGHER);
    TEST_CHK(status == FDB_RESULT_SUCCESS);
    status = fdb_iterator_get(iterator, &rdoc);
    TEST_CHK(status == FDB_RESULT_SUCCESS);

    i = 8; // The next higher document must be returned
    TEST_CMP(rdoc->key, doc[i]->key, rdoc->keylen);
    TEST_CMP(rdoc->meta, doc[i]->meta, rdoc->metalen);
    TEST_CMP(rdoc->body, doc[i]->body, rdoc->bodylen);

    fdb_doc_free(rdoc);
    rdoc = NULL;

    fdb_iterator_close(iterator);

    // Open an in-memory snapshot over live DB
    status = fdb_snapshot_open(db, &snap_db, FDB_SNAPSHOT_INMEM);
    TEST_CHK(status == FDB_RESULT_SUCCESS);

    // check snapshot's sequence number
    fdb_get_kvs_info(snap_db, &kvs_info);
    TEST_CHK(kvs_info.last_seqnum == (fdb_seqnum_t)n+2);
    TEST_CHK(kvs_info.deleted_count == 1);

    // re-create an iterator on the snapshot for full range
    fdb_iterator_init(snap_db, &iterator, NULL, 0, NULL, 0, FDB_ITR_NONE);

    i = 7;
    // attempt to seek to the deleted key7
    status = fdb_iterator_seek(iterator, doc[i]->key, doc[i]->keylen,
                               FDB_ITR_SEEK_HIGHER);
    TEST_CHK(status == FDB_RESULT_SUCCESS);
    status = fdb_iterator_get(iterator, &rdoc);
    TEST_CHK(status == FDB_RESULT_SUCCESS);

    i = 8; // The next higher document must be returned
    TEST_CMP(rdoc->key, doc[i]->key, rdoc->keylen);
    TEST_CMP(rdoc->meta, doc[i]->meta, rdoc->metalen);
    TEST_CMP(rdoc->body, doc[i]->body, rdoc->bodylen);

    fdb_doc_free(rdoc);
    rdoc = NULL;

    fdb_iterator_close(iterator);

    // close db handle
    fdb_kvs_close(db);
    // close snapshot handle
    fdb_kvs_close(snap_db);
    // close db file
    fdb_close(dbfile);

    // free all documents
    for (i=0;i<n;++i){
        fdb_doc_free(doc[i]);
    }

    // free all resources
    fdb_shutdown();

    memleak_end();

    TEST_RESULT("snapshot with deletes test");
}

void rollback_forward_seqnum()
{

    TEST_INIT();
    memleak_start();

    int r;
    int i, n=100;
    int rb1_seqnum, rb2_seqnum;
    char keybuf[256];
    char setop[3];
    fdb_file_handle *dbfile;
    fdb_iterator *it;
    fdb_kvs_handle *kv1, *mirror_kv1;
    fdb_kvs_info info;
    fdb_config fconfig = fdb_get_default_config();
    fdb_kvs_config kvs_config = fdb_get_default_kvs_config();
    fdb_doc **doc = alca(fdb_doc*, n+1);
    fdb_doc *rdoc = NULL;
    fdb_status status;
    r = system(SHELL_DEL" mvcc_test* > errorlog.txt");
    (void)r;

    fconfig.wal_threshold = n;
    fconfig.seqtree_opt = FDB_SEQTREE_USE; // enable seqtree since get_byseq
    fconfig.flags = FDB_OPEN_FLAG_CREATE;
    fconfig.compaction_threshold = 0;
    fconfig.purging_interval = 5;
<<<<<<< HEAD
=======
    fconfig.block_reusing_threshold = 0;
>>>>>>> c81e41fe

    fdb_open(&dbfile, "./mvcc_test1", &fconfig);
    fdb_kvs_open(dbfile, &kv1, "kv1", &kvs_config);
    fdb_kvs_open(dbfile, &mirror_kv1, NULL, &kvs_config);


    // set n docs within both dbs
    for(i=0;i<=n;++i){
        sprintf(keybuf, "key%d", i);
        fdb_doc_create(&doc[i], (void*)keybuf, strlen(keybuf),
            NULL, 0, NULL, 0);
        fdb_set(kv1, doc[i]);
        fdb_set_kv(mirror_kv1, keybuf, strlen(keybuf), setop, 3);
    } // last set should have caused a wal flush

    fdb_del(kv1, doc[n]);

    // commit and save seqnum1
    fdb_commit(dbfile, FDB_COMMIT_MANUAL_WAL_FLUSH);
    fdb_get_kvs_info(kv1, &info);
    rb1_seqnum = info.last_seqnum;

    // delete all docs in kv1
    for(i=0;i<n;++i){
        fdb_del(kv1, doc[i]);
    }

    // commit and save seqnum2
    fdb_commit(dbfile, FDB_COMMIT_NORMAL);
    fdb_get_kvs_info(kv1, &info);
    rb2_seqnum = info.last_seqnum;

    // sets again
    for(i=0;i<n;++i){
        doc[i]->deleted = false;
        fdb_set(kv1, doc[i]);
    }

    // commit
    fdb_commit(dbfile, FDB_COMMIT_NORMAL);

    // rollback to first seqnum
    status = fdb_rollback(&kv1, rb1_seqnum);
    TEST_CHK(status == FDB_RESULT_SUCCESS);

    fdb_get_kvs_info(kv1, &info);
    TEST_CHK(info.deleted_count == 1);

    // rollback to second seqnum
    status = fdb_rollback(&kv1, rb2_seqnum);
    TEST_CHK(status == FDB_RESULT_NO_DB_INSTANCE);

    status = fdb_iterator_sequence_init(mirror_kv1, &it, 0, 0, FDB_ITR_NONE);
    TEST_CHK(status == FDB_RESULT_SUCCESS);

    do {
        status = fdb_iterator_get(it, &rdoc);
        TEST_CHK(status == FDB_RESULT_SUCCESS);
        if (rdoc->seqnum != (uint64_t)n+1) {
            status = fdb_get_metaonly_byseq(kv1, rdoc);
            TEST_CHK(status == FDB_RESULT_SUCCESS);
            TEST_CHK(rdoc->deleted == false);
        } else {
            status = fdb_get_metaonly(kv1, rdoc);
            TEST_CHK(status == FDB_RESULT_SUCCESS);
            TEST_CHK(rdoc->deleted == true);
        }
        fdb_doc_free(rdoc);
        rdoc = NULL;
    } while(fdb_iterator_next(it) != FDB_RESULT_ITERATOR_FAIL);

    for (i=0;i<=n;++i){
        fdb_doc_free(doc[i]);
    }
    fdb_iterator_close(it);
    fdb_kvs_close(kv1);
    fdb_close(dbfile);
    fdb_shutdown();
    memleak_end();

    TEST_RESULT("rollback forward seqnum");
}

void rollback_test(bool multi_kv)
{
    TEST_INIT();

    memleak_start();

    int i, r;
    int n = 20;
    int count;
    fdb_file_handle *dbfile, *dbfile_txn;
    fdb_kvs_handle *db, *db_txn;
    fdb_seqnum_t rollback_seq;
    fdb_doc **doc = alca(fdb_doc*, n);
    fdb_doc *rdoc = NULL;
    fdb_kvs_info kvs_info;
    fdb_status status;
    fdb_iterator *iterator;

    char keybuf[256], metabuf[256], bodybuf[256];

    // remove previous mvcc_test files
    r = system(SHELL_DEL" mvcc_test* > errorlog.txt");
    (void)r;

    fdb_config fconfig = fdb_get_default_config();
    fdb_kvs_config kvs_config = fdb_get_default_kvs_config();
    fconfig.buffercache_size = 0;
    fconfig.seqtree_opt = FDB_SEQTREE_USE; // enable seqtree since get_byseq
    fconfig.wal_threshold = 1024;
    fconfig.flags = FDB_OPEN_FLAG_CREATE;
    fconfig.compaction_threshold = 0;
    fconfig.multi_kv_instances = multi_kv;

    // remove previous mvcc_test files
    r = system(SHELL_DEL" mvcc_test* > errorlog.txt");
    (void)r;

    // open db
    fdb_open(&dbfile, "./mvcc_test1", &fconfig);
    if (multi_kv) {
        fdb_kvs_open_default(dbfile, &db, &kvs_config);
    } else {
        fdb_kvs_open(dbfile, &db, NULL, &kvs_config);
    }

   // ------- Setup test ----------------------------------
   // insert documents of 0-4
    for (i=0; i<n/4; i++){
        sprintf(keybuf, "key%d", i);
        sprintf(metabuf, "meta%d", i);
        sprintf(bodybuf, "body%d", i);
        fdb_doc_create(&doc[i], (void*)keybuf, strlen(keybuf),
            (void*)metabuf, strlen(metabuf), (void*)bodybuf, strlen(bodybuf));
        fdb_set(db, doc[i]);
    }

    // commit with a manual WAL flush (these docs go into HB-trie)
    fdb_commit(dbfile, FDB_COMMIT_MANUAL_WAL_FLUSH);

    // insert documents from 4 - 9
    for (; i < n/2; i++){
        sprintf(keybuf, "key%d", i);
        sprintf(metabuf, "meta%d", i);
        sprintf(bodybuf, "body%d", i);
        fdb_doc_create(&doc[i], (void*)keybuf, strlen(keybuf),
            (void*)metabuf, strlen(metabuf), (void*)bodybuf, strlen(bodybuf));
        fdb_set(db, doc[i]);
    }

    // commit again without a WAL flush
    fdb_commit(dbfile, FDB_COMMIT_NORMAL);

    // ROLLBACK POINT: pick up sequence number of a commit without a WAL flush
    rollback_seq = doc[i-1]->seqnum;

    // insert documents from 10-14 into HB-trie
    for (; i < (n/2 + n/4); i++){
        sprintf(keybuf, "key%d", i);
        sprintf(metabuf, "meta%d", i);
        sprintf(bodybuf, "body%d", i);
        fdb_doc_create(&doc[i], (void*)keybuf, strlen(keybuf),
            (void*)metabuf, strlen(metabuf), (void*)bodybuf, strlen(bodybuf));
        fdb_set(db, doc[i]);
    }
    // manually flush WAL & commit
    fdb_commit(dbfile, FDB_COMMIT_MANUAL_WAL_FLUSH);

    // insert documents from 15 - 19 on file into the WAL
    for (; i < n; i++){
        sprintf(keybuf, "key%d", i);
        sprintf(metabuf, "meta%d", i);
        sprintf(bodybuf, "body%d", i);
        fdb_doc_create(&doc[i], (void*)keybuf, strlen(keybuf),
            (void*)metabuf, strlen(metabuf), (void*)bodybuf, strlen(bodybuf));
        fdb_set(db, doc[i]);
    }
    // commit without a WAL flush
    fdb_commit(dbfile, FDB_COMMIT_NORMAL);

    status = fdb_set_log_callback(db, logCallbackFunc,
                                  (void *) "rollback_test");
    TEST_CHK(status == FDB_RESULT_SUCCESS);

    // ---------- Rollback tests begin -----------------------
    // We have DB file with 5 HB-trie docs, 5 unflushed WAL docs occuring twice
    // Attempt to rollback to out-of-range marker..
    status = fdb_rollback(&db, 999999);
    TEST_CHK(status == FDB_RESULT_NO_DB_INSTANCE);

    // Open another handle & begin transaction
    fdb_open(&dbfile_txn, "./mvcc_test1", &fconfig);
    if (multi_kv) {
        fdb_kvs_open_default(dbfile_txn, &db_txn, &kvs_config);
    } else {
        fdb_kvs_open(dbfile_txn, &db_txn, NULL, &kvs_config);
    }
    fdb_begin_transaction(dbfile_txn, FDB_ISOLATION_READ_COMMITTED);
    // Attempt to rollback while the transaction is active
    status =  fdb_rollback(&db, rollback_seq);
    // Must fail
    TEST_CHK(status == FDB_RESULT_FAIL_BY_TRANSACTION);
    fdb_abort_transaction(dbfile_txn);
    fdb_kvs_close(db_txn);
    fdb_close(dbfile_txn);

    // Rollback to saved marker from above
    status = fdb_rollback(&db, rollback_seq);
    TEST_CHK(status == FDB_RESULT_SUCCESS);

    // check handle's sequence number
    fdb_get_kvs_info(db, &kvs_info);
    TEST_CHK(kvs_info.last_seqnum == rollback_seq);

    // Modify an item and update into the rollbacked file..
    i = n/2;
    *(char *)doc[i]->body = 'B';
    fdb_set(db, doc[i]);
    fdb_commit(dbfile, FDB_COMMIT_NORMAL);

    // create an iterator on the rollback for full range
    fdb_iterator_sequence_init(db, &iterator, 0, 0, FDB_ITR_NONE);

    // repeat until fail
    i=0;
    count=0;
    do {
        status = fdb_iterator_get(iterator, &rdoc);
        TEST_CHK(status == FDB_RESULT_SUCCESS);

        TEST_CMP(rdoc->key, doc[i]->key, rdoc->keylen);
        TEST_CMP(rdoc->meta, doc[i]->meta, rdoc->metalen);
        TEST_CMP(rdoc->body, doc[i]->body, rdoc->bodylen);

        fdb_doc_free(rdoc);
        rdoc = NULL;
        i ++;
        count++;
    } while (fdb_iterator_next(iterator) != FDB_RESULT_ITERATOR_FAIL);

    TEST_CHK(count==n/2 + 1); // Items from first half and newly set item

    fdb_iterator_close(iterator);

    // close db file
    fdb_kvs_close(db);
    fdb_close(dbfile);

    // free all documents
    for (i=0;i<n;++i){
        fdb_doc_free(doc[i]);
    }

    // free all resources
    fdb_shutdown();

    memleak_end();

    sprintf(bodybuf, "rollback test %s", multi_kv ? "multiple kv mode:"
                                                  : "single kv mode:");
    TEST_RESULT(bodybuf);
}



void rollback_and_snapshot_test()
{
    TEST_INIT();

    memleak_start();

    fdb_seqnum_t seqnum, rollback_seqnum;
    fdb_kvs_info kvs_info;
    fdb_status status;
    fdb_config config;
    fdb_kvs_config kvs_config;
    fdb_file_handle *dbfile;
    fdb_kvs_handle *db,  *snapshot;
    int r;

    // remove previous mvcc_test files
    r = system(SHELL_DEL" mvcc_test* > errorlog.txt");
    (void)r;

    // MB-12530 open db
    config = fdb_get_default_config();
    kvs_config = fdb_get_default_kvs_config();
    status = fdb_open(&dbfile, "mvcc_test", &config);
    TEST_CHK(status == FDB_RESULT_SUCCESS);
    status = fdb_kvs_open(dbfile, &db, NULL, &kvs_config);
    TEST_CHK(status == FDB_RESULT_SUCCESS);

    // 2. Create Key 'a' and Commit
    status = fdb_set_kv(db, (void *) "a", 1, (void *)"val-a", 5);
    TEST_CHK(status == FDB_RESULT_SUCCESS);
    status = fdb_commit(dbfile, FDB_COMMIT_NORMAL);
    TEST_CHK(status == FDB_RESULT_SUCCESS);

    status = fdb_get_kvs_info(db, &kvs_info);
    TEST_CHK(status == FDB_RESULT_SUCCESS);

    // 3. Create Key 'b' and Commit
    status = fdb_set_kv(db, (void *)"b", 1, (void *)"val-b", 5);
    TEST_CHK(status == FDB_RESULT_SUCCESS);
    status = fdb_commit(dbfile, FDB_COMMIT_NORMAL);
    TEST_CHK(status == FDB_RESULT_SUCCESS);

    status = fdb_get_kvs_info(db, &kvs_info);
    TEST_CHK(status == FDB_RESULT_SUCCESS);
    seqnum = kvs_info.last_seqnum;

    // 4.  Remember this as our rollback point
    rollback_seqnum = seqnum;

    // 5. Create Key 'c' and Commit
    status = fdb_set_kv(db, (void *)"c", 1,(void *) "val-c", 5);
    TEST_CHK(status == FDB_RESULT_SUCCESS);
    status = fdb_commit(dbfile, FDB_COMMIT_NORMAL);
    TEST_CHK(status == FDB_RESULT_SUCCESS);

    status = fdb_get_kvs_info(db, &kvs_info);
    TEST_CHK(status == FDB_RESULT_SUCCESS);

    // 6. Rollback to rollback point (seq 2)
    status = fdb_rollback(&db, rollback_seqnum);
    TEST_CHK(status == FDB_RESULT_SUCCESS);

    status = fdb_get_kvs_info(db, &kvs_info);
    TEST_CHK(status == FDB_RESULT_SUCCESS);
    seqnum = kvs_info.last_seqnum;

    // 7. Verify that Key 'c' is not found
    void *val;
    size_t vallen;
    status = fdb_get_kv(db, (void *)"c", 1, &val, &vallen);
    TEST_CHK(status == FDB_RESULT_KEY_NOT_FOUND);

    // 8. Open a snapshot at the same point
    status = fdb_snapshot_open(db, &snapshot, seqnum);
    TEST_CHK(status == FDB_RESULT_SUCCESS);

    // 9. Verify that Key 'c' is not found
    status = fdb_get_kv(snapshot, (void *)"c", 1, &val, &vallen);
    TEST_CHK(status == FDB_RESULT_KEY_NOT_FOUND);

    // close the snapshot db
    fdb_kvs_close(snapshot);

    // close db file
    fdb_close(dbfile);

    // free all resources
    fdb_shutdown();

    memleak_end();

    TEST_RESULT("rollback and snapshot test");
}

void rollback_ncommits()
{

    TEST_INIT();
    memleak_start();

    int r;
    int i, j, n=100;
    int ncommits=10;
    char keybuf[256];
    fdb_file_handle *dbfile;
    fdb_kvs_handle *kv1, *kv2;
    fdb_kvs_info info;
    fdb_config fconfig = fdb_get_default_config();
    fdb_kvs_config kvs_config = fdb_get_default_kvs_config();
    fdb_status status;
    r = system(SHELL_DEL" mvcc_test* > errorlog.txt");
    (void)r;

    fconfig.wal_threshold = 1024;
    fconfig.flags = FDB_OPEN_FLAG_CREATE;
    fconfig.compaction_threshold = 0;
    fconfig.block_reusing_threshold = 0;

    fdb_open(&dbfile, "./mvcc_test1", &fconfig);
    fdb_kvs_open(dbfile, &kv1, "kv1", &kvs_config);
    fdb_kvs_open(dbfile, &kv2, NULL, &kvs_config);


    for(j=0;j<ncommits;++j){

        // set n docs per commit
        for(i=0;i<n;++i){
            sprintf(keybuf, "key%02d%03d", j, i);
            fdb_set_kv(kv1, keybuf, strlen(keybuf), NULL, 0);
            fdb_set_kv(kv2, keybuf, strlen(keybuf), NULL, 0);
        }
        // alternate commit pattern
        if((j % 2) == 0){
            fdb_commit(dbfile, FDB_COMMIT_NORMAL);
        } else {
            fdb_commit(dbfile, FDB_COMMIT_MANUAL_WAL_FLUSH);
        }

        // doc_count should match seqnum since they are unique
        fdb_get_kvs_info(kv1, &info);
        TEST_CHK(info.doc_count == info.last_seqnum);
    }

    // iteratively rollback 5 commits
     for(j=ncommits;j>0;--j){
        status = fdb_rollback(&kv1, j*n);
        TEST_CHK(status == FDB_RESULT_SUCCESS);

        // check rollback doc_count
        fdb_get_kvs_info(kv1, &info);
        TEST_CHK(info.doc_count == info.last_seqnum);
    }

    fdb_kvs_close(kv1);
    fdb_close(dbfile);
    fdb_shutdown();
    memleak_end();

    TEST_RESULT("rollback n commits");
}

void transaction_test()
{
    TEST_INIT();

    memleak_start();

    int i, r;
    int n = 10;
    fdb_file_handle *dbfile, *dbfile_txn1, *dbfile_txn2, *dbfile_txn3;
    fdb_kvs_handle *db, *db_txn1, *db_txn2, *db_txn3;
    fdb_doc **doc = alca(fdb_doc*, n);
    fdb_doc *rdoc;
    fdb_status status;

    char keybuf[256], metabuf[256], bodybuf[256];

    // remove previous mvcc_test files
    r = system(SHELL_DEL" mvcc_test* > errorlog.txt");
    (void)r;

    fdb_config fconfig = fdb_get_default_config();
    fdb_kvs_config kvs_config = fdb_get_default_kvs_config();
    fconfig.buffercache_size = 0;
    fconfig.wal_threshold = 1024;
    fconfig.flags = FDB_OPEN_FLAG_CREATE;
    fconfig.purging_interval = 0;
    fconfig.compaction_threshold = 0;

    // open db
    fdb_open(&dbfile, "mvcc_test1", &fconfig);
    fdb_kvs_open_default(dbfile, &db, &kvs_config);
    status = fdb_set_log_callback(db, logCallbackFunc,
                                  (void *) "transaction_test");
    TEST_CHK(status == FDB_RESULT_SUCCESS);

    // open db and begin transactions
    fdb_open(&dbfile_txn1, "mvcc_test1", &fconfig);
    fdb_open(&dbfile_txn2, "mvcc_test1", &fconfig);
    fdb_kvs_open_default(dbfile_txn1, &db_txn1, &kvs_config);
    fdb_kvs_open_default(dbfile_txn2, &db_txn2, &kvs_config);
    fdb_begin_transaction(dbfile_txn1, FDB_ISOLATION_READ_COMMITTED);
    fdb_begin_transaction(dbfile_txn2, FDB_ISOLATION_READ_COMMITTED);

    // insert half docs into txn1
    for (i=0;i<n/2;++i){
        sprintf(keybuf, "key%d", i);
        sprintf(metabuf, "meta%d", i);
        sprintf(bodybuf, "body%d", i);
        fdb_doc_create(&doc[i], (void*)keybuf, strlen(keybuf),
                                (void*)metabuf, strlen(metabuf),
                                (void*)bodybuf, strlen(bodybuf));
        fdb_set(db_txn1, doc[i]);
    }

    // insert other half docs into txn2
    for (i=n/2;i<n;++i){
        sprintf(keybuf, "key%d", i);
        sprintf(metabuf, "meta%d", i);
        sprintf(bodybuf, "body%d", i);
        fdb_doc_create(&doc[i], (void*)keybuf, strlen(keybuf),
                                (void*)metabuf, strlen(metabuf),
                                (void*)bodybuf, strlen(bodybuf));
        fdb_set(db_txn2, doc[i]);
    }

    // uncommitted docs should not be read by the other transaction that
    // doesn't allow uncommitted reads.
    for (i=0;i<n;++i){
        sprintf(keybuf, "key%d", i);
        fdb_doc_create(&rdoc, (void*)keybuf, strlen(keybuf), NULL, 0, NULL, 0);
        status = fdb_get(db_txn1, rdoc);
        if (i<n/2) {
            TEST_CHK(status == FDB_RESULT_SUCCESS);
        } else {
            TEST_CHK(status != FDB_RESULT_SUCCESS);
        }
        fdb_doc_free(rdoc);
    }

    // uncommitted docs can be read by the transaction that allows uncommitted reads.
    fdb_open(&dbfile_txn3, "mvcc_test1", &fconfig);
    fdb_kvs_open_default(dbfile_txn3, &db_txn3, &kvs_config);
    fdb_begin_transaction(dbfile_txn3, FDB_ISOLATION_READ_UNCOMMITTED);
    for (i=0;i<n;++i){
        sprintf(keybuf, "key%d", i);
        fdb_doc_create(&rdoc, (void*)keybuf, strlen(keybuf), NULL, 0, NULL, 0);
        status = fdb_get(db_txn3, rdoc);
        TEST_CHK(status == FDB_RESULT_SUCCESS);
        fdb_doc_free(rdoc);
    }
    fdb_end_transaction(dbfile_txn3, FDB_COMMIT_NORMAL);
    fdb_close(dbfile_txn3);

    // commit and end txn1
    fdb_end_transaction(dbfile_txn1, FDB_COMMIT_NORMAL);

    // uncommitted docs should not be read generally
    for (i=0;i<n;++i){
        sprintf(keybuf, "key%d", i);
        fdb_doc_create(&rdoc, (void*)keybuf, strlen(keybuf), NULL, 0, NULL, 0);
        status = fdb_get(db, rdoc);
        if (i<n/2) {
            TEST_CHK(status == FDB_RESULT_SUCCESS);
        } else {
            TEST_CHK(status != FDB_RESULT_SUCCESS);
        }
        fdb_doc_free(rdoc);
    }

    // read uncommitted docs using the same transaction
    for (i=0;i<n;++i){
        sprintf(keybuf, "key%d", i);
        fdb_doc_create(&rdoc, (void*)keybuf, strlen(keybuf), NULL, 0, NULL, 0);
        status = fdb_get(db_txn2, rdoc);
        TEST_CHK(status == FDB_RESULT_SUCCESS);
        fdb_doc_free(rdoc);
    }

    // abort txn2
    fdb_abort_transaction(dbfile_txn2);

    // close & re-open db file
    fdb_close(dbfile);
    fdb_open(&dbfile, "mvcc_test1", &fconfig);
    fdb_kvs_open_default(dbfile, &db, &kvs_config);
    status = fdb_set_log_callback(db, logCallbackFunc,
                                  (void *) "transaction_test");
    TEST_CHK(status == FDB_RESULT_SUCCESS);

    // uncommitted docs should not be read after reopening the file either
    for (i=0;i<n;++i){
        sprintf(keybuf, "key%d", i);
        fdb_doc_create(&rdoc, (void*)keybuf, strlen(keybuf), NULL, 0, NULL, 0);
        status = fdb_get(db, rdoc);
        if (i<n/2) {
            TEST_CHK(status == FDB_RESULT_SUCCESS);
        } else {
            TEST_CHK(status != FDB_RESULT_SUCCESS);
        }
        fdb_doc_free(rdoc);
    }

    // insert other half docs & commit
    for (i=n/2;i<n;++i){
        fdb_set(db, doc[i]);
    }
    fdb_commit(dbfile, FDB_COMMIT_NORMAL);

    // now all docs can be read generally
    for (i=0;i<n;++i){
        sprintf(keybuf, "key%d", i);
        fdb_doc_create(&rdoc, (void*)keybuf, strlen(keybuf), NULL, 0, NULL, 0);
        status = fdb_get(db, rdoc);
        TEST_CHK(status == FDB_RESULT_SUCCESS);
        fdb_doc_free(rdoc);
    }

    // begin transactions
    fdb_begin_transaction(dbfile_txn1, FDB_ISOLATION_READ_COMMITTED);
    fdb_begin_transaction(dbfile_txn2, FDB_ISOLATION_READ_COMMITTED);

    // concurrently update docs
    for (i=0;i<n;++i){
        sprintf(keybuf, "key%d", i);
        sprintf(metabuf, "meta%d", i);
        sprintf(bodybuf, "body%d_txn1", i);
        fdb_doc_create(&rdoc, (void*)keybuf, strlen(keybuf),
                                (void*)metabuf, strlen(metabuf),
                                (void*)bodybuf, strlen(bodybuf));
        fdb_set(db_txn1, rdoc);
        fdb_doc_free(rdoc);

        sprintf(bodybuf, "body%d_txn2", i);
        fdb_doc_create(&rdoc, (void*)keybuf, strlen(keybuf),
                                (void*)metabuf, strlen(metabuf),
                                (void*)bodybuf, strlen(bodybuf));
        fdb_set(db_txn2, rdoc);
        fdb_doc_free(rdoc);
    }

    // retrieve check
    for (i=0;i<n;++i){
        // general retrieval
        sprintf(keybuf, "key%d", i);
        fdb_doc_create(&rdoc, (void*)keybuf, strlen(keybuf), NULL, 0, NULL, 0);
        status = fdb_get(db, rdoc);
        TEST_CHK(status == FDB_RESULT_SUCCESS);
        TEST_CMP(rdoc->body, doc[i]->body, rdoc->bodylen);
        fdb_doc_free(rdoc);

        // get from txn1
        fdb_doc_create(&rdoc, (void*)keybuf, strlen(keybuf), NULL, 0, NULL, 0);
        status = fdb_get(db_txn1, rdoc);
        TEST_CHK(status == FDB_RESULT_SUCCESS);
        sprintf(bodybuf, "body%d_txn1", i);
        TEST_CMP(rdoc->body, bodybuf, rdoc->bodylen);
        fdb_doc_free(rdoc);

        // get from txn2
        fdb_doc_create(&rdoc, (void*)keybuf, strlen(keybuf), NULL, 0, NULL, 0);
        status = fdb_get(db_txn2, rdoc);
        TEST_CHK(status == FDB_RESULT_SUCCESS);
        sprintf(bodybuf, "body%d_txn2", i);
        TEST_CMP(rdoc->body, bodybuf, rdoc->bodylen);
        fdb_doc_free(rdoc);
    }

    // commit txn2 & retrieve check
    fdb_end_transaction(dbfile_txn2, FDB_COMMIT_NORMAL);
    for (i=0;i<n;++i){
        // general retrieval
        sprintf(keybuf, "key%d", i);
        fdb_doc_create(&rdoc, (void*)keybuf, strlen(keybuf), NULL, 0, NULL, 0);
        status = fdb_get(db, rdoc);
        TEST_CHK(status == FDB_RESULT_SUCCESS);
        sprintf(bodybuf, "body%d_txn2", i);
        TEST_CMP(rdoc->body, bodybuf, rdoc->bodylen);
        fdb_doc_free(rdoc);

        // get from txn1
        fdb_doc_create(&rdoc, (void*)keybuf, strlen(keybuf), NULL, 0, NULL, 0);
        status = fdb_get(db_txn1, rdoc);
        TEST_CHK(status == FDB_RESULT_SUCCESS);
        sprintf(bodybuf, "body%d_txn1", i);
        TEST_CMP(rdoc->body, bodybuf, rdoc->bodylen);
        fdb_doc_free(rdoc);
    }

    // commit txn1 & retrieve check
    fdb_end_transaction(dbfile_txn1, FDB_COMMIT_NORMAL);
    for (i=0;i<n;++i){
        // general retrieval
        sprintf(keybuf, "key%d", i);
        fdb_doc_create(&rdoc, (void*)keybuf, strlen(keybuf), NULL, 0, NULL, 0);
        status = fdb_get(db, rdoc);
        TEST_CHK(status == FDB_RESULT_SUCCESS);
        sprintf(bodybuf, "body%d_txn1", i);
        TEST_CMP(rdoc->body, bodybuf, rdoc->bodylen);
        fdb_doc_free(rdoc);
    }

    // begin new transaction
    fdb_begin_transaction(dbfile_txn1, FDB_ISOLATION_READ_COMMITTED);
    // update doc#5
    i = 5;
    sprintf(keybuf, "key%d", i);
    sprintf(metabuf, "meta%d", i);
    sprintf(bodybuf, "body%d_before_compaction", i);
    fdb_doc_create(&rdoc, (void*)keybuf, strlen(keybuf),
                            (void*)metabuf, strlen(metabuf),
                            (void*)bodybuf, strlen(bodybuf));
    fdb_set(db_txn1, rdoc);
    fdb_doc_free(rdoc);

    // do compaction
    fdb_compact(dbfile, "mvcc_test2");

    // retrieve doc#5
    // using txn1
    fdb_doc_create(&rdoc, (void*)keybuf, strlen(keybuf), NULL, 0, NULL, 0);
    status = fdb_get(db_txn1, rdoc);
    TEST_CHK(status == FDB_RESULT_SUCCESS);
    TEST_CMP(rdoc->body, bodybuf, rdoc->bodylen);
    fdb_doc_free(rdoc);

    // general retrieval
    fdb_doc_create(&rdoc, (void*)keybuf, strlen(keybuf), NULL, 0, NULL, 0);
    status = fdb_get(db, rdoc);
    TEST_CHK(status == FDB_RESULT_SUCCESS);
    sprintf(bodybuf, "body%d_txn1", i);
    TEST_CMP(rdoc->body, bodybuf, rdoc->bodylen);
    fdb_doc_free(rdoc);

    // commit transaction
    fdb_end_transaction(dbfile_txn1, FDB_COMMIT_NORMAL);
    // retrieve check
    for (i=0;i<n;++i){
        // general get
        sprintf(keybuf, "key%d", i);
        fdb_doc_create(&rdoc, (void*)keybuf, strlen(keybuf), NULL, 0, NULL, 0);
        status = fdb_get(db, rdoc);
        TEST_CHK(status == FDB_RESULT_SUCCESS);
        if (i != 5) {
            sprintf(bodybuf, "body%d_txn1", i);
        } else {
            sprintf(bodybuf, "body%d_before_compaction", i);
        }
        TEST_CMP(rdoc->body, bodybuf, rdoc->bodylen);
        fdb_doc_free(rdoc);
    }

    // close & re-open db file
    fdb_close(dbfile);
    fdb_open(&dbfile, "mvcc_test2", &fconfig);
    fdb_kvs_open_default(dbfile, &db, &kvs_config);
    status = fdb_set_log_callback(db, logCallbackFunc,
                                  (void *) "transaction_test");
    TEST_CHK(status == FDB_RESULT_SUCCESS);
    // retrieve check again
    for (i=0;i<n;++i){
        // general get
        sprintf(keybuf, "key%d", i);
        fdb_doc_create(&rdoc, (void*)keybuf, strlen(keybuf), NULL, 0, NULL, 0);
        status = fdb_get(db, rdoc);
        TEST_CHK(status == FDB_RESULT_SUCCESS);
        if (i != 5) {
            sprintf(bodybuf, "body%d_txn1", i);
        } else {
            sprintf(bodybuf, "body%d_before_compaction", i);
        }
        TEST_CMP(rdoc->body, bodybuf, rdoc->bodylen);
        fdb_doc_free(rdoc);
    }

    // close db file
    fdb_close(dbfile);
    fdb_close(dbfile_txn1);
    fdb_close(dbfile_txn2);

    // free all documents
    for (i=0;i<n;++i){
        fdb_doc_free(doc[i]);
    }

    // free all resources
    fdb_shutdown();

    memleak_end();

    TEST_RESULT("transaction test");
}

void transaction_simple_api_test()
{
    TEST_INIT();

    memleak_start();

    int i, r;
    int n = 10;
    size_t valuelen;
    void *value;
    fdb_file_handle *dbfile, *dbfile_txn1, *dbfile_txn2;
    fdb_kvs_handle *db, *db_txn1, *db_txn2;
    fdb_status status;

    char keybuf[256], bodybuf[256];

    // remove previous mvcc_test files
    r = system(SHELL_DEL" mvcc_test* > errorlog.txt");
    (void)r;

    fdb_config fconfig = fdb_get_default_config();
    fdb_kvs_config kvs_config = fdb_get_default_kvs_config();
    fconfig.buffercache_size = 0;
    fconfig.wal_threshold = 1024;
    fconfig.flags = FDB_OPEN_FLAG_CREATE;
    fconfig.purging_interval = 0;
    fconfig.compaction_threshold = 0;

    // open db
    fdb_open(&dbfile, "./mvcc_test1", &fconfig);
    fdb_kvs_open_default(dbfile, &db, &kvs_config);
    status = fdb_set_log_callback(db, logCallbackFunc,
                                  (void *) "transaction_simple_api_test");
    TEST_CHK(status == FDB_RESULT_SUCCESS);

    // insert key-value pairs
    for (i=0;i<n;++i){
        sprintf(keybuf, "key%d", i);
        sprintf(bodybuf, "body%d", i);
        status = fdb_set_kv(db, keybuf, strlen(keybuf), bodybuf, strlen(bodybuf));
        TEST_CHK(status == FDB_RESULT_SUCCESS);
    }

    // commit
    fdb_commit(dbfile, FDB_COMMIT_NORMAL);

    // open db and begin transactions
    fdb_open(&dbfile_txn1, "./mvcc_test1", &fconfig);
    fdb_open(&dbfile_txn2, "./mvcc_test1", &fconfig);
    fdb_kvs_open_default(dbfile_txn1, &db_txn1, &kvs_config);
    fdb_kvs_open_default(dbfile_txn2, &db_txn2, &kvs_config);
    fdb_begin_transaction(dbfile_txn1, FDB_ISOLATION_READ_COMMITTED);
    fdb_begin_transaction(dbfile_txn2, FDB_ISOLATION_READ_COMMITTED);

    // concurrently update docs
    for (i=0;i<n;++i){
        sprintf(keybuf, "key%d", i);
        sprintf(bodybuf, "body%d_txn1", i);
        fdb_set_kv(db_txn1, keybuf, strlen(keybuf), bodybuf, strlen(bodybuf));

        sprintf(keybuf, "key%d", i);
        sprintf(bodybuf, "body%d_txn2", i);
        fdb_set_kv(db_txn2, keybuf, strlen(keybuf), bodybuf, strlen(bodybuf));
    }

    // retrieve key-value pairs
    for (i=0;i<n;++i){
        // general retrieval
        sprintf(keybuf, "key%d", i);
        sprintf(bodybuf, "body%d", i);
        status = fdb_get_kv(db, keybuf, strlen(keybuf), &value, &valuelen);
        TEST_CHK(status == FDB_RESULT_SUCCESS);
        TEST_CMP(value, bodybuf, valuelen);
        fdb_free_block(value);

        // txn1
        sprintf(keybuf, "key%d", i);
        sprintf(bodybuf, "body%d_txn1", i);
        status = fdb_get_kv(db_txn1, keybuf, strlen(keybuf), &value, &valuelen);
        TEST_CHK(status == FDB_RESULT_SUCCESS);
        TEST_CMP(value, bodybuf, valuelen);
        fdb_free_block(value);

        // txn2
        sprintf(keybuf, "key%d", i);
        sprintf(bodybuf, "body%d_txn2", i);
        status = fdb_get_kv(db_txn2, keybuf, strlen(keybuf), &value, &valuelen);
        TEST_CHK(status == FDB_RESULT_SUCCESS);
        TEST_CMP(value, bodybuf, valuelen);
        fdb_free_block(value);
    }

    // commit txn1
    fdb_end_transaction(dbfile_txn1, FDB_COMMIT_NORMAL);
    for (i=0;i<n;++i){
        // general retrieval
        sprintf(keybuf, "key%d", i);
        sprintf(bodybuf, "body%d_txn1", i);
        status = fdb_get_kv(db, keybuf, strlen(keybuf), &value, &valuelen);
        TEST_CHK(status == FDB_RESULT_SUCCESS);
        TEST_CMP(value, bodybuf, valuelen);
        status = fdb_free_block(value);
        TEST_CHK(status == FDB_RESULT_SUCCESS);

        // txn2
        sprintf(keybuf, "key%d", i);
        sprintf(bodybuf, "body%d_txn2", i);
        status = fdb_get_kv(db_txn2, keybuf, strlen(keybuf), &value, &valuelen);
        TEST_CHK(status == FDB_RESULT_SUCCESS);
        TEST_CMP(value, bodybuf, valuelen);
        fdb_free_block(value);
    }

    // commit txn2
    fdb_end_transaction(dbfile_txn2, FDB_COMMIT_NORMAL);
    for (i=0;i<n;++i){
        // general retrieval
        sprintf(keybuf, "key%d", i);
        sprintf(bodybuf, "body%d_txn2", i);
        status = fdb_get_kv(db, keybuf, strlen(keybuf), &value, &valuelen);
        TEST_CHK(status == FDB_RESULT_SUCCESS);
        TEST_CMP(value, bodybuf, valuelen);
        fdb_free_block(value);
    }

    // close db file
    fdb_close(dbfile);
    fdb_close(dbfile_txn1);
    fdb_close(dbfile_txn2);

    // free all resources
    fdb_shutdown();

    memleak_end();

    TEST_RESULT("transaction simple API test");
}

void *in_memory_snapshot_thread(void *args)
<<<<<<< HEAD
{

    TEST_INIT();

    fdb_kvs_handle *db = (fdb_kvs_handle *)args;
    fdb_kvs_handle *snap_db;
    fdb_iterator *fit;
    fdb_status status;
    fdb_doc *doc;
    char key[256], value[256];

    // Open in-memory snapshot
    status = fdb_snapshot_open(db, &snap_db, FDB_SNAPSHOT_INMEM);
    TEST_CHK(status == FDB_RESULT_SUCCESS);

    // Iterate the in-memory snapshot
    status = fdb_iterator_init(snap_db, &fit, NULL, 0, NULL, 0, 0x0);
    TEST_CHK(status == FDB_RESULT_SUCCESS);
    int i = 0;
    do {
        doc = NULL;
        status = fdb_iterator_get(fit, &doc);
        if (status != FDB_RESULT_SUCCESS) {
            break;
        }
        sprintf(key, "key%d", i);
        sprintf(value, "body%d", i);
        TEST_CMP(doc->key, key, doc->keylen);
        TEST_CMP(doc->body, value, doc->bodylen);
        i++;
        fdb_doc_free(doc);
    } while(fdb_iterator_next(fit) == FDB_RESULT_SUCCESS);
    TEST_CHK(i == 10);

    status = fdb_iterator_close(fit);
    TEST_CHK(status == FDB_RESULT_SUCCESS);
    status = fdb_kvs_close(snap_db);
    TEST_CHK(status == FDB_RESULT_SUCCESS);

    // shutdown
    thread_exit(0);
    return NULL;
}

void transaction_in_memory_snapshot_test()
{
    TEST_INIT();

    memleak_start();

    int i, r;
    int n = 10;
    fdb_file_handle *dbfile, *dbfile_txn1;
    fdb_kvs_handle *db, *db_txn1;
    fdb_status status;

    char keybuf[256], bodybuf[256];

    // remove previous mvcc_test files
    r = system(SHELL_DEL" mvcc_test* > errorlog.txt");
    (void)r;

    fdb_config fconfig = fdb_get_default_config();
    fdb_kvs_config kvs_config = fdb_get_default_kvs_config();
    fconfig.buffercache_size = 0;
    fconfig.wal_threshold = 1024;
    fconfig.flags = FDB_OPEN_FLAG_CREATE;
    fconfig.purging_interval = 0;
    fconfig.compaction_threshold = 0;

    // open db
    fdb_open(&dbfile, "./mvcc_test1", &fconfig);
    fdb_kvs_open_default(dbfile, &db, &kvs_config);
    status = fdb_set_log_callback(db, logCallbackFunc,
                                  (void *) "transaction_in_memory_snapshot_test");
    TEST_CHK(status == FDB_RESULT_SUCCESS);

    // insert the first set of key-value pairs
    for (i=0;i<n;++i){
        sprintf(keybuf, "key%d", i);
        sprintf(bodybuf, "body%d", i);
        status = fdb_set_kv(db, keybuf, strlen(keybuf), bodybuf, strlen(bodybuf));
        TEST_CHK(status == FDB_RESULT_SUCCESS);
    }

    // commit
    fdb_commit(dbfile, FDB_COMMIT_NORMAL);

    // open db and begin a transaction
    fdb_open(&dbfile_txn1, "./mvcc_test1", &fconfig);
    fdb_kvs_open_default(dbfile_txn1, &db_txn1, &kvs_config);
    fdb_begin_transaction(dbfile_txn1, FDB_ISOLATION_READ_COMMITTED);

    // concurrently update docs
    for (i=10;i<10000;++i){
        sprintf(keybuf, "key%d", i);
        sprintf(bodybuf, "body%d_txn1", i);
        fdb_set_kv(db_txn1, keybuf, strlen(keybuf), bodybuf, strlen(bodybuf));
    }

    // Create in-memory snapshot thread
    thread_t tid;
    void *thread_ret;
    thread_create(&tid, in_memory_snapshot_thread, (void *)db);

    // commit txn1
    fdb_end_transaction(dbfile_txn1, FDB_COMMIT_NORMAL);

    thread_join(tid, &thread_ret);

    // close db file
    fdb_close(dbfile);
    fdb_close(dbfile_txn1);

    // free all resources
    fdb_shutdown();

    memleak_end();

    TEST_RESULT("transaction and in-memory snapshot interleaving test");
}


void rollback_prior_to_ops(bool walflush)
=======
>>>>>>> c81e41fe
{

    TEST_INIT();

    fdb_kvs_handle *db = (fdb_kvs_handle *)args;
    fdb_kvs_handle *snap_db;
    fdb_iterator *fit;
    fdb_status status;
    fdb_doc *doc;
    char key[256], value[256];

<<<<<<< HEAD
    r = system(SHELL_DEL" mvcc_test* > errorlog.txt");
    (void)r;

    fconfig.wal_threshold = 1024;
    fconfig.seqtree_opt = FDB_SEQTREE_USE; // enable seqtree since get_byseq
    fconfig.flags = FDB_OPEN_FLAG_CREATE;
    fconfig.compaction_threshold = 10;
    fconfig.purging_interval = 1; // retain deletes until compaction
=======
    // Open in-memory snapshot
    status = fdb_snapshot_open(db, &snap_db, FDB_SNAPSHOT_INMEM);
    TEST_CHK(status == FDB_RESULT_SUCCESS);
>>>>>>> c81e41fe

    // Iterate the in-memory snapshot
    status = fdb_iterator_init(snap_db, &fit, NULL, 0, NULL, 0, 0x0);
    TEST_CHK(status == FDB_RESULT_SUCCESS);
    int i = 0;
    do {
        doc = NULL;
        status = fdb_iterator_get(fit, &doc);
        if (status != FDB_RESULT_SUCCESS) {
            break;
        }
        sprintf(key, "key%d", i);
        sprintf(value, "body%d", i);
        TEST_CMP(doc->key, key, doc->keylen);
        TEST_CMP(doc->body, value, doc->bodylen);
        i++;
        fdb_doc_free(doc);
    } while(fdb_iterator_next(fit) == FDB_RESULT_SUCCESS);
    TEST_CHK(i == 10);

    status = fdb_iterator_close(fit);
    TEST_CHK(status == FDB_RESULT_SUCCESS);
    status = fdb_kvs_close(snap_db);
    TEST_CHK(status == FDB_RESULT_SUCCESS);

    // shutdown
    thread_exit(0);
    return NULL;
}

void transaction_in_memory_snapshot_test()
{
    TEST_INIT();

    memleak_start();

    int i, r;
    int n = 10;
    fdb_file_handle *dbfile, *dbfile_txn1;
    fdb_kvs_handle *db, *db_txn1;
    fdb_status status;

    char keybuf[256], bodybuf[256];

    // remove previous mvcc_test files
    r = system(SHELL_DEL" mvcc_test* > errorlog.txt");
    (void)r;

    fdb_config fconfig = fdb_get_default_config();
    fdb_kvs_config kvs_config = fdb_get_default_kvs_config();
    fconfig.buffercache_size = 0;
    fconfig.wal_threshold = 1024;
    fconfig.flags = FDB_OPEN_FLAG_CREATE;
    fconfig.purging_interval = 0;
    fconfig.compaction_threshold = 0;

    // open db
    fdb_open(&dbfile, "./mvcc_test1", &fconfig);
    fdb_kvs_open_default(dbfile, &db, &kvs_config);
    status = fdb_set_log_callback(db, logCallbackFunc,
                                  (void *) "transaction_in_memory_snapshot_test");
    TEST_CHK(status == FDB_RESULT_SUCCESS);

    // insert the first set of key-value pairs
    for (i=0;i<n;++i){
        sprintf(keybuf, "key%d", i);
        sprintf(bodybuf, "body%d", i);
        status = fdb_set_kv(db, keybuf, strlen(keybuf), bodybuf, strlen(bodybuf));
        TEST_CHK(status == FDB_RESULT_SUCCESS);
    }

    // commit
    fdb_commit(dbfile, FDB_COMMIT_NORMAL);

    // open db and begin a transaction
    fdb_open(&dbfile_txn1, "./mvcc_test1", &fconfig);
    fdb_kvs_open_default(dbfile_txn1, &db_txn1, &kvs_config);
    fdb_begin_transaction(dbfile_txn1, FDB_ISOLATION_READ_COMMITTED);

    // concurrently update docs
    for (i=10;i<10000;++i){
        sprintf(keybuf, "key%d", i);
        sprintf(bodybuf, "body%d_txn1", i);
        fdb_set_kv(db_txn1, keybuf, strlen(keybuf), bodybuf, strlen(bodybuf));
    }

    // Create in-memory snapshot thread
    thread_t tid;
    void *thread_ret;
    thread_create(&tid, in_memory_snapshot_thread, (void *)db);

    // commit txn1
    fdb_end_transaction(dbfile_txn1, FDB_COMMIT_NORMAL);

    thread_join(tid, &thread_ret);

    // close db file
    fdb_close(dbfile);
    fdb_close(dbfile_txn1);

    // free all resources
    fdb_shutdown();

    memleak_end();

    TEST_RESULT("transaction and in-memory snapshot interleaving test");
}


void rollback_prior_to_ops(bool walflush)
{

    TEST_INIT();
    memleak_start();

    int r;
    int i, j, n=100;
    int expected_doc_count = 0;
    int rb_seqnum;
    char keybuf[256], bodybuf[256];
    fdb_file_handle *dbfile;
    fdb_iterator *it;
    fdb_kvs_handle *kv1, *mirror_kv1;
    fdb_kvs_info info;
    fdb_config fconfig = fdb_get_default_config();
    fdb_kvs_config kvs_config = fdb_get_default_kvs_config();
    fdb_doc **doc = alca(fdb_doc*, n);
    fdb_doc *rdoc = NULL, *vdoc;
    fdb_status status;

    r = system(SHELL_DEL" mvcc_test* > errorlog.txt");
    (void)r;

    fconfig.wal_threshold = 1024;
    fconfig.seqtree_opt = FDB_SEQTREE_USE; // enable seqtree since get_byseq
    fconfig.flags = FDB_OPEN_FLAG_CREATE;
    fconfig.compaction_threshold = 10;
    fconfig.purging_interval = 1; // retain deletes until compaction

    fdb_open(&dbfile, "./mvcc_test1", &fconfig);
    fdb_kvs_open(dbfile, &kv1, "kv1", &kvs_config);

    if(walflush){
        fdb_kvs_open(dbfile, &mirror_kv1, NULL, &kvs_config);
    } else {
        fdb_kvs_open(dbfile, &mirror_kv1, "mirror", &kvs_config);
    }

    // set n docs
    for(i=0;i<n;++i){
        sprintf(keybuf, "key%d", i);
        fdb_doc_create(&doc[i], (void*)keybuf, strlen(keybuf),
            NULL, 0, NULL, 0);
        fdb_set(kv1, doc[i]);
        fdb_set(mirror_kv1, doc[i]);
        expected_doc_count++;
    }

    // commit
    fdb_commit(dbfile, FDB_COMMIT_NORMAL);

    // delete subset of recently loaded docs
    for(i=0;i<n/2;++i){
        fdb_del(kv1, doc[i]);
        fdb_del(mirror_kv1, doc[i]);
        expected_doc_count--;
        fdb_doc_free(doc[i]);
    }

    for(i=n/2;i<n;++i){
        fdb_doc_free(doc[i]);
    }

    // commit and save seqnum
    fdb_commit(dbfile, FDB_COMMIT_NORMAL);
    fdb_get_kvs_info(kv1, &info);
    TEST_CHK(info.doc_count == (size_t)expected_doc_count);
    rb_seqnum = info.last_seqnum;

    for (j=0;j<100;++j){
        // load some more docs but stop mirroring
        for(i=0;i<n;++i){
            sprintf(keybuf, "key%d", n+i);
            fdb_doc_create(&doc[i], (void*)keybuf, strlen(keybuf),
                NULL, 0, NULL, 0);
            fdb_set(kv1, doc[i]);
            if( n%2 == 0){
                fdb_del(kv1, doc[i]);
            }
            fdb_doc_free(doc[i]);
        }
    }

    // commit wal or normal
    if(walflush){
        fdb_commit(dbfile, FDB_COMMIT_MANUAL_WAL_FLUSH);
    } else {
        fdb_commit(dbfile, FDB_COMMIT_NORMAL);
    }

    // rollback
    status = fdb_rollback(&kv1, rb_seqnum);
    TEST_CHK(status == FDB_RESULT_SUCCESS);

    fdb_get_kvs_info(kv1, &info);
    TEST_CHK(info.doc_count == (size_t)expected_doc_count);
    fdb_get_kvs_info(mirror_kv1, &info);
    TEST_CHK(info.doc_count == (size_t)expected_doc_count);

    status = fdb_iterator_sequence_init(mirror_kv1, &it, 0, 0, FDB_ITR_NONE);
    TEST_CHK(status == FDB_RESULT_SUCCESS);
    do {
        status = fdb_iterator_get_metaonly(it, &rdoc);
        TEST_CHK(status == FDB_RESULT_SUCCESS);

        fdb_doc_create(&vdoc, rdoc->key, rdoc->keylen,
                              rdoc->meta, rdoc->metalen,
                              rdoc->body, rdoc->bodylen);
        status = fdb_get(kv1, vdoc);
        if (rdoc->deleted){
            TEST_CHK(status == FDB_RESULT_KEY_NOT_FOUND);
        } else {
            TEST_CHK(status == FDB_RESULT_SUCCESS);
        }
        fdb_doc_free(rdoc);
        rdoc = NULL;
        fdb_doc_free(vdoc);
    } while (fdb_iterator_next(it) != FDB_RESULT_ITERATOR_FAIL);

    fdb_iterator_close(it);
    fdb_kvs_close(mirror_kv1);
    fdb_kvs_close(kv1);
    fdb_close(dbfile);
    fdb_shutdown();
    memleak_end();

    sprintf(bodybuf, "rollback prior to ops test %s",
            walflush ? "commit with wal flush:" : "normal commit:");
    TEST_RESULT(bodybuf);
}

struct cb_snapshot_args {
    fdb_kvs_handle *handle;
    int ndocs;
    int nupdates;
};

static void _snapshot_check(fdb_kvs_handle *handle, int ndocs, int nupdates)
{
    TEST_INIT();
    int i, j, update_no;
    int commit_term = ndocs/2;
    char keybuf[256], bodybuf[256];
    char *value;
    size_t valuelen;
    fdb_kvs_handle *snap;
    fdb_status s;
    fdb_kvs_info info;

    // check last seqnum
    fdb_get_kvs_info(handle, &info);
    TEST_CHK(info.last_seqnum == (fdb_seqnum_t)commit_term * nupdates);

    // open snapshot for every 'commit_term' seq numbers
    for (i=0; i<nupdates; i++) {
        s = fdb_snapshot_open(handle, &snap, (i+1)*commit_term);
        TEST_CHK(s == FDB_RESULT_SUCCESS);

        for (j=0;j<ndocs;++j) {
            if (j < ndocs/2) {
                update_no = (i/2) * 2;
            } else {
                if (i == 0) {
                    break;
                }
                update_no = 1 + ((i-1)/2) * 2;
            }
            sprintf(keybuf, "key%04d", j);
            sprintf(bodybuf, "body%04d_update%d", j, update_no);
            s = fdb_get_kv(snap, keybuf, strlen(keybuf)+1,
                           (void**)&value, &valuelen);
            TEST_CHK(s == FDB_RESULT_SUCCESS);
            TEST_CMP(value, bodybuf, valuelen);
            fdb_free_block(value);
        }

        s = fdb_kvs_close(snap);
        TEST_CHK(s == FDB_RESULT_SUCCESS);
    }
}

static void _snapshot_update_docs(fdb_file_handle *fhandle, struct cb_snapshot_args *args)
{
    int i;
    char keybuf[256], bodybuf[256];
    fdb_status s;
    TEST_INIT();

    // update (half) docs
    if (args->nupdates % 2 == 0) {
        // former half
        for (i=0; i<args->ndocs/2; ++i) {
            sprintf(keybuf, "key%04d", i);
            sprintf(bodybuf, "body%04d_update%d", i, args->nupdates);
            s = fdb_set_kv(args->handle, keybuf, strlen(keybuf)+1,
                           bodybuf, strlen(bodybuf)+1);
            TEST_CHK(s == FDB_RESULT_SUCCESS);
        }
    } else {
        // latter half
        for (i=args->ndocs/2 ; i<args->ndocs; ++i) {
            sprintf(keybuf, "key%04d", i);
            sprintf(bodybuf, "body%04d_update%d", i, args->nupdates);
            fdb_set_kv(args->handle, keybuf, strlen(keybuf)+1,
                           bodybuf, strlen(bodybuf)+1);
        }
    }
    s = fdb_commit(fhandle, FDB_COMMIT_NORMAL);
    TEST_CHK(s == FDB_RESULT_SUCCESS);
    args->nupdates++;
}

static fdb_compact_decision cb_snapshot(fdb_file_handle *fhandle,
        fdb_compaction_status status, const char *kv_name,
        fdb_doc *doc, uint64_t old_offset, uint64_t new_offset,
        void *ctx)
{
    struct cb_snapshot_args *args = (struct cb_snapshot_args *)ctx;
    TEST_INIT();

    TEST_CHK(!kv_name);
    if (status == FDB_CS_BEGIN) {
        // first verification
        _snapshot_check(args->handle, args->ndocs, args->nupdates);
        // update half docs
        _snapshot_update_docs(fhandle, args);
        // second verification
        _snapshot_check(args->handle, args->ndocs, args->nupdates);
    } else { // if (status == FDB_CS_END)
        // first verification
        _snapshot_check(args->handle, args->ndocs, args->nupdates);
        // update half docs
        _snapshot_update_docs(fhandle, args);
        // second verification
        _snapshot_check(args->handle, args->ndocs, args->nupdates);
    }
    return 0;
}

void snapshot_concurrent_compaction_test()
{
    TEST_INIT();
    memleak_start();

    int i, j, idx, r;
    int n = 100;
    int commit_term = n/2;
    char keybuf[256], bodybuf[256];
    fdb_file_handle *dbfile;
    fdb_kvs_handle *db;
    fdb_status s;
    fdb_config fconfig = fdb_get_default_config();
    fdb_kvs_config kvs_config = fdb_get_default_kvs_config();
    struct cb_snapshot_args cb_args;

    memset(&cb_args, 0x0, sizeof(struct cb_snapshot_args));
    fconfig.wal_threshold = 128;
    fconfig.flags = FDB_OPEN_FLAG_CREATE;
    fconfig.compaction_cb = cb_snapshot;
    fconfig.compaction_cb_ctx = &cb_args;
    fconfig.compaction_cb_mask = FDB_CS_BEGIN |
                                 FDB_CS_END;

    // remove previous mvcc_test files
    r = system(SHELL_DEL" mvcc_test* > errorlog.txt");
    (void)r;

    // open db
    fdb_open(&dbfile, "./mvcc_test1", &fconfig);
    fdb_kvs_open(dbfile, &db, "db", &kvs_config);
    cb_args.handle = db;

    // write docs & commit for each n/2 doc updates
    for (i=0;i<n;++i){
        idx = i;
        j = i/commit_term;
        sprintf(keybuf, "key%04d", idx);
        sprintf(bodybuf, "body%04d_update%d", idx, j);
        s = fdb_set_kv(db, keybuf, strlen(keybuf)+1,
                           bodybuf, strlen(bodybuf)+1);
        TEST_CHK(s == FDB_RESULT_SUCCESS);
        if ((i+1)%commit_term == 0) {
            s = fdb_commit(dbfile, FDB_COMMIT_NORMAL);
	    TEST_CHK(s == FDB_RESULT_SUCCESS);
        }
    }
    cb_args.ndocs = n;
    cb_args.nupdates = 2;

    _snapshot_check(db, cb_args.ndocs, cb_args.nupdates);

    s = fdb_compact(dbfile, "./mvcc_test2");
    TEST_CHK(s == FDB_RESULT_SUCCESS);

    fdb_close(dbfile);
    fdb_shutdown();
    memleak_end();
    TEST_RESULT("snapshot with concurrent compaction test");
}

void rollback_to_zero_test(bool multi_kv)
{
    TEST_INIT();

    memleak_start();

    int i, r;
    int n = 20;
    int num_kvs = 4; // keep this the same as number of fdb_commit() calls
    fdb_file_handle *dbfile;
    fdb_kvs_handle **db = alca(fdb_kvs_handle *, num_kvs);
    fdb_doc **doc = alca(fdb_doc*, n);
    fdb_kvs_info info;
    fdb_status status;

    char keybuf[256], metabuf[256], bodybuf[256];
    char kv_name[8];

    // remove previous mvcc_test files
    r = system(SHELL_DEL" mvcc_test* > errorlog.txt");
    (void)r;

    fdb_config fconfig = fdb_get_default_config();
    fdb_kvs_config kvs_config = fdb_get_default_kvs_config();
    fconfig.buffercache_size = 0;
    fconfig.wal_threshold = 1024;
    fconfig.flags = FDB_OPEN_FLAG_CREATE;
    fconfig.compaction_threshold = 0;
    fconfig.multi_kv_instances = multi_kv;

    // open db
    fdb_open(&dbfile, "./mvcc_test1", &fconfig);

    if (multi_kv) {
        for (r = 0; r < num_kvs; ++r) {
            sprintf(kv_name, "kv%d", r);
            fdb_kvs_open(dbfile, &db[r], kv_name, &kvs_config);
        }
    } else {
        num_kvs = 1;
        fdb_kvs_open_default(dbfile, &db[0], &kvs_config);
    }

    for (r = 0; r < num_kvs; ++r) {
        status = fdb_set_log_callback(db[r], logCallbackFunc,
                                      (void *) "rollback_to_zero_test");
        TEST_CHK(status == FDB_RESULT_SUCCESS);
    }

   // ------- Setup test ----------------------------------
   // insert documents of 0-4
    for (i=0; i<n/4; i++){
        sprintf(keybuf, "key%d", i);
        sprintf(metabuf, "meta%d", i);
        sprintf(bodybuf, "body%d", i);
        fdb_doc_create(&doc[i], (void*)keybuf, strlen(keybuf),
            (void*)metabuf, strlen(metabuf), (void*)bodybuf, strlen(bodybuf));
        for (r = 0; r < num_kvs; ++r) {
            fdb_set(db[r], doc[i]);
        }
    }

    // commit with a manual WAL flush (these docs go into HB-trie)
    fdb_commit(dbfile, FDB_COMMIT_MANUAL_WAL_FLUSH);

    // insert documents from 5 - 9
    for (; i < n/2; i++){
        sprintf(keybuf, "key%d", i);
        sprintf(metabuf, "meta%d", i);
        sprintf(bodybuf, "body%d", i);
        fdb_doc_create(&doc[i], (void*)keybuf, strlen(keybuf),
            (void*)metabuf, strlen(metabuf), (void*)bodybuf, strlen(bodybuf));
        for (r = 0; r < num_kvs; ++r) {
            fdb_set(db[r], doc[i]);
        }
    }

    // commit again without a WAL flush
    fdb_commit(dbfile, FDB_COMMIT_NORMAL);

    // insert documents from 10-14 into HB-trie
    for (; i < (n/2 + n/4); i++){
        sprintf(keybuf, "key%d", i);
        sprintf(metabuf, "meta%d", i);
        sprintf(bodybuf, "body%d", i);
        fdb_doc_create(&doc[i], (void*)keybuf, strlen(keybuf),
            (void*)metabuf, strlen(metabuf), (void*)bodybuf, strlen(bodybuf));
        for (r = 0; r < num_kvs; ++r) {
            fdb_set(db[r], doc[i]);
        }
    }
    // manually flush WAL & commit
    fdb_commit(dbfile, FDB_COMMIT_MANUAL_WAL_FLUSH);

    // insert documents from 15 - 19 on file into the WAL
    for (; i < n; i++){
        sprintf(keybuf, "key%d", i);
        sprintf(metabuf, "meta%d", i);
        sprintf(bodybuf, "body%d", i);
        fdb_doc_create(&doc[i], (void*)keybuf, strlen(keybuf),
            (void*)metabuf, strlen(metabuf), (void*)bodybuf, strlen(bodybuf));
        for (r = 0; r < num_kvs; ++r) {
            fdb_set(db[r], doc[i]);
        }
    }
    // commit without a WAL flush
    fdb_commit(dbfile, FDB_COMMIT_NORMAL);

    if (!multi_kv) {
        status = fdb_rollback(&db[0], 0);
        TEST_CHK(status == FDB_RESULT_SUCCESS);
        status = fdb_get_kvs_info(db[0], &info);
        TEST_CHK(status == FDB_RESULT_SUCCESS);
        TEST_CHK(info.last_seqnum == 0);
        TEST_CHK(info.doc_count == 0);
        TEST_CHK(info.space_used == 0);
        status = fdb_get(db[0], doc[0]);
        TEST_CHK(status == FDB_RESULT_KEY_NOT_FOUND);
        status = fdb_set(db[0], doc[0]);
        TEST_CHK(status == FDB_RESULT_SUCCESS);
    } else {
        for (r = 0; r < num_kvs; ++r) {
            status = fdb_rollback(&db[r], 0);
            TEST_CHK(status == FDB_RESULT_SUCCESS);
            status = fdb_get_kvs_info(db[r], &info);
            TEST_CHK(status == FDB_RESULT_SUCCESS);
            TEST_CHK(info.last_seqnum == 0);
            TEST_CHK(info.doc_count == 0);
            TEST_CHK(info.space_used == 0);
            status = fdb_get(db[r], doc[0]);
            TEST_CHK(status == FDB_RESULT_KEY_NOT_FOUND);
            // test normal operation after rollback
            status = fdb_set(db[r], doc[0]);
            TEST_CHK(status == FDB_RESULT_SUCCESS);
        }
    }

    // test normal operation after rollbacks manually flush WAL & commit
    status = fdb_commit(dbfile, FDB_COMMIT_MANUAL_WAL_FLUSH);
    TEST_CHK(status == FDB_RESULT_SUCCESS);

    // close db file
    fdb_close(dbfile);

    // free all documents
    for (i=0;i<n;++i){
        fdb_doc_free(doc[i]);
    }

    // free all resources
    fdb_shutdown();

    memleak_end();

    sprintf(bodybuf, "rollback to zero test %s", multi_kv ? "multiple kv mode:"
                                                          : "single kv mode:");
    TEST_RESULT(bodybuf);
}

void rollback_all_test(bool multi_kv)
{
    TEST_INIT();

    memleak_start();

    int i, r;
    int n = 20;
    int num_kvs = 4; // keep this the same as number of fdb_commit() calls
    fdb_file_handle *dbfile;
    fdb_kvs_handle **db = alca(fdb_kvs_handle *, num_kvs);
    fdb_doc **doc = alca(fdb_doc*, n);
    fdb_kvs_info info;
    fdb_snapshot_info_t *markers;
    fdb_seqnum_t rollback_seq;
    uint64_t num_markers;
    fdb_status status;

    char keybuf[256], metabuf[256], bodybuf[256];
    char kv_name[8];

    // remove previous dummy files
    r = system(SHELL_DEL" mvcc_test* > errorlog.txt");
    (void)r;

    fdb_config fconfig = fdb_get_default_config();
    fdb_kvs_config kvs_config = fdb_get_default_kvs_config();
    fconfig.buffercache_size = 0;
    fconfig.wal_threshold = 1024;
    fconfig.flags = FDB_OPEN_FLAG_CREATE;
    fconfig.compaction_threshold = 0;
    fconfig.multi_kv_instances = multi_kv;

    fdb_open(&dbfile, "./mvcc_test6", &fconfig);
    if (multi_kv) {
        for (r = 0; r < num_kvs; ++r) {
            sprintf(kv_name, "kv%d", r);
            fdb_kvs_open(dbfile, &db[r], kv_name, &kvs_config);
        }
    } else {
        num_kvs = 1;
        fdb_kvs_open_default(dbfile, &db[0], &kvs_config);
    }

    for (r = 0; r < num_kvs; ++r) {
        status = fdb_set_log_callback(db[r], logCallbackFunc,
                                      (void *) "rollback_all_test");
        TEST_CHK(status == FDB_RESULT_SUCCESS);
    }

   // ------- Setup test ----------------------------------
   // insert documents of 0-4
    for (i=0; i<n/4; i++){
        sprintf(keybuf, "key%d", i);
        sprintf(metabuf, "meta%d", i);
        sprintf(bodybuf, "body%d", i);
        fdb_doc_create(&doc[i], (void*)keybuf, strlen(keybuf),
            (void*)metabuf, strlen(metabuf), (void*)bodybuf, strlen(bodybuf));
        for (r = 0; r < num_kvs; ++r) {
            fdb_set(db[r], doc[i]);
        }
    }

    // commit with a manual WAL flush (these docs go into HB-trie)
    fdb_commit(dbfile, FDB_COMMIT_MANUAL_WAL_FLUSH);

    // insert documents from 5 - 9
    for (; i < n/2; i++){
        sprintf(keybuf, "key%d", i);
        sprintf(metabuf, "meta%d", i);
        sprintf(bodybuf, "body%d", i);
        fdb_doc_create(&doc[i], (void*)keybuf, strlen(keybuf),
            (void*)metabuf, strlen(metabuf), (void*)bodybuf, strlen(bodybuf));
        for (r = 0; r < num_kvs; ++r) {
            fdb_set(db[r], doc[i]);
        }
    }

    // commit again without a WAL flush
    fdb_commit(dbfile, FDB_COMMIT_NORMAL);

    // insert documents from 10-14 into HB-trie
    for (; i < (n/2 + n/4); i++){
        sprintf(keybuf, "key%d", i);
        sprintf(metabuf, "meta%d", i);
        sprintf(bodybuf, "body%d", i);
        fdb_doc_create(&doc[i], (void*)keybuf, strlen(keybuf),
            (void*)metabuf, strlen(metabuf), (void*)bodybuf, strlen(bodybuf));
        for (r = 0; r < num_kvs; ++r) {
            fdb_set(db[r], doc[i]);
        }
    }
    // manually flush WAL & commit
    fdb_commit(dbfile, FDB_COMMIT_MANUAL_WAL_FLUSH);

    // insert documents from 15 - 19 on file into the WAL
    for (; i < n; i++){
        sprintf(keybuf, "key%d", i);
        sprintf(metabuf, "meta%d", i);
        sprintf(bodybuf, "body%d", i);
        fdb_doc_create(&doc[i], (void*)keybuf, strlen(keybuf),
            (void*)metabuf, strlen(metabuf), (void*)bodybuf, strlen(bodybuf));
        for (r = 0; r < num_kvs; ++r) {
            fdb_set(db[r], doc[i]);
        }
    }
    // commit without a WAL flush
    fdb_commit(dbfile, FDB_COMMIT_NORMAL);

    status = fdb_get_all_snap_markers(dbfile, &markers, &num_markers);
    TEST_CHK(status == FDB_RESULT_SUCCESS);
    if (multi_kv) {
        TEST_CHK(num_markers == 8);
    } else {
        TEST_CHK(num_markers == 4);
    }

    // rollback to 15
    i = 1;
    rollback_seq = (fdb_seqnum_t)(n - (i*5));
    status = fdb_rollback_all(dbfile, markers[i].marker);
    if (multi_kv) {
        // In multi-kv mode, we cannot rollback all instances,
        // without closing them first, since a rollback point
        // may end up invalidating open handles
        TEST_CHK(status == FDB_RESULT_KV_STORE_BUSY);

        for (r = 0; r < num_kvs; ++r) {
            fdb_kvs_close(db[r]);
        }
        status = fdb_rollback_all(dbfile, markers[i].marker);
    }

    TEST_CHK(status == FDB_RESULT_SUCCESS);

    if (multi_kv) {
        for (r = 0; r < num_kvs; ++r) {
            sprintf(kv_name, "kv%d", r);
            status = fdb_kvs_open(dbfile, &db[r], kv_name, &kvs_config);
            TEST_CHK(status == FDB_RESULT_SUCCESS);
            status = fdb_set_log_callback(db[r], logCallbackFunc,
                    (void *) "rollback_all_test");
            TEST_CHK(status == FDB_RESULT_SUCCESS);
        }
    }

    for (r = 0; r < num_kvs; ++r) {
        char *body;
        size_t bodylen;
        status = fdb_get_kvs_info(db[r], &info);
        TEST_CHK(status == FDB_RESULT_SUCCESS);
        TEST_CHK(info.last_seqnum == rollback_seq);
        TEST_CHK(info.doc_count == rollback_seq);
        status = fdb_get(db[r], doc[n - 1]);
        TEST_CHK(status == FDB_RESULT_KEY_NOT_FOUND);
        status = fdb_get_kv(db[r], doc[0]->key, doc[0]->keylen,
                            (void **)&body, &bodylen);
        TEST_CHK(status == FDB_RESULT_SUCCESS);
        TEST_CMP(doc[0]->body, body, bodylen);
        free(body);
    }

    // test normal operation after rollbacks manually flush WAL & commit
    for (r = 0; r < num_kvs; ++r) {
        status = fdb_set(db[r], doc[0]);
        TEST_CHK(status == FDB_RESULT_SUCCESS);
    }
    status = fdb_commit(dbfile, FDB_COMMIT_MANUAL_WAL_FLUSH);
    TEST_CHK(status == FDB_RESULT_SUCCESS);

    // close db file
    fdb_close(dbfile);

    // free all documents
    for (i=0;i<n;++i){
        fdb_doc_free(doc[i]);
    }

    status = fdb_free_snap_markers(markers, num_markers);
    TEST_CHK(status == FDB_RESULT_SUCCESS);

    // free all resources
    fdb_shutdown();

    memleak_end();

    sprintf(bodybuf, "rollback all test %s", multi_kv ? "multiple kv mode:"
                                                      : "single kv mode:");
    TEST_RESULT(bodybuf);
}

void rollback_to_wal_test(bool multi_kv)
{
    TEST_INIT();

    memleak_start();

    int i, r;
    int n = 300;
    int num_kvs = 1;
    fdb_file_handle *dbfile;
    fdb_kvs_handle **db = alca(fdb_kvs_handle *, num_kvs);
    fdb_kvs_handle *snap_db;
    fdb_doc **doc = alca(fdb_doc*, n);
    fdb_doc *rdoc;
    fdb_status status;

    char keybuf[256], metabuf[256], bodybuf[256];

    // remove previous mvcc_test files
    r = system(SHELL_DEL" mvcc_test* > errorlog.txt");
    (void)r;

    fdb_config fconfig = fdb_get_default_config();
    fdb_kvs_config kvs_config = fdb_get_default_kvs_config();
    fconfig.buffercache_size = 0;
    fconfig.wal_threshold = 256;
    fconfig.flags = FDB_OPEN_FLAG_CREATE;
    fconfig.compaction_threshold = 0;
    fconfig.multi_kv_instances = multi_kv;

    // open db
    fdb_open(&dbfile, "./mvcc_test8", &fconfig);

    fdb_kvs_open_default(dbfile, &db[0], &kvs_config);

    for (r = 0; r < num_kvs; ++r) {
        status = fdb_set_log_callback(db[r], logCallbackFunc,
                                      (void *) "rollback_to_wal_test");
        TEST_CHK(status == FDB_RESULT_SUCCESS);
    }

   // ------- Setup test ----------------------------------
    for (i=0; i<n; i++){
        sprintf(keybuf, "key%d", i);
        sprintf(metabuf, "meta%d", i);
        sprintf(bodybuf, "body%d", i);
        fdb_doc_create(&doc[i], (void*)keybuf, strlen(keybuf),
            (void*)metabuf, strlen(metabuf), (void*)bodybuf, strlen(bodybuf));
        fdb_set(db[0], doc[i]);
    } // after 256 items wal gets flushed before commit

    // commit normal but as wal was flushed, this will cause a wal flush again!
    fdb_commit(dbfile, FDB_COMMIT_NORMAL);

    // update first half documents again
    for (i = 0; i < n/2; i++){
        fdb_doc_free(doc[i]);
        sprintf(keybuf, "key%d", i);
        sprintf(metabuf, "META%d", i);
        sprintf(bodybuf, "BODY%d", i);
        fdb_doc_create(&doc[i], (void*)keybuf, strlen(keybuf),
            (void*)metabuf, strlen(metabuf), (void*)bodybuf, strlen(bodybuf));
        fdb_set(db[0], doc[i]);
    }

    // commit again, this time wal threshold not hit so no wal flush on commit
    fdb_commit(dbfile, FDB_COMMIT_NORMAL);

    // update remaining half documents
    for (; i < n; i++){
        fdb_doc_free(doc[i]);
        sprintf(keybuf, "key%d", i);
        sprintf(metabuf, "Meta%d", i);
        sprintf(bodybuf, "Body%d", i);
        fdb_doc_create(&doc[i], (void*)keybuf, strlen(keybuf),
            (void*)metabuf, strlen(metabuf), (void*)bodybuf, strlen(bodybuf));
        fdb_set(db[0], doc[i]);
    } // somewhere in this loop wal gets flushed before commit
    // normal commit results in wal flush
    fdb_commit(dbfile, FDB_COMMIT_NORMAL);

    status = fdb_rollback(&db[0], n + n/2);
    TEST_CHK(status == FDB_RESULT_SUCCESS);
    i = 1; // pick a document in the WAL section upon rollback
    fdb_doc_create(&rdoc, doc[i]->key, doc[i]->keylen, NULL, 0, NULL, 0);
    status = fdb_snapshot_open(db[0], &snap_db, n + n/2);
    TEST_CHK(status == FDB_RESULT_SUCCESS);
    status = fdb_get(snap_db, rdoc);
    TEST_CHK(status == FDB_RESULT_SUCCESS);
    TEST_CMP(rdoc->body, doc[i]->body, rdoc->bodylen);
    TEST_CHK(rdoc->seqnum == (fdb_seqnum_t)n + i + 1);
    fdb_doc_free(rdoc);
    fdb_kvs_close(snap_db);

    // close db file
    fdb_close(dbfile);

    // free all documents
    for (i=0;i<n;++i){
        fdb_doc_free(doc[i]);
    }

    // free all resources
    fdb_shutdown();

    memleak_end();

    sprintf(bodybuf, "rollback to wal test %s", multi_kv ? "multiple kv mode:"
                                                         : "single kv mode:");
    TEST_RESULT(bodybuf);
}

<<<<<<< HEAD
=======
void rollback_all_test(bool multi_kv)
{
    TEST_INIT();

    memleak_start();

    int i, r;
    int n = 20;
    int num_kvs = 4; // keep this the same as number of fdb_commit() calls
    fdb_file_handle *dbfile;
    fdb_kvs_handle **db = alca(fdb_kvs_handle *, num_kvs);
    fdb_doc **doc = alca(fdb_doc*, n);
    fdb_kvs_info info;
    fdb_snapshot_info_t *markers;
    fdb_seqnum_t rollback_seq;
    uint64_t num_markers;
    fdb_status status;

    char keybuf[256], metabuf[256], bodybuf[256];
    char kv_name[8];

    // remove previous dummy files
    r = system(SHELL_DEL" mvcc_test* > errorlog.txt");
    (void)r;

    fdb_config fconfig = fdb_get_default_config();
    fdb_kvs_config kvs_config = fdb_get_default_kvs_config();
    fconfig.buffercache_size = 0;
    fconfig.wal_threshold = 1024;
    fconfig.flags = FDB_OPEN_FLAG_CREATE;
    fconfig.compaction_threshold = 0;
    fconfig.multi_kv_instances = multi_kv;
    fconfig.block_reusing_threshold = 0;

    fdb_open(&dbfile, "./mvcc_test6", &fconfig);
    if (multi_kv) {
        for (r = 0; r < num_kvs; ++r) {
            sprintf(kv_name, "kv%d", r);
            fdb_kvs_open(dbfile, &db[r], kv_name, &kvs_config);
        }
    } else {
        num_kvs = 1;
        fdb_kvs_open_default(dbfile, &db[0], &kvs_config);
    }

    for (r = 0; r < num_kvs; ++r) {
        status = fdb_set_log_callback(db[r], logCallbackFunc,
                                      (void *) "rollback_all_test");
        TEST_CHK(status == FDB_RESULT_SUCCESS);
    }

   // ------- Setup test ----------------------------------
   // insert documents of 0-4
    for (i=0; i<n/4; i++){
        sprintf(keybuf, "key%d", i);
        sprintf(metabuf, "meta%d", i);
        sprintf(bodybuf, "body%d", i);
        fdb_doc_create(&doc[i], (void*)keybuf, strlen(keybuf),
            (void*)metabuf, strlen(metabuf), (void*)bodybuf, strlen(bodybuf));
        for (r = 0; r < num_kvs; ++r) {
            fdb_set(db[r], doc[i]);
        }
    }

    // commit with a manual WAL flush (these docs go into HB-trie)
    fdb_commit(dbfile, FDB_COMMIT_MANUAL_WAL_FLUSH);

    // insert documents from 5 - 9
    for (; i < n/2; i++){
        sprintf(keybuf, "key%d", i);
        sprintf(metabuf, "meta%d", i);
        sprintf(bodybuf, "body%d", i);
        fdb_doc_create(&doc[i], (void*)keybuf, strlen(keybuf),
            (void*)metabuf, strlen(metabuf), (void*)bodybuf, strlen(bodybuf));
        for (r = 0; r < num_kvs; ++r) {
            fdb_set(db[r], doc[i]);
        }
    }

    // commit again without a WAL flush
    fdb_commit(dbfile, FDB_COMMIT_NORMAL);

    // insert documents from 10-14 into HB-trie
    for (; i < (n/2 + n/4); i++){
        sprintf(keybuf, "key%d", i);
        sprintf(metabuf, "meta%d", i);
        sprintf(bodybuf, "body%d", i);
        fdb_doc_create(&doc[i], (void*)keybuf, strlen(keybuf),
            (void*)metabuf, strlen(metabuf), (void*)bodybuf, strlen(bodybuf));
        for (r = 0; r < num_kvs; ++r) {
            fdb_set(db[r], doc[i]);
        }
    }
    // manually flush WAL & commit
    fdb_commit(dbfile, FDB_COMMIT_MANUAL_WAL_FLUSH);

    // insert documents from 15 - 19 on file into the WAL
    for (; i < n; i++){
        sprintf(keybuf, "key%d", i);
        sprintf(metabuf, "meta%d", i);
        sprintf(bodybuf, "body%d", i);
        fdb_doc_create(&doc[i], (void*)keybuf, strlen(keybuf),
            (void*)metabuf, strlen(metabuf), (void*)bodybuf, strlen(bodybuf));
        for (r = 0; r < num_kvs; ++r) {
            fdb_set(db[r], doc[i]);
        }
    }
    // commit without a WAL flush
    fdb_commit(dbfile, FDB_COMMIT_NORMAL);

    status = fdb_get_all_snap_markers(dbfile, &markers, &num_markers);
    TEST_CHK(status == FDB_RESULT_SUCCESS);
    if (multi_kv) {
        TEST_CHK(num_markers == 8);
    } else {
        TEST_CHK(num_markers == 4);
    }

    // rollback to 15
    i = 1;
    rollback_seq = (fdb_seqnum_t)(n - (i*5));
    status = fdb_rollback_all(dbfile, markers[i].marker);
    if (multi_kv) {
        // In multi-kv mode, we cannot rollback all instances,
        // without closing them first, since a rollback point
        // may end up invalidating open handles
        TEST_CHK(status == FDB_RESULT_KV_STORE_BUSY);

        for (r = 0; r < num_kvs; ++r) {
            fdb_kvs_close(db[r]);
        }

        fdb_file_handle *fhandle;
        fdb_kvs_handle *dbhandle;
        status = fdb_open(&fhandle, "./mvcc_test6", &fconfig);
        TEST_CHK(status == FDB_RESULT_SUCCESS);
        status = fdb_kvs_open(fhandle, &dbhandle, "kv0", &kvs_config);
        TEST_CHK(status == FDB_RESULT_SUCCESS);
        // Rollback again, but should fail again because there is a new handle created
        status = fdb_rollback_all(dbfile, markers[i].marker);
        TEST_CHK(status == FDB_RESULT_KV_STORE_BUSY);
        // Close the handle to have the rollback pass
        status = fdb_kvs_close(dbhandle);
        TEST_CHK(status == FDB_RESULT_SUCCESS);
        status = fdb_close(fhandle);
        TEST_CHK(status == FDB_RESULT_SUCCESS);

        status = fdb_rollback_all(dbfile, markers[i].marker);
    }

    TEST_CHK(status == FDB_RESULT_SUCCESS);

    if (multi_kv) {
        for (r = 0; r < num_kvs; ++r) {
            sprintf(kv_name, "kv%d", r);
            status = fdb_kvs_open(dbfile, &db[r], kv_name, &kvs_config);
            TEST_CHK(status == FDB_RESULT_SUCCESS);
            status = fdb_set_log_callback(db[r], logCallbackFunc,
                    (void *) "rollback_all_test");
            TEST_CHK(status == FDB_RESULT_SUCCESS);
        }
    }

    for (r = 0; r < num_kvs; ++r) {
        char *body;
        size_t bodylen;
        status = fdb_get_kvs_info(db[r], &info);
        TEST_CHK(status == FDB_RESULT_SUCCESS);
        TEST_CHK(info.last_seqnum == rollback_seq);
        TEST_CHK(info.doc_count == rollback_seq);
        status = fdb_get(db[r], doc[n - 1]);
        TEST_CHK(status == FDB_RESULT_KEY_NOT_FOUND);
        status = fdb_get_kv(db[r], doc[0]->key, doc[0]->keylen,
                            (void **)&body, &bodylen);
        TEST_CHK(status == FDB_RESULT_SUCCESS);
        TEST_CMP(doc[0]->body, body, bodylen);
        free(body);
    }

    // test normal operation after rollbacks manually flush WAL & commit
    for (r = 0; r < num_kvs; ++r) {
        status = fdb_set(db[r], doc[0]);
        TEST_CHK(status == FDB_RESULT_SUCCESS);
    }
    status = fdb_commit(dbfile, FDB_COMMIT_MANUAL_WAL_FLUSH);
    TEST_CHK(status == FDB_RESULT_SUCCESS);

    // close db file
    fdb_close(dbfile);

    // free all documents
    for (i=0;i<n;++i){
        fdb_doc_free(doc[i]);
    }

    status = fdb_free_snap_markers(markers, num_markers);
    TEST_CHK(status == FDB_RESULT_SUCCESS);

    // free all resources
    fdb_shutdown();

    memleak_end();

    sprintf(bodybuf, "rollback all test %s", multi_kv ? "multiple kv mode:"
                                                      : "single kv mode:");
    TEST_RESULT(bodybuf);
}

>>>>>>> c81e41fe
static fdb_compact_decision compaction_cb_count(fdb_file_handle *fhandle,
                            fdb_compaction_status status, const char *kv_name,
                            fdb_doc *doc, uint64_t old_offset,
                            uint64_t new_offset, void *ctx)
{
    int *count = (int *)ctx;
    TEST_INIT();
    TEST_CHK(status == FDB_CS_COMPLETE);
    TEST_CHK(!kv_name);
    *count = *count + 1;
    return 0;
}

<<<<<<< HEAD
=======

>>>>>>> c81e41fe
void auto_compaction_snapshots_test()
{
    TEST_INIT();

    memleak_start();

    fdb_file_handle *file;
    fdb_kvs_handle *kvs, *snapshot;
    fdb_status status;
    fdb_config config;
    fdb_kvs_config kvs_config;
    fdb_seqnum_t seqnum;
    fdb_kvs_info info;
    fdb_doc *rdoc;
    int num_compactions = 0;
    char str[64];

    int i, r;

    r = system(SHELL_DEL" mvcc_test* > errorlog.txt");
    (void)r;

    // Open Database File
    config = fdb_get_default_config();
    config.compaction_mode = FDB_COMPACTION_AUTO;
    config.seqtree_opt = FDB_SEQTREE_USE; // enable seqtree since get_byseq
    config.compaction_cb = compaction_cb_count;
    config.compaction_cb_ctx = &num_compactions;
    config.compaction_cb_mask = FDB_CS_COMPLETE;
    config.compactor_sleep_duration=1;
    status = fdb_open(&file, "mvcc_test1", &config);
    TEST_CHK(status == FDB_RESULT_SUCCESS);

    // Open KV Store
    kvs_config = fdb_get_default_kvs_config();
    status = fdb_kvs_open_default(file, &kvs, &kvs_config);
    TEST_CHK(status == FDB_RESULT_SUCCESS);

    // Several kv pairs
    for(i=0;i<100000;i++) {
        sprintf(str, "%d", i);
        status = fdb_set_kv(kvs, str, strlen(str), (void*)"value", 5);
        TEST_CHK(status == FDB_RESULT_SUCCESS);

        // Every 10 Commit
        if (i % 10 == 0) {
            status = fdb_commit(file, FDB_COMMIT_NORMAL);
            TEST_CHK(status == FDB_RESULT_SUCCESS);
        }

        // Every 100 iterations Get Seq/Snapshot
        if (i % 100 == 0) {
            status = fdb_get_kvs_info(kvs, &info);
            TEST_CHK(status == FDB_RESULT_SUCCESS);
            seqnum = info.last_seqnum;
            // Open durable snapshot in the midst of compaction..
            status = fdb_snapshot_open(kvs, &snapshot, seqnum);
            TEST_CHK(status == FDB_RESULT_SUCCESS);
            // verify last doc set is captured in snapshot..
            fdb_doc_create(&rdoc, NULL, 0, NULL, 0, NULL, 0);
            rdoc->seqnum = seqnum;
            status = fdb_get_byseq(snapshot, rdoc);
            TEST_CHK(status == FDB_RESULT_SUCCESS);
            TEST_CMP(rdoc->key, str, strlen(str));
            // free result document
            fdb_doc_free(rdoc);
            status = fdb_kvs_close(snapshot);
            TEST_CHK(status == FDB_RESULT_SUCCESS);

            // Open in-memory snapshot and verify content
            status = fdb_snapshot_open(kvs, &snapshot, FDB_SNAPSHOT_INMEM);
            TEST_CHK(status == FDB_RESULT_SUCCESS);
            // verify last doc set is captured in snapshot..
            fdb_doc_create(&rdoc, NULL, 0, NULL, 0, NULL, 0);
            rdoc->seqnum = seqnum;
            status = fdb_get_byseq(snapshot, rdoc);
            TEST_CHK(status == FDB_RESULT_SUCCESS);
            TEST_CMP(rdoc->key, str, strlen(str));
            // free result document
            fdb_doc_free(rdoc);
            status = fdb_kvs_close(snapshot);
            TEST_CHK(status == FDB_RESULT_SUCCESS);
        }
    }

    status = fdb_close(file);
    TEST_CHK(status == FDB_RESULT_SUCCESS);
    status = fdb_shutdown();
    TEST_CHK(status == FDB_RESULT_SUCCESS);

    memleak_end();

    sprintf(str, "auto compaction completed %d times with snapshots",
            num_compactions);
    TEST_RESULT(str);
}

void *rollback_during_ops_test(void * args)
{

    TEST_INIT();
    memleak_start();

    fdb_file_handle *file;
    fdb_kvs_handle *kvs;
    fdb_status status;
    fdb_config config;
    fdb_kvs_config kvs_config;
    fdb_kvs_info kvs_info;
    fdb_seqnum_t rollback_to;
    thread_t tid;
    void *thread_ret;
    bool walflush = true;
    char str[15];
    int i, r;
    int n = 10000;

    if (args == NULL)
    { // parent

        r = system(SHELL_DEL" mvcc_test* > errorlog.txt");
        (void)r;

        // Open Database File
        config = fdb_get_default_config();
        // disable block reusing for strict rollback
        config.block_reusing_threshold = 0;
        status = fdb_open(&file, "mvcc_test1", &config);
        TEST_CHK(status == FDB_RESULT_SUCCESS);

        // Open KV Store
        kvs_config = fdb_get_default_kvs_config();
        status = fdb_kvs_open_default(file, &kvs, &kvs_config);
        TEST_CHK(status == FDB_RESULT_SUCCESS);

        // set with commits
        for(i=1;i<=n;i++) {
            sprintf(str, "%d", i);
            status = fdb_set_kv(kvs, str, strlen(str), (void*)"value", 5);
            TEST_CHK(status == FDB_RESULT_SUCCESS);
            if(i%10==0){
                walflush = !walflush;
                if(walflush){
                    fdb_commit(file, FDB_COMMIT_MANUAL_WAL_FLUSH);
                } else {
                    fdb_commit(file, FDB_COMMIT_NORMAL);
                }
            }
        }

        fdb_commit(file, FDB_COMMIT_MANUAL_WAL_FLUSH);
        fdb_get_kvs_info(kvs, &kvs_info);
        TEST_CHK(kvs_info.last_seqnum == (uint64_t)n);

        // start rollback thread
        thread_create(&tid, rollback_during_ops_test, (void *)&n);

        // updates with commits
        for(i=1;i<=10000;i++) {
            sprintf(str, "%d", i);
            status = fdb_set_kv(kvs, str, strlen(str), (void*)"value", 5);
            if(status == FDB_RESULT_SUCCESS){ // set ok
                status = fdb_commit(file, FDB_COMMIT_MANUAL_WAL_FLUSH);
                if(status != FDB_RESULT_SUCCESS){
                    TEST_CHK(status == FDB_RESULT_FAIL_BY_ROLLBACK);
                }
            } else {
                TEST_CHK(status == FDB_RESULT_FAIL_BY_ROLLBACK);
            }
        }

        // join rollback thread
        thread_join(tid, &thread_ret);

        // set a keys commit and save seqnum
        status = fdb_set_kv(kvs,(void *)"key1", 4, (void*)"value", 5);
        TEST_CHK(status == FDB_RESULT_SUCCESS);
        status = fdb_commit(file, FDB_COMMIT_MANUAL_WAL_FLUSH);
        TEST_CHK(status == FDB_RESULT_SUCCESS);
        fdb_get_kvs_info(kvs, &kvs_info);
        rollback_to = kvs_info.last_seqnum;

        // 2 more sets
        status = fdb_set_kv(kvs,(void *)"key2", 4, (void*)"value", 5);
        TEST_CHK(status == FDB_RESULT_SUCCESS);
        status = fdb_set_kv(kvs,(void *)"key3", 4, (void*)"value", 5);
        TEST_CHK(status == FDB_RESULT_SUCCESS);
        status = fdb_commit(file, FDB_COMMIT_MANUAL_WAL_FLUSH);
        TEST_CHK(status == FDB_RESULT_SUCCESS);

        // rollback to last saved seqnum
        status = fdb_rollback(&kvs, rollback_to);
        TEST_CHK(status == FDB_RESULT_SUCCESS);
        fdb_get_kvs_info(kvs, &kvs_info);
        TEST_CHK(kvs_info.last_seqnum == rollback_to);

        fdb_close(file);
        fdb_shutdown();

        memleak_end();
        TEST_RESULT("rollback during ops test");
        return NULL;
    }

    // open new copy of dbfile and kvs
    config = fdb_get_default_config();
    // disable block reusing for strict rollback
    config.block_reusing_threshold = 0;
    status = fdb_open(&file, "mvcc_test1", &config);
    TEST_CHK(status == FDB_RESULT_SUCCESS);
    kvs_config = fdb_get_default_kvs_config();
    status = fdb_kvs_open_default(file, &kvs, &kvs_config);
    TEST_CHK(status == FDB_RESULT_SUCCESS);

    // reverse set with rollbacks
    n = *((int *)args);
    for(i=n;i>1;i--){
        sprintf(str, "%d", i);
        status = fdb_set_kv(kvs, str, strlen(str), (void*)"value", 5);
        TEST_CHK(status == FDB_RESULT_SUCCESS);
        if(i%10 == 0){
            status = fdb_rollback(&kvs, i);
            TEST_CHK(status == FDB_RESULT_SUCCESS);
        }
    }

    fdb_close(file);
    // exit
    thread_exit(0);
    return NULL;

}

void in_memory_snapshot_rollback_test()
{

    TEST_INIT();
    memleak_start();

    int i, r;
    char str[15];
    fdb_file_handle *file;
    fdb_kvs_handle *kvs, *snap_db;
    fdb_iterator *iterator;
    fdb_status status;
    fdb_config config;
    fdb_doc *rdoc;
    fdb_kvs_config kvs_config;
    fdb_kvs_info kvs_info;
    fdb_seqnum_t c, rollback_to = 3;

    r = system(SHELL_DEL" mvcc_test* > errorlog.txt");
    (void)r;

    config = fdb_get_default_config();
    status = fdb_open(&file, "mvcc_test1", &config);
    TEST_CHK(status == FDB_RESULT_SUCCESS);
    kvs_config = fdb_get_default_kvs_config();
    status = fdb_kvs_open_default(file, &kvs, &kvs_config);
    TEST_CHK(status == FDB_RESULT_SUCCESS);

    // set 3 keys commits
    for(i=1;i<=3;i++) {
        sprintf(str, "%d", i);
        status = fdb_set_kv(kvs, str, strlen(str), (void*)"value", 5);
        TEST_CHK(status == FDB_RESULT_SUCCESS);
    }
    // commit  normal
    fdb_commit(file, FDB_COMMIT_NORMAL);

    // set 2 more and commit w/flush
    status = fdb_set_kv(kvs, (void *)"key4", 4, (void*)"value", 5);
    TEST_CHK(status == FDB_RESULT_SUCCESS);
    status = fdb_set_kv(kvs, (void *)"key5", 4, (void*)"value", 5);
    TEST_CHK(status == FDB_RESULT_SUCCESS);
    status = fdb_commit(file, FDB_COMMIT_MANUAL_WAL_FLUSH);
    TEST_CHK(status == FDB_RESULT_SUCCESS);

    // rollback to 3
    status = fdb_rollback(&kvs, rollback_to);
    TEST_CHK(status == FDB_RESULT_SUCCESS);
    fdb_get_kvs_info(kvs, &kvs_info);
    TEST_CHK(kvs_info.last_seqnum == rollback_to);

    // take a in-mem snapshot and iterate over kvs
    status = fdb_snapshot_open(kvs, &snap_db, FDB_SNAPSHOT_INMEM);
    TEST_CHK(status == FDB_RESULT_SUCCESS);

    fdb_iterator_init(snap_db, &iterator, NULL, 0, NULL, 0, FDB_ITR_NONE);
    rdoc = NULL;
    c = 0;
    do {
        status = fdb_iterator_get(iterator, &rdoc);
        TEST_CHK(status == FDB_RESULT_SUCCESS);
        fdb_doc_free(rdoc);
        rdoc = NULL;
        c++;
    } while (fdb_iterator_next(iterator) != FDB_RESULT_ITERATOR_FAIL);
    TEST_CHK(c==rollback_to);

    fdb_iterator_close(iterator);
    fdb_kvs_close(snap_db);
    fdb_close(file);
    fdb_shutdown();

    memleak_end();
    TEST_RESULT("in-memory snapshot rollback test");
}

void rollback_drop_multi_files_kvs_test()
{
    TEST_INIT();
    memleak_start();

    int i, j, r;
    int vb;
    int n = 10;
    int n_files = 8;
    int n_kvs = 128;
    char keybuf[256], bodybuf[256];
    char fname[256];

    fdb_file_handle **dbfiles = alca(fdb_file_handle*, n_files);
    fdb_kvs_handle **kvs = alca(fdb_kvs_handle*, n_files*n_kvs);
    fdb_iterator *iterator;
    fdb_doc *rdoc;
    fdb_status status;

    // remove previous test files
    r = system(SHELL_DEL" mvcc_test* > errorlog.txt");
    (void)r;

    fdb_config fconfig = fdb_get_default_config();
    fdb_kvs_config kvs_config = fdb_get_default_kvs_config();
    fconfig.wal_threshold = 1024;
    fconfig.compaction_mode = FDB_COMPACTION_MANUAL;
    fconfig.durability_opt = FDB_DRB_ASYNC;

    // 1024 kvs via 128 per dbfile
    for(j=0;j<n_files;++j){
        sprintf(fname, "mvcc_test%d", j);
        status = fdb_open(&dbfiles[j], fname, &fconfig);
        TEST_CHK(status == FDB_RESULT_SUCCESS);
        for(i=0;i<n_kvs;++i){
            vb = j*n_kvs+i;
            sprintf(fname, "kvs%d", vb);
            status = fdb_kvs_open(dbfiles[j], &kvs[vb], fname, &kvs_config);
            TEST_CHK(status == FDB_RESULT_SUCCESS);
        }
    }

    // load across all kvs
    vb = n_files*n_kvs;
    for(i=0;i<vb;++i){
        for(j=0;j<n;++j){
            sprintf(keybuf, "key%08d", j);
            sprintf(bodybuf, "value%08d", j);
            status = fdb_set_kv(kvs[i], keybuf, strlen(keybuf)+1, bodybuf, strlen(bodybuf)+1);
            TEST_CHK(status == FDB_RESULT_SUCCESS);
        }
    }

    // commit
    for(j=0;j<n_files;++j){
        if((j%2)==0){
            status = fdb_commit(dbfiles[j], FDB_COMMIT_NORMAL);
            TEST_CHK(status == FDB_RESULT_SUCCESS);
        } else {
            status = fdb_commit(dbfiles[j], FDB_COMMIT_MANUAL_WAL_FLUSH);
            TEST_CHK(status == FDB_RESULT_SUCCESS);
        }
    }

    // delete all keys
    vb = n_files*n_kvs;
    for(i=0;i<vb;++i){
        for(j=0;j<n;++j){
            sprintf(keybuf, "key%08d", j);
            status = fdb_del_kv(kvs[i], keybuf, strlen(keybuf)+1);
            TEST_CHK(status == FDB_RESULT_SUCCESS);
        }
    }


    // commit again
    for(j=0;j<n_files;++j){
        if((j%2)==0){
            status = fdb_commit(dbfiles[j], FDB_COMMIT_NORMAL);
            TEST_CHK(status == FDB_RESULT_SUCCESS);
        } else {
            status = fdb_commit(dbfiles[j], FDB_COMMIT_MANUAL_WAL_FLUSH);
            TEST_CHK(status == FDB_RESULT_SUCCESS);
        }
    }

    // rollback some kvs to pre-delete commit
    for(i=0;i<vb;i+=64){
        status = fdb_rollback(&kvs[i], n);
        TEST_CHK(status == FDB_RESULT_SUCCESS);
    }

    // drop some of the kvs
    for(j=0;j<n_files;++j){
        for(i=0;i<n_kvs;i+=n_kvs){
            vb = j*n_kvs+i;
            status = fdb_kvs_close(kvs[vb]);
            TEST_CHK(status == FDB_RESULT_SUCCESS);
            sprintf(fname, "kvs%d", vb);
            status = fdb_kvs_remove(dbfiles[j], fname);
            TEST_CHK(status == FDB_RESULT_SUCCESS);
        }
    }

    // commit
    for(j=0;j<n_files;++j){
        if((j%2)==0){
            status = fdb_commit(dbfiles[j], FDB_COMMIT_NORMAL);
            TEST_CHK(status == FDB_RESULT_SUCCESS);
        } else {
            status = fdb_commit(dbfiles[j], FDB_COMMIT_MANUAL_WAL_FLUSH);
            TEST_CHK(status == FDB_RESULT_SUCCESS);
        }
    }

    // custom compact
    for(j=0;j<n_files;++j){
        sprintf(fname, "mvcc_test_compact%d", j);
        status = fdb_compact(dbfiles[j], fname);
        TEST_CHK(status == FDB_RESULT_SUCCESS);
    }


    // iterate specifically over dbs that have been rolled back but not dropped
    rdoc = NULL;
    for(i=0;i<vb;i+=64){
        if((vb%n_kvs)==0){ continue; }

        j=0;
        fdb_iterator_init(kvs[i], &iterator, NULL, 0, NULL, 0, FDB_ITR_NO_DELETES);
        do {
            // verify keys
            status = fdb_iterator_get(iterator, &rdoc);
            TEST_CHK(status == FDB_RESULT_SUCCESS);
            sprintf(keybuf, "key%08d", j);
            TEST_CHK(!strcmp(keybuf, (char *)rdoc->key));
            j++;
        } while(fdb_iterator_next(iterator) != FDB_RESULT_ITERATOR_FAIL);
        fdb_iterator_close(iterator);

        // should still get all keys
        TEST_CHK(j==n);
    }
    fdb_doc_free(rdoc);

    // cleanup
    for(j=0;j<n_files;++j){
        status = fdb_close(dbfiles[j]);
        TEST_CHK(status == FDB_RESULT_SUCCESS);
    }

    fdb_shutdown();
    memleak_end();
    TEST_RESULT("open multi files kvs test");
}

void rollback_without_seqtree(bool multi_kv)
{
    TEST_INIT();

    memleak_start();

    int i, j, r;
    int n = 10;
    int num_commits = 5, num_kvs = 3;
    fdb_file_handle *dbfile;
    fdb_kvs_handle **db = alca(fdb_kvs_handle *, num_kvs);
    fdb_doc **doc = alca(fdb_doc*, n);
    fdb_status status;
    fdb_snapshot_info_t *markers;
    uint64_t num_markers;

    char keybuf[256], metabuf[256], bodybuf[256];
    char kv_name[8];

    fdb_config fconfig = fdb_get_default_config();
    fdb_kvs_config kvs_config = fdb_get_default_kvs_config();
    fconfig.flags = FDB_OPEN_FLAG_CREATE;
    fconfig.multi_kv_instances = multi_kv;
<<<<<<< HEAD
=======
    // for creating the strict number of snapshots, disable block reusing
    fconfig.block_reusing_threshold = 0;
>>>>>>> c81e41fe
    fconfig.seqtree_opt = FDB_SEQTREE_NOT_USE;

    // remove previous mvcc_test files
    r = system(SHELL_DEL" mvcc_test* > errorlog.txt");
    (void)r;

    // open db
    fdb_open(&dbfile, "./mvcc_test1", &fconfig);
    if (multi_kv) {
        for (r = 0; r < num_kvs; ++r) {
            sprintf(kv_name, "kv%d", r);
            fdb_kvs_open(dbfile, &db[r], kv_name, &kvs_config);
        }
    } else {
        num_kvs = 1;
        fdb_kvs_open_default(dbfile, &db[0], &kvs_config);
    }

    // Load documents mulitple times
    for (j=0; j < num_commits; ++j) {
        for (i=0; i<n; i++){
            sprintf(keybuf, "key%d", i);
            sprintf(metabuf, "meta-%d-%d", j, i);
            sprintf(bodybuf, "body-%d-%d", j, i);
            fdb_doc_create(&doc[i], (void*)keybuf, strlen(keybuf),
                           (void*)metabuf, strlen(metabuf), (void*)bodybuf, strlen(bodybuf));
            for (r = 0; r < num_kvs; ++r) {
                fdb_set(db[r], doc[i]);
            }
            fdb_doc_free(doc[i]);
        }
        if (j % 2 == 0) {
            fdb_commit(dbfile, FDB_COMMIT_MANUAL_WAL_FLUSH);
        } else {
            fdb_commit(dbfile, FDB_COMMIT_NORMAL);
        }
    }

    status = fdb_get_all_snap_markers(dbfile, &markers, &num_markers);
    TEST_CHK(status == FDB_RESULT_SUCCESS);

    // Rollback the first KV store to the second commit point
    status = fdb_rollback(&db[0], markers[3].kvs_markers[0].seqnum);
    TEST_CHK(status == FDB_RESULT_SUCCESS);

    fdb_kvs_handle *snap_db;
    fdb_iterator *iterator;
    fdb_doc *rdoc = NULL;
    // Create an in-memory snapshot for each KV store and verify all the keys.
    for (r = 0; r < num_kvs; ++r) {
        status = fdb_snapshot_open(db[r], &snap_db, FDB_SNAPSHOT_INMEM);
        TEST_CHK(status == FDB_RESULT_SUCCESS);

        // Verify all the keys in the snapshot
        status = fdb_iterator_init(snap_db, &iterator, NULL, 0, NULL, 0, FDB_ITR_NONE);
        TEST_CHK(status == FDB_RESULT_SUCCESS);
        i=0;
        do {
            status = fdb_iterator_get(iterator, &rdoc);
            TEST_CHK(status == FDB_RESULT_SUCCESS);
            sprintf(keybuf, "key%d", i);
            if (r == 0) {
                // The first KV store should only have KV items from the second commit.
                sprintf(metabuf, "meta-1-%d", i);
                sprintf(bodybuf, "body-1-%d", i);
            } else {
                sprintf(metabuf, "meta-%d-%d", num_commits - 1, i);
                sprintf(bodybuf, "body-%d-%d", num_commits - 1, i);
            }
            TEST_CMP(rdoc->key, keybuf, rdoc->keylen);
            TEST_CMP(rdoc->meta, metabuf, rdoc->metalen);
            TEST_CMP(rdoc->body, bodybuf, rdoc->bodylen);
            fdb_doc_free(rdoc);
            rdoc = NULL;
            i++;
        } while (fdb_iterator_next(iterator) != FDB_RESULT_ITERATOR_FAIL);
        TEST_CHK(i==n);
        status = fdb_iterator_close(iterator);
        TEST_CHK(status == FDB_RESULT_SUCCESS);

        status = fdb_kvs_close(snap_db);
        TEST_CHK(status == FDB_RESULT_SUCCESS);
    }

    // Close all the KV store handles
    for (r = 0; r < num_kvs; ++r) {
        status = fdb_kvs_close(db[r]);
        TEST_CHK(status == FDB_RESULT_SUCCESS);
    }
    // Rollback all the KV stores to the second commit point
    status = fdb_rollback_all(dbfile, markers[3].marker);
    TEST_CHK(status == FDB_RESULT_SUCCESS);

    status = fdb_free_snap_markers(markers, num_markers);
    TEST_CHK(status == FDB_RESULT_SUCCESS);

    // close db file
    fdb_close(dbfile);

    // free all resources
    fdb_shutdown();

    memleak_end();

    sprintf(bodybuf, "rollback without seqtree in %s",
            multi_kv ? "multiple kv mode:" : "single kv mode:");
    TEST_RESULT(bodybuf);
}

void tx_crash_recover_test()
{
    TEST_INIT();
    memleak_start();

    int i, r;
    char str[15];
    void *val;
    size_t vallen;

    fdb_file_handle *file;
    fdb_kvs_handle *kvs;
    fdb_status status;
    fdb_config config;
    fdb_kvs_config kvs_config;
    fdb_file_info file_info;
    uint64_t bid;
    const char *test_file = "./mvcc_test2";
    const char *test_file_c = "./mvcc_test3";

    r = system(SHELL_DEL" mvcc_test* > errorlog.txt");
    (void)r;

    config = fdb_get_default_config();
    status = fdb_open(&file, test_file, &config);
    TEST_CHK(status == FDB_RESULT_SUCCESS);
    kvs_config = fdb_get_default_kvs_config();
    status = fdb_kvs_open_default(file, &kvs, &kvs_config);
    TEST_CHK(status == FDB_RESULT_SUCCESS);

    // set keys in transaction
    status = fdb_begin_transaction(file, FDB_ISOLATION_READ_UNCOMMITTED);
    TEST_CHK(status == FDB_RESULT_SUCCESS);
    for(i=0;i<10;i++){
        sprintf(str, "key%d", i);
        status = fdb_set_kv(kvs, str, strlen(str), (void*)"value", 5);
        TEST_CHK(status == FDB_RESULT_SUCCESS);
    }
    status = fdb_end_transaction(file, FDB_COMMIT_MANUAL_WAL_FLUSH);
    TEST_CHK(status == FDB_RESULT_SUCCESS);

    // custom compact
    fdb_compact(file, test_file_c);

    // begin a tx to delete keys
    status = fdb_begin_transaction(file, FDB_ISOLATION_READ_UNCOMMITTED);
    TEST_CHK(status == FDB_RESULT_SUCCESS);
    for(i=0;i<10;i++){
        sprintf(str, "key%d", i);
        status = fdb_del_kv(kvs, str, strlen(str));
        TEST_CHK(status == FDB_RESULT_SUCCESS);
    }

    status = fdb_get_file_info(file, &file_info);
    TEST_CHK(status == FDB_RESULT_SUCCESS);
    bid = file_info.file_size / config.blocksize;

    // simulate crash
    fdb_close(file);
    fdb_shutdown();

    // Now append 9K of non-block aligned garbage at the end of the file..
    r = _disk_dump(test_file_c, bid * config.blocksize,
                  (config.blocksize * 2) + (config.blocksize / 4));
    TEST_CHK(r >= 0);

    // also write non-block aligned garbage to old compact file
    r = _disk_dump(test_file, (bid + 2)*4*config.blocksize, config.blocksize/4);
    TEST_CHK(r >= 0);

    // reopen
    status = fdb_open(&file, test_file_c, &config);
    TEST_CHK(status == FDB_RESULT_SUCCESS);
    kvs_config = fdb_get_default_kvs_config();
    status = fdb_kvs_open_default(file, &kvs, &kvs_config);
    TEST_CHK(status == FDB_RESULT_SUCCESS);

    // restart tx to delete keys
    status = fdb_begin_transaction(file, FDB_ISOLATION_READ_UNCOMMITTED);
    TEST_CHK(status == FDB_RESULT_SUCCESS);
    for(i=0;i<10;i++){
        sprintf(str, "key%d", i);
        status = fdb_del_kv(kvs, str, strlen(str));
        TEST_CHK(status == FDB_RESULT_SUCCESS);
    }

    // abort tx
    fdb_abort_transaction(file);
    TEST_CHK(status == FDB_RESULT_SUCCESS);

    // keys from original tx should be recoverable
    for(i=0;i<10;i++){
       sprintf(str, "key%d", i);
       status = fdb_get_kv(kvs, str, strlen(str), &val, &vallen);
       TEST_CHK(status == FDB_RESULT_SUCCESS);
       free(val);
    }

    TEST_CHK(status == FDB_RESULT_SUCCESS);

    fdb_close(file);
    fdb_shutdown();
    memleak_end();
    TEST_RESULT("crash recover test");
}


void drop_kv_on_snap_iterator_test(){

    TEST_INIT();
    memleak_start();

    int r;

    fdb_status status;
    fdb_file_handle *f1;
    fdb_kvs_handle *kv, *kv2, *snap_kv;
    fdb_config fconfig = fdb_get_default_config();
    fdb_kvs_config kvs_config = fdb_get_default_kvs_config();
    fdb_doc *rdoc = NULL;
    fdb_iterator *iterator;

    r = system(SHELL_DEL" mvcc_test* > errorlog.txt");
    (void)r;

    fdb_open(&f1, "./mvcc_test1", &fconfig);
    fdb_kvs_open_default(f1, &kv2, &kvs_config);
    fdb_kvs_open(f1, &kv, "kv", &kvs_config);

    // write 2 seqno's
    status = fdb_set_kv(kv, (void *) "a", 1, NULL, 0);
    TEST_STATUS(status);
    status = fdb_set_kv(kv, (void *) "b", 1, NULL, 0);
    TEST_STATUS(status);
    fdb_commit(f1, FDB_COMMIT_MANUAL_WAL_FLUSH);

    // open snapshot
    status = fdb_snapshot_open(kv, &snap_kv, 2);
    TEST_CHK(status == FDB_RESULT_SUCCESS);

    // open iterator on snapshot
    status = fdb_iterator_init(snap_kv, &iterator, NULL, 0, NULL, 0, FDB_ITR_NONE);
    TEST_CHK(status == FDB_RESULT_SUCCESS);

    status = fdb_kvs_close(snap_kv);
    TEST_CHK(status != FDB_RESULT_SUCCESS);

    // close kvs
    status = fdb_kvs_close(kv);
    TEST_CHK(status == FDB_RESULT_SUCCESS);

    // drop kvs
    status = fdb_kvs_remove(f1, "kv");
    TEST_CHK(status != FDB_RESULT_SUCCESS);

    status = fdb_iterator_get(iterator, &rdoc);
    TEST_CHK(status == FDB_RESULT_SUCCESS);
    fdb_doc_free(rdoc);

    status = fdb_iterator_close(iterator);
    TEST_CHK(status == FDB_RESULT_SUCCESS);
    status = fdb_kvs_close(snap_kv);
    TEST_CHK(status == FDB_RESULT_SUCCESS);
    status = fdb_kvs_close(kv2);
    TEST_CHK(status == FDB_RESULT_SUCCESS);
    status = fdb_close(f1);
    TEST_CHK(status == FDB_RESULT_SUCCESS);

    fdb_shutdown();

    memleak_end();
    TEST_RESULT("drop kv other handle test");
}

int main(){

<<<<<<< HEAD
=======
    in_memory_snapshot_cleanup_test();
>>>>>>> c81e41fe
    drop_kv_on_snap_iterator_test();
    rollback_secondary_kvs();
    multi_version_test();
#ifdef __CRC32
    crash_recovery_test(true);
    crash_recovery_test(false);
#endif
    snapshot_test();
    in_memory_snapshot_rollback_test();
    in_memory_snapshot_test();
    in_memory_snapshot_on_dirty_hbtrie_test();
    in_memory_snapshot_compaction_test();
    snapshot_clone_test();
    snapshot_parallel_clone_test();
    snapshot_stats_test();
    snapshot_with_uncomitted_data_test();
    snapshot_markers_in_file_test(true); // multi kv instance mode
    snapshot_markers_in_file_test(false); // single kv instance mode
    snapshot_with_deletes_test();
    snapshot_without_seqtree(true); // multi kv instance mode
    snapshot_without_seqtree(false); // single kv instance mode
    rollback_during_ops_test(NULL);
    rollback_forward_seqnum();
    rollback_test(false); // single kv instance mode
    rollback_test(true); // multi kv instance mode
    rollback_and_snapshot_test();
    rollback_ncommits();
    transaction_test();
    transaction_simple_api_test();
    transaction_in_memory_snapshot_test();
    rollback_prior_to_ops(true); // wal commit
    rollback_prior_to_ops(false); // normal commit
    snapshot_concurrent_compaction_test();
    rollback_to_zero_test(true); // multi kv instance mode
    rollback_to_zero_test(false); // single kv instance mode
    rollback_all_test(true); // multi kv instance mode
    rollback_all_test(false); // single kv instance mode
    rollback_to_wal_test(true); // multi kv instance mode
    rollback_to_wal_test(false); // single kv instance mode
    rollback_drop_multi_files_kvs_test();
    rollback_without_seqtree(true); // multi kv instance mode
    rollback_without_seqtree(false); // single kv instance mode
    tx_crash_recover_test();
    auto_compaction_snapshots_test(); // test snapshots with auto-compaction

    return 0;
}<|MERGE_RESOLUTION|>--- conflicted
+++ resolved
@@ -2303,11 +2303,8 @@
     fdb_kvs_config kvs_config = fdb_get_default_kvs_config();
     fconfig.flags = FDB_OPEN_FLAG_CREATE;
     fconfig.multi_kv_instances = multi_kv;
-<<<<<<< HEAD
-=======
     // for creating the strict number of snapshots, disable block reusing
     fconfig.block_reusing_threshold = 0;
->>>>>>> c81e41fe
     fconfig.seqtree_opt = FDB_SEQTREE_NOT_USE;
 
     // remove previous mvcc_test files
@@ -2592,10 +2589,7 @@
     fconfig.flags = FDB_OPEN_FLAG_CREATE;
     fconfig.compaction_threshold = 0;
     fconfig.purging_interval = 5;
-<<<<<<< HEAD
-=======
     fconfig.block_reusing_threshold = 0;
->>>>>>> c81e41fe
 
     fdb_open(&dbfile, "./mvcc_test1", &fconfig);
     fdb_kvs_open(dbfile, &kv1, "kv1", &kvs_config);
@@ -3495,7 +3489,6 @@
 }
 
 void *in_memory_snapshot_thread(void *args)
-<<<<<<< HEAD
 {
 
     TEST_INIT();
@@ -3510,143 +3503,6 @@
     // Open in-memory snapshot
     status = fdb_snapshot_open(db, &snap_db, FDB_SNAPSHOT_INMEM);
     TEST_CHK(status == FDB_RESULT_SUCCESS);
-
-    // Iterate the in-memory snapshot
-    status = fdb_iterator_init(snap_db, &fit, NULL, 0, NULL, 0, 0x0);
-    TEST_CHK(status == FDB_RESULT_SUCCESS);
-    int i = 0;
-    do {
-        doc = NULL;
-        status = fdb_iterator_get(fit, &doc);
-        if (status != FDB_RESULT_SUCCESS) {
-            break;
-        }
-        sprintf(key, "key%d", i);
-        sprintf(value, "body%d", i);
-        TEST_CMP(doc->key, key, doc->keylen);
-        TEST_CMP(doc->body, value, doc->bodylen);
-        i++;
-        fdb_doc_free(doc);
-    } while(fdb_iterator_next(fit) == FDB_RESULT_SUCCESS);
-    TEST_CHK(i == 10);
-
-    status = fdb_iterator_close(fit);
-    TEST_CHK(status == FDB_RESULT_SUCCESS);
-    status = fdb_kvs_close(snap_db);
-    TEST_CHK(status == FDB_RESULT_SUCCESS);
-
-    // shutdown
-    thread_exit(0);
-    return NULL;
-}
-
-void transaction_in_memory_snapshot_test()
-{
-    TEST_INIT();
-
-    memleak_start();
-
-    int i, r;
-    int n = 10;
-    fdb_file_handle *dbfile, *dbfile_txn1;
-    fdb_kvs_handle *db, *db_txn1;
-    fdb_status status;
-
-    char keybuf[256], bodybuf[256];
-
-    // remove previous mvcc_test files
-    r = system(SHELL_DEL" mvcc_test* > errorlog.txt");
-    (void)r;
-
-    fdb_config fconfig = fdb_get_default_config();
-    fdb_kvs_config kvs_config = fdb_get_default_kvs_config();
-    fconfig.buffercache_size = 0;
-    fconfig.wal_threshold = 1024;
-    fconfig.flags = FDB_OPEN_FLAG_CREATE;
-    fconfig.purging_interval = 0;
-    fconfig.compaction_threshold = 0;
-
-    // open db
-    fdb_open(&dbfile, "./mvcc_test1", &fconfig);
-    fdb_kvs_open_default(dbfile, &db, &kvs_config);
-    status = fdb_set_log_callback(db, logCallbackFunc,
-                                  (void *) "transaction_in_memory_snapshot_test");
-    TEST_CHK(status == FDB_RESULT_SUCCESS);
-
-    // insert the first set of key-value pairs
-    for (i=0;i<n;++i){
-        sprintf(keybuf, "key%d", i);
-        sprintf(bodybuf, "body%d", i);
-        status = fdb_set_kv(db, keybuf, strlen(keybuf), bodybuf, strlen(bodybuf));
-        TEST_CHK(status == FDB_RESULT_SUCCESS);
-    }
-
-    // commit
-    fdb_commit(dbfile, FDB_COMMIT_NORMAL);
-
-    // open db and begin a transaction
-    fdb_open(&dbfile_txn1, "./mvcc_test1", &fconfig);
-    fdb_kvs_open_default(dbfile_txn1, &db_txn1, &kvs_config);
-    fdb_begin_transaction(dbfile_txn1, FDB_ISOLATION_READ_COMMITTED);
-
-    // concurrently update docs
-    for (i=10;i<10000;++i){
-        sprintf(keybuf, "key%d", i);
-        sprintf(bodybuf, "body%d_txn1", i);
-        fdb_set_kv(db_txn1, keybuf, strlen(keybuf), bodybuf, strlen(bodybuf));
-    }
-
-    // Create in-memory snapshot thread
-    thread_t tid;
-    void *thread_ret;
-    thread_create(&tid, in_memory_snapshot_thread, (void *)db);
-
-    // commit txn1
-    fdb_end_transaction(dbfile_txn1, FDB_COMMIT_NORMAL);
-
-    thread_join(tid, &thread_ret);
-
-    // close db file
-    fdb_close(dbfile);
-    fdb_close(dbfile_txn1);
-
-    // free all resources
-    fdb_shutdown();
-
-    memleak_end();
-
-    TEST_RESULT("transaction and in-memory snapshot interleaving test");
-}
-
-
-void rollback_prior_to_ops(bool walflush)
-=======
->>>>>>> c81e41fe
-{
-
-    TEST_INIT();
-
-    fdb_kvs_handle *db = (fdb_kvs_handle *)args;
-    fdb_kvs_handle *snap_db;
-    fdb_iterator *fit;
-    fdb_status status;
-    fdb_doc *doc;
-    char key[256], value[256];
-
-<<<<<<< HEAD
-    r = system(SHELL_DEL" mvcc_test* > errorlog.txt");
-    (void)r;
-
-    fconfig.wal_threshold = 1024;
-    fconfig.seqtree_opt = FDB_SEQTREE_USE; // enable seqtree since get_byseq
-    fconfig.flags = FDB_OPEN_FLAG_CREATE;
-    fconfig.compaction_threshold = 10;
-    fconfig.purging_interval = 1; // retain deletes until compaction
-=======
-    // Open in-memory snapshot
-    status = fdb_snapshot_open(db, &snap_db, FDB_SNAPSHOT_INMEM);
-    TEST_CHK(status == FDB_RESULT_SUCCESS);
->>>>>>> c81e41fe
 
     // Iterate the in-memory snapshot
     status = fdb_iterator_init(snap_db, &fit, NULL, 0, NULL, 0, 0x0);
@@ -4216,6 +4072,118 @@
     TEST_RESULT(bodybuf);
 }
 
+void rollback_to_wal_test(bool multi_kv)
+{
+    TEST_INIT();
+
+    memleak_start();
+
+    int i, r;
+    int n = 300;
+    int num_kvs = 1;
+    fdb_file_handle *dbfile;
+    fdb_kvs_handle **db = alca(fdb_kvs_handle *, num_kvs);
+    fdb_kvs_handle *snap_db;
+    fdb_doc **doc = alca(fdb_doc*, n);
+    fdb_doc *rdoc;
+    fdb_status status;
+
+    char keybuf[256], metabuf[256], bodybuf[256];
+
+    // remove previous mvcc_test files
+    r = system(SHELL_DEL" mvcc_test* > errorlog.txt");
+    (void)r;
+
+    fdb_config fconfig = fdb_get_default_config();
+    fdb_kvs_config kvs_config = fdb_get_default_kvs_config();
+    fconfig.buffercache_size = 0;
+    fconfig.wal_threshold = 256;
+    fconfig.flags = FDB_OPEN_FLAG_CREATE;
+    fconfig.compaction_threshold = 0;
+    fconfig.multi_kv_instances = multi_kv;
+
+    // open db
+    fdb_open(&dbfile, "./mvcc_test8", &fconfig);
+
+    fdb_kvs_open_default(dbfile, &db[0], &kvs_config);
+
+    for (r = 0; r < num_kvs; ++r) {
+        status = fdb_set_log_callback(db[r], logCallbackFunc,
+                                      (void *) "rollback_to_wal_test");
+        TEST_CHK(status == FDB_RESULT_SUCCESS);
+    }
+
+   // ------- Setup test ----------------------------------
+    for (i=0; i<n; i++){
+        sprintf(keybuf, "key%d", i);
+        sprintf(metabuf, "meta%d", i);
+        sprintf(bodybuf, "body%d", i);
+        fdb_doc_create(&doc[i], (void*)keybuf, strlen(keybuf),
+            (void*)metabuf, strlen(metabuf), (void*)bodybuf, strlen(bodybuf));
+        fdb_set(db[0], doc[i]);
+    } // after 256 items wal gets flushed before commit
+
+    // commit normal but as wal was flushed, this will cause a wal flush again!
+    fdb_commit(dbfile, FDB_COMMIT_NORMAL);
+
+    // update first half documents again
+    for (i = 0; i < n/2; i++){
+        fdb_doc_free(doc[i]);
+        sprintf(keybuf, "key%d", i);
+        sprintf(metabuf, "META%d", i);
+        sprintf(bodybuf, "BODY%d", i);
+        fdb_doc_create(&doc[i], (void*)keybuf, strlen(keybuf),
+            (void*)metabuf, strlen(metabuf), (void*)bodybuf, strlen(bodybuf));
+        fdb_set(db[0], doc[i]);
+    }
+
+    // commit again, this time wal threshold not hit so no wal flush on commit
+    fdb_commit(dbfile, FDB_COMMIT_NORMAL);
+
+    // update remaining half documents
+    for (; i < n; i++){
+        fdb_doc_free(doc[i]);
+        sprintf(keybuf, "key%d", i);
+        sprintf(metabuf, "Meta%d", i);
+        sprintf(bodybuf, "Body%d", i);
+        fdb_doc_create(&doc[i], (void*)keybuf, strlen(keybuf),
+            (void*)metabuf, strlen(metabuf), (void*)bodybuf, strlen(bodybuf));
+        fdb_set(db[0], doc[i]);
+    } // somewhere in this loop wal gets flushed before commit
+    // normal commit results in wal flush
+    fdb_commit(dbfile, FDB_COMMIT_NORMAL);
+
+    status = fdb_rollback(&db[0], n + n/2);
+    TEST_CHK(status == FDB_RESULT_SUCCESS);
+    i = 1; // pick a document in the WAL section upon rollback
+    fdb_doc_create(&rdoc, doc[i]->key, doc[i]->keylen, NULL, 0, NULL, 0);
+    status = fdb_snapshot_open(db[0], &snap_db, n + n/2);
+    TEST_CHK(status == FDB_RESULT_SUCCESS);
+    status = fdb_get(snap_db, rdoc);
+    TEST_CHK(status == FDB_RESULT_SUCCESS);
+    TEST_CMP(rdoc->body, doc[i]->body, rdoc->bodylen);
+    TEST_CHK(rdoc->seqnum == (fdb_seqnum_t)n + i + 1);
+    fdb_doc_free(rdoc);
+    fdb_kvs_close(snap_db);
+
+    // close db file
+    fdb_close(dbfile);
+
+    // free all documents
+    for (i=0;i<n;++i){
+        fdb_doc_free(doc[i]);
+    }
+
+    // free all resources
+    fdb_shutdown();
+
+    memleak_end();
+
+    sprintf(bodybuf, "rollback to wal test %s", multi_kv ? "multiple kv mode:"
+                                                         : "single kv mode:");
+    TEST_RESULT(bodybuf);
+}
+
 void rollback_all_test(bool multi_kv)
 {
     TEST_INIT();
@@ -4248,6 +4216,7 @@
     fconfig.flags = FDB_OPEN_FLAG_CREATE;
     fconfig.compaction_threshold = 0;
     fconfig.multi_kv_instances = multi_kv;
+    fconfig.block_reusing_threshold = 0;
 
     fdb_open(&dbfile, "./mvcc_test6", &fconfig);
     if (multi_kv) {
@@ -4346,6 +4315,22 @@
         for (r = 0; r < num_kvs; ++r) {
             fdb_kvs_close(db[r]);
         }
+
+        fdb_file_handle *fhandle;
+        fdb_kvs_handle *dbhandle;
+        status = fdb_open(&fhandle, "./mvcc_test6", &fconfig);
+        TEST_CHK(status == FDB_RESULT_SUCCESS);
+        status = fdb_kvs_open(fhandle, &dbhandle, "kv0", &kvs_config);
+        TEST_CHK(status == FDB_RESULT_SUCCESS);
+        // Rollback again, but should fail again because there is a new handle created
+        status = fdb_rollback_all(dbfile, markers[i].marker);
+        TEST_CHK(status == FDB_RESULT_KV_STORE_BUSY);
+        // Close the handle to have the rollback pass
+        status = fdb_kvs_close(dbhandle);
+        TEST_CHK(status == FDB_RESULT_SUCCESS);
+        status = fdb_close(fhandle);
+        TEST_CHK(status == FDB_RESULT_SUCCESS);
+
         status = fdb_rollback_all(dbfile, markers[i].marker);
     }
 
@@ -4407,329 +4392,6 @@
     TEST_RESULT(bodybuf);
 }
 
-void rollback_to_wal_test(bool multi_kv)
-{
-    TEST_INIT();
-
-    memleak_start();
-
-    int i, r;
-    int n = 300;
-    int num_kvs = 1;
-    fdb_file_handle *dbfile;
-    fdb_kvs_handle **db = alca(fdb_kvs_handle *, num_kvs);
-    fdb_kvs_handle *snap_db;
-    fdb_doc **doc = alca(fdb_doc*, n);
-    fdb_doc *rdoc;
-    fdb_status status;
-
-    char keybuf[256], metabuf[256], bodybuf[256];
-
-    // remove previous mvcc_test files
-    r = system(SHELL_DEL" mvcc_test* > errorlog.txt");
-    (void)r;
-
-    fdb_config fconfig = fdb_get_default_config();
-    fdb_kvs_config kvs_config = fdb_get_default_kvs_config();
-    fconfig.buffercache_size = 0;
-    fconfig.wal_threshold = 256;
-    fconfig.flags = FDB_OPEN_FLAG_CREATE;
-    fconfig.compaction_threshold = 0;
-    fconfig.multi_kv_instances = multi_kv;
-
-    // open db
-    fdb_open(&dbfile, "./mvcc_test8", &fconfig);
-
-    fdb_kvs_open_default(dbfile, &db[0], &kvs_config);
-
-    for (r = 0; r < num_kvs; ++r) {
-        status = fdb_set_log_callback(db[r], logCallbackFunc,
-                                      (void *) "rollback_to_wal_test");
-        TEST_CHK(status == FDB_RESULT_SUCCESS);
-    }
-
-   // ------- Setup test ----------------------------------
-    for (i=0; i<n; i++){
-        sprintf(keybuf, "key%d", i);
-        sprintf(metabuf, "meta%d", i);
-        sprintf(bodybuf, "body%d", i);
-        fdb_doc_create(&doc[i], (void*)keybuf, strlen(keybuf),
-            (void*)metabuf, strlen(metabuf), (void*)bodybuf, strlen(bodybuf));
-        fdb_set(db[0], doc[i]);
-    } // after 256 items wal gets flushed before commit
-
-    // commit normal but as wal was flushed, this will cause a wal flush again!
-    fdb_commit(dbfile, FDB_COMMIT_NORMAL);
-
-    // update first half documents again
-    for (i = 0; i < n/2; i++){
-        fdb_doc_free(doc[i]);
-        sprintf(keybuf, "key%d", i);
-        sprintf(metabuf, "META%d", i);
-        sprintf(bodybuf, "BODY%d", i);
-        fdb_doc_create(&doc[i], (void*)keybuf, strlen(keybuf),
-            (void*)metabuf, strlen(metabuf), (void*)bodybuf, strlen(bodybuf));
-        fdb_set(db[0], doc[i]);
-    }
-
-    // commit again, this time wal threshold not hit so no wal flush on commit
-    fdb_commit(dbfile, FDB_COMMIT_NORMAL);
-
-    // update remaining half documents
-    for (; i < n; i++){
-        fdb_doc_free(doc[i]);
-        sprintf(keybuf, "key%d", i);
-        sprintf(metabuf, "Meta%d", i);
-        sprintf(bodybuf, "Body%d", i);
-        fdb_doc_create(&doc[i], (void*)keybuf, strlen(keybuf),
-            (void*)metabuf, strlen(metabuf), (void*)bodybuf, strlen(bodybuf));
-        fdb_set(db[0], doc[i]);
-    } // somewhere in this loop wal gets flushed before commit
-    // normal commit results in wal flush
-    fdb_commit(dbfile, FDB_COMMIT_NORMAL);
-
-    status = fdb_rollback(&db[0], n + n/2);
-    TEST_CHK(status == FDB_RESULT_SUCCESS);
-    i = 1; // pick a document in the WAL section upon rollback
-    fdb_doc_create(&rdoc, doc[i]->key, doc[i]->keylen, NULL, 0, NULL, 0);
-    status = fdb_snapshot_open(db[0], &snap_db, n + n/2);
-    TEST_CHK(status == FDB_RESULT_SUCCESS);
-    status = fdb_get(snap_db, rdoc);
-    TEST_CHK(status == FDB_RESULT_SUCCESS);
-    TEST_CMP(rdoc->body, doc[i]->body, rdoc->bodylen);
-    TEST_CHK(rdoc->seqnum == (fdb_seqnum_t)n + i + 1);
-    fdb_doc_free(rdoc);
-    fdb_kvs_close(snap_db);
-
-    // close db file
-    fdb_close(dbfile);
-
-    // free all documents
-    for (i=0;i<n;++i){
-        fdb_doc_free(doc[i]);
-    }
-
-    // free all resources
-    fdb_shutdown();
-
-    memleak_end();
-
-    sprintf(bodybuf, "rollback to wal test %s", multi_kv ? "multiple kv mode:"
-                                                         : "single kv mode:");
-    TEST_RESULT(bodybuf);
-}
-
-<<<<<<< HEAD
-=======
-void rollback_all_test(bool multi_kv)
-{
-    TEST_INIT();
-
-    memleak_start();
-
-    int i, r;
-    int n = 20;
-    int num_kvs = 4; // keep this the same as number of fdb_commit() calls
-    fdb_file_handle *dbfile;
-    fdb_kvs_handle **db = alca(fdb_kvs_handle *, num_kvs);
-    fdb_doc **doc = alca(fdb_doc*, n);
-    fdb_kvs_info info;
-    fdb_snapshot_info_t *markers;
-    fdb_seqnum_t rollback_seq;
-    uint64_t num_markers;
-    fdb_status status;
-
-    char keybuf[256], metabuf[256], bodybuf[256];
-    char kv_name[8];
-
-    // remove previous dummy files
-    r = system(SHELL_DEL" mvcc_test* > errorlog.txt");
-    (void)r;
-
-    fdb_config fconfig = fdb_get_default_config();
-    fdb_kvs_config kvs_config = fdb_get_default_kvs_config();
-    fconfig.buffercache_size = 0;
-    fconfig.wal_threshold = 1024;
-    fconfig.flags = FDB_OPEN_FLAG_CREATE;
-    fconfig.compaction_threshold = 0;
-    fconfig.multi_kv_instances = multi_kv;
-    fconfig.block_reusing_threshold = 0;
-
-    fdb_open(&dbfile, "./mvcc_test6", &fconfig);
-    if (multi_kv) {
-        for (r = 0; r < num_kvs; ++r) {
-            sprintf(kv_name, "kv%d", r);
-            fdb_kvs_open(dbfile, &db[r], kv_name, &kvs_config);
-        }
-    } else {
-        num_kvs = 1;
-        fdb_kvs_open_default(dbfile, &db[0], &kvs_config);
-    }
-
-    for (r = 0; r < num_kvs; ++r) {
-        status = fdb_set_log_callback(db[r], logCallbackFunc,
-                                      (void *) "rollback_all_test");
-        TEST_CHK(status == FDB_RESULT_SUCCESS);
-    }
-
-   // ------- Setup test ----------------------------------
-   // insert documents of 0-4
-    for (i=0; i<n/4; i++){
-        sprintf(keybuf, "key%d", i);
-        sprintf(metabuf, "meta%d", i);
-        sprintf(bodybuf, "body%d", i);
-        fdb_doc_create(&doc[i], (void*)keybuf, strlen(keybuf),
-            (void*)metabuf, strlen(metabuf), (void*)bodybuf, strlen(bodybuf));
-        for (r = 0; r < num_kvs; ++r) {
-            fdb_set(db[r], doc[i]);
-        }
-    }
-
-    // commit with a manual WAL flush (these docs go into HB-trie)
-    fdb_commit(dbfile, FDB_COMMIT_MANUAL_WAL_FLUSH);
-
-    // insert documents from 5 - 9
-    for (; i < n/2; i++){
-        sprintf(keybuf, "key%d", i);
-        sprintf(metabuf, "meta%d", i);
-        sprintf(bodybuf, "body%d", i);
-        fdb_doc_create(&doc[i], (void*)keybuf, strlen(keybuf),
-            (void*)metabuf, strlen(metabuf), (void*)bodybuf, strlen(bodybuf));
-        for (r = 0; r < num_kvs; ++r) {
-            fdb_set(db[r], doc[i]);
-        }
-    }
-
-    // commit again without a WAL flush
-    fdb_commit(dbfile, FDB_COMMIT_NORMAL);
-
-    // insert documents from 10-14 into HB-trie
-    for (; i < (n/2 + n/4); i++){
-        sprintf(keybuf, "key%d", i);
-        sprintf(metabuf, "meta%d", i);
-        sprintf(bodybuf, "body%d", i);
-        fdb_doc_create(&doc[i], (void*)keybuf, strlen(keybuf),
-            (void*)metabuf, strlen(metabuf), (void*)bodybuf, strlen(bodybuf));
-        for (r = 0; r < num_kvs; ++r) {
-            fdb_set(db[r], doc[i]);
-        }
-    }
-    // manually flush WAL & commit
-    fdb_commit(dbfile, FDB_COMMIT_MANUAL_WAL_FLUSH);
-
-    // insert documents from 15 - 19 on file into the WAL
-    for (; i < n; i++){
-        sprintf(keybuf, "key%d", i);
-        sprintf(metabuf, "meta%d", i);
-        sprintf(bodybuf, "body%d", i);
-        fdb_doc_create(&doc[i], (void*)keybuf, strlen(keybuf),
-            (void*)metabuf, strlen(metabuf), (void*)bodybuf, strlen(bodybuf));
-        for (r = 0; r < num_kvs; ++r) {
-            fdb_set(db[r], doc[i]);
-        }
-    }
-    // commit without a WAL flush
-    fdb_commit(dbfile, FDB_COMMIT_NORMAL);
-
-    status = fdb_get_all_snap_markers(dbfile, &markers, &num_markers);
-    TEST_CHK(status == FDB_RESULT_SUCCESS);
-    if (multi_kv) {
-        TEST_CHK(num_markers == 8);
-    } else {
-        TEST_CHK(num_markers == 4);
-    }
-
-    // rollback to 15
-    i = 1;
-    rollback_seq = (fdb_seqnum_t)(n - (i*5));
-    status = fdb_rollback_all(dbfile, markers[i].marker);
-    if (multi_kv) {
-        // In multi-kv mode, we cannot rollback all instances,
-        // without closing them first, since a rollback point
-        // may end up invalidating open handles
-        TEST_CHK(status == FDB_RESULT_KV_STORE_BUSY);
-
-        for (r = 0; r < num_kvs; ++r) {
-            fdb_kvs_close(db[r]);
-        }
-
-        fdb_file_handle *fhandle;
-        fdb_kvs_handle *dbhandle;
-        status = fdb_open(&fhandle, "./mvcc_test6", &fconfig);
-        TEST_CHK(status == FDB_RESULT_SUCCESS);
-        status = fdb_kvs_open(fhandle, &dbhandle, "kv0", &kvs_config);
-        TEST_CHK(status == FDB_RESULT_SUCCESS);
-        // Rollback again, but should fail again because there is a new handle created
-        status = fdb_rollback_all(dbfile, markers[i].marker);
-        TEST_CHK(status == FDB_RESULT_KV_STORE_BUSY);
-        // Close the handle to have the rollback pass
-        status = fdb_kvs_close(dbhandle);
-        TEST_CHK(status == FDB_RESULT_SUCCESS);
-        status = fdb_close(fhandle);
-        TEST_CHK(status == FDB_RESULT_SUCCESS);
-
-        status = fdb_rollback_all(dbfile, markers[i].marker);
-    }
-
-    TEST_CHK(status == FDB_RESULT_SUCCESS);
-
-    if (multi_kv) {
-        for (r = 0; r < num_kvs; ++r) {
-            sprintf(kv_name, "kv%d", r);
-            status = fdb_kvs_open(dbfile, &db[r], kv_name, &kvs_config);
-            TEST_CHK(status == FDB_RESULT_SUCCESS);
-            status = fdb_set_log_callback(db[r], logCallbackFunc,
-                    (void *) "rollback_all_test");
-            TEST_CHK(status == FDB_RESULT_SUCCESS);
-        }
-    }
-
-    for (r = 0; r < num_kvs; ++r) {
-        char *body;
-        size_t bodylen;
-        status = fdb_get_kvs_info(db[r], &info);
-        TEST_CHK(status == FDB_RESULT_SUCCESS);
-        TEST_CHK(info.last_seqnum == rollback_seq);
-        TEST_CHK(info.doc_count == rollback_seq);
-        status = fdb_get(db[r], doc[n - 1]);
-        TEST_CHK(status == FDB_RESULT_KEY_NOT_FOUND);
-        status = fdb_get_kv(db[r], doc[0]->key, doc[0]->keylen,
-                            (void **)&body, &bodylen);
-        TEST_CHK(status == FDB_RESULT_SUCCESS);
-        TEST_CMP(doc[0]->body, body, bodylen);
-        free(body);
-    }
-
-    // test normal operation after rollbacks manually flush WAL & commit
-    for (r = 0; r < num_kvs; ++r) {
-        status = fdb_set(db[r], doc[0]);
-        TEST_CHK(status == FDB_RESULT_SUCCESS);
-    }
-    status = fdb_commit(dbfile, FDB_COMMIT_MANUAL_WAL_FLUSH);
-    TEST_CHK(status == FDB_RESULT_SUCCESS);
-
-    // close db file
-    fdb_close(dbfile);
-
-    // free all documents
-    for (i=0;i<n;++i){
-        fdb_doc_free(doc[i]);
-    }
-
-    status = fdb_free_snap_markers(markers, num_markers);
-    TEST_CHK(status == FDB_RESULT_SUCCESS);
-
-    // free all resources
-    fdb_shutdown();
-
-    memleak_end();
-
-    sprintf(bodybuf, "rollback all test %s", multi_kv ? "multiple kv mode:"
-                                                      : "single kv mode:");
-    TEST_RESULT(bodybuf);
-}
-
->>>>>>> c81e41fe
 static fdb_compact_decision compaction_cb_count(fdb_file_handle *fhandle,
                             fdb_compaction_status status, const char *kv_name,
                             fdb_doc *doc, uint64_t old_offset,
@@ -4743,10 +4405,6 @@
     return 0;
 }
 
-<<<<<<< HEAD
-=======
-
->>>>>>> c81e41fe
 void auto_compaction_snapshots_test()
 {
     TEST_INIT();
@@ -5235,11 +4893,8 @@
     fdb_kvs_config kvs_config = fdb_get_default_kvs_config();
     fconfig.flags = FDB_OPEN_FLAG_CREATE;
     fconfig.multi_kv_instances = multi_kv;
-<<<<<<< HEAD
-=======
     // for creating the strict number of snapshots, disable block reusing
     fconfig.block_reusing_threshold = 0;
->>>>>>> c81e41fe
     fconfig.seqtree_opt = FDB_SEQTREE_NOT_USE;
 
     // remove previous mvcc_test files
@@ -5525,10 +5180,7 @@
 
 int main(){
 
-<<<<<<< HEAD
-=======
     in_memory_snapshot_cleanup_test();
->>>>>>> c81e41fe
     drop_kv_on_snap_iterator_test();
     rollback_secondary_kvs();
     multi_version_test();
