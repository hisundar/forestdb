/* -*- Mode: C++; tab-width: 4; c-basic-offset: 4; indent-tabs-mode: nil -*- */
/*
 *     Copyright 2010 Couchbase, Inc
 *
 *   Licensed under the Apache License, Version 2.0 (the "License");
 *   you may not use this file except in compliance with the License.
 *   You may obtain a copy of the License at
 *
 *       http://www.apache.org/licenses/LICENSE-2.0
 *
 *   Unless required by applicable law or agreed to in writing, software
 *   distributed under the License is distributed on an "AS IS" BASIS,
 *   WITHOUT WARRANTIES OR CONDITIONS OF ANY KIND, either express or implied.
 *   See the License for the specific language governing permissions and
 *   limitations under the License.
 */

#include <stdio.h>
#include <stdlib.h>
#include <string.h>
#include <stdint.h>
#include <time.h>
#if !defined(WIN32) && !defined(_WIN32)
#include <unistd.h>
#endif

#include "libforestdb/forestdb.h"
#include "test.h"

#include "internal_types.h"
#include "functional_util.h"

void rollback_secondary_kvs()
{
    TEST_INIT();
    memleak_start();

    int r;
    void *value_out;
    size_t valuelen_out;

    fdb_status status;
    fdb_config fconfig = fdb_get_default_config();
    fdb_kvs_config kvs_config = fdb_get_default_kvs_config();
    fdb_file_handle *dbfile;
    fdb_kvs_handle *kv1, *kv2;

    r = system(SHELL_DEL" mvcc_test* > errorlog.txt");
    (void)r;

    fdb_open(&dbfile, "./mvcc_test1", &fconfig);
    fdb_kvs_open_default(dbfile, &kv1, &kvs_config);
    fdb_kvs_open_default(dbfile, &kv2, &kvs_config);

    // seq:2
    status = fdb_set_kv(kv1, (void *) "a", 1, (void *)"val-a", 5);
    TEST_CHK(status == FDB_RESULT_SUCCESS);
    status = fdb_set_kv(kv1, (void *) "b", 1, (void *)"val-b", 5);
    TEST_CHK(status == FDB_RESULT_SUCCESS);
    fdb_commit(dbfile, FDB_COMMIT_MANUAL_WAL_FLUSH);

    // seq:3
    status = fdb_set_kv(kv1, (void *) "b", 1, (void *)"val-v", 5);
    TEST_CHK(status == FDB_RESULT_SUCCESS);
    fdb_commit(dbfile, FDB_COMMIT_MANUAL_WAL_FLUSH);

    // seq:4
    status = fdb_del_kv(kv1, (void *)"a", 1);
    TEST_CHK(status == FDB_RESULT_SUCCESS);
    fdb_commit(dbfile, FDB_COMMIT_MANUAL_WAL_FLUSH);

    // get 'a' via kv2
    status = fdb_get_kv(kv2, (void *)"b", 1, &value_out, &valuelen_out);
    free(value_out);
    TEST_CHK(status == FDB_RESULT_SUCCESS);

    // rollback seq:3 via kv2
    status = fdb_rollback(&kv2, 3);
    TEST_CHK(status == FDB_RESULT_SUCCESS);

    fdb_close(dbfile);
    fdb_shutdown();

    memleak_end();
    TEST_RESULT("rollback secondary kv");
}


void multi_version_test()
{
    TEST_INIT();

    memleak_start();

    int i, r;
    int n = 2;
    fdb_file_handle *dbfile, *dbfile_new;
    fdb_kvs_handle *db;
    fdb_kvs_handle *db_new;
    fdb_doc **doc = alca(fdb_doc*, n);
    fdb_doc *rdoc;
    fdb_status status;

    char keybuf[256], metabuf[256], bodybuf[256];

    // remove all previous mvcc_test files
    r = system(SHELL_DEL" mvcc_test* > errorlog.txt");
    (void)r;

    fdb_config fconfig = fdb_get_default_config();
    fdb_kvs_config kvs_config = fdb_get_default_kvs_config();
    fconfig.buffercache_size = 1048576;
    fconfig.wal_threshold = 1024;
    fconfig.flags = FDB_OPEN_FLAG_CREATE;
    fconfig.compaction_threshold = 0;

    // open db
    fdb_open(&dbfile, "./mvcc_test1", &fconfig);
    fdb_kvs_open_default(dbfile, &db, &kvs_config);
    status = fdb_set_log_callback(db, logCallbackFunc, (void *) "multi_version_test");
    TEST_CHK(status == FDB_RESULT_SUCCESS);

    // insert documents
    for (i=0;i<n;++i){
        sprintf(keybuf, "key%d", i);
        sprintf(metabuf, "meta%d", i);
        sprintf(bodybuf, "body%d", i);
        fdb_doc_create(&doc[i], (void*)keybuf, strlen(keybuf),
            (void*)metabuf, strlen(metabuf), (void*)bodybuf, strlen(bodybuf));
        fdb_set(db, doc[i]);
    }

    // commit
    fdb_commit(dbfile, FDB_COMMIT_MANUAL_WAL_FLUSH);

    // open same db file using a new handle
    fdb_open(&dbfile_new, "./mvcc_test1", &fconfig);
    fdb_kvs_open_default(dbfile_new, &db_new, &kvs_config);
    status = fdb_set_log_callback(db_new, logCallbackFunc, (void *) "multi_version_test");
    TEST_CHK(status == FDB_RESULT_SUCCESS);

    // update documents using the old handle
    for (i=0;i<n;++i){
        sprintf(metabuf, "meta2%d", i);
        sprintf(bodybuf, "body2%d", i);
        fdb_doc_update(&doc[i], (void*)metabuf, strlen(metabuf),
            (void*)bodybuf, strlen(bodybuf));
        fdb_set(db, doc[i]);
    }

    // manually flush WAL and commit using the old handle
    fdb_commit(dbfile, FDB_COMMIT_MANUAL_WAL_FLUSH);

    // retrieve documents using the old handle
    for (i=0;i<n;++i){
        // search by key
        fdb_doc_create(&rdoc, doc[i]->key, doc[i]->keylen, NULL, 0, NULL, 0);
        status = fdb_get(db, rdoc);

        TEST_CHK(status == FDB_RESULT_SUCCESS);
        TEST_CMP(rdoc->meta, doc[i]->meta, rdoc->metalen);
        TEST_CMP(rdoc->body, doc[i]->body, rdoc->bodylen);

        // free result document
        fdb_doc_free(rdoc);
    }

    // retrieve documents using the new handle
    for (i=0;i<n;++i){
        // search by key
        fdb_doc_create(&rdoc, doc[i]->key, doc[i]->keylen, NULL, 0, NULL, 0);
        status = fdb_get(db_new, rdoc);

        TEST_CHK(status == FDB_RESULT_SUCCESS);
        TEST_CMP(rdoc->meta, doc[i]->meta, rdoc->metalen);
        TEST_CMP(rdoc->body, doc[i]->body, rdoc->bodylen);

        // free result document
        fdb_doc_free(rdoc);
    }

    // close and re-open the new handle
    fdb_kvs_close(db_new);
    fdb_close(dbfile_new);
    fdb_open(&dbfile_new, "./mvcc_test1", &fconfig);
    fdb_kvs_open_default(dbfile_new, &db_new, &kvs_config);
    status = fdb_set_log_callback(db_new, logCallbackFunc, (void *) "multi_version_test");
    TEST_CHK(status == FDB_RESULT_SUCCESS);

    // retrieve documents using the new handle
    for (i=0;i<n;++i){
        // search by key
        fdb_doc_create(&rdoc, doc[i]->key, doc[i]->keylen, NULL, 0, NULL, 0);
        status = fdb_get(db_new, rdoc);

        TEST_CHK(status == FDB_RESULT_SUCCESS);
        // the new version of data should be read
        TEST_CMP(rdoc->meta, doc[i]->meta, rdoc->metalen);
        TEST_CMP(rdoc->body, doc[i]->body, rdoc->bodylen);

        // free result document
        fdb_doc_free(rdoc);
    }


    // free all documents
    for (i=0;i<n;++i){
        fdb_doc_free(doc[i]);
    }

    // close db file
    fdb_kvs_close(db);
    fdb_kvs_close(db_new);
    fdb_close(dbfile);
    fdb_close(dbfile_new);

    // free all resources
    fdb_shutdown();

    memleak_end();

    TEST_RESULT("multi version test");
}

void crash_recovery_test(bool walflush)
{
    TEST_INIT();

    memleak_start();

    int i, r;
    int n = 10;
    fdb_file_handle *dbfile;
    fdb_kvs_handle *db;
    fdb_doc **doc = alca(fdb_doc*, n);
    fdb_doc *rdoc;
    fdb_file_info file_info;
    uint64_t bid;
    const char *test_file = "./mvcc_test2";
    fdb_status status;

    char keybuf[256], metabuf[256], bodybuf[256];

    // remove previous mvcc_test files
    r = system(SHELL_DEL" mvcc_test* > errorlog.txt");
    (void)r;

    fdb_config fconfig = fdb_get_default_config();
    fdb_kvs_config kvs_config = fdb_get_default_kvs_config();
    fconfig.buffercache_size = 0;
    fconfig.wal_threshold = 1024;
    fconfig.flags = FDB_OPEN_FLAG_CREATE;
    fconfig.compaction_threshold = 0;

    // reopen db
    fdb_open(&dbfile, test_file, &fconfig);
    fdb_kvs_open_default(dbfile, &db, &kvs_config);
    status = fdb_set_log_callback(db, logCallbackFunc,
                                  (void *) "crash_recovery_test");
    TEST_CHK(status == FDB_RESULT_SUCCESS);

    // insert documents
    for (i=0;i<n;++i){
        sprintf(keybuf, "key%d", i);
        sprintf(metabuf, "meta%d", i);
        sprintf(bodybuf, "body%d", i);
        fdb_doc_create(&doc[i], (void*)keybuf, strlen(keybuf),
            (void*)metabuf, strlen(metabuf), (void*)bodybuf, strlen(bodybuf));
        fdb_set(db, doc[i]);
    }

    // commit
    if(walflush){
        status = fdb_commit(dbfile, FDB_COMMIT_MANUAL_WAL_FLUSH);
        TEST_CHK(status == FDB_RESULT_SUCCESS);
    } else {
        status = fdb_commit(dbfile, FDB_COMMIT_NORMAL);
        TEST_CHK(status == FDB_RESULT_SUCCESS);
    }

    status = fdb_get_file_info(dbfile, &file_info);
    TEST_CHK(status == FDB_RESULT_SUCCESS);
    bid = file_info.file_size / fconfig.blocksize;

    // close the db
    fdb_kvs_close(db);
    fdb_close(dbfile);

    // Shutdown forest db in the middle of the test to simulate crash
    fdb_shutdown();

    // append 9K of non-block aligned garbage at end of file
    r = _disk_dump(test_file, bid * fconfig.blocksize,
                   (2 * fconfig.blocksize) + (fconfig.blocksize / 4));
    TEST_CHK(r >= 0);

    // reopen the same file
    status = fdb_open(&dbfile, test_file, &fconfig);
    TEST_CHK(status == FDB_RESULT_SUCCESS);
    status = fdb_kvs_open_default(dbfile, &db, &kvs_config);
    TEST_CHK(status == FDB_RESULT_SUCCESS);
    status = fdb_set_log_callback(db, logCallbackFunc,
                                  (void *) "crash_recovery_test");
    TEST_CHK(status == FDB_RESULT_SUCCESS);

    // retrieve documents
    for (i=0;i<n;++i){
        // search by key
        fdb_doc_create(&rdoc, doc[i]->key, doc[i]->keylen, NULL, 0, NULL, 0);
        status = fdb_get(db, rdoc);

        TEST_CHK(status == FDB_RESULT_SUCCESS);
        TEST_CMP(rdoc->meta, doc[i]->meta, rdoc->metalen);
        TEST_CMP(rdoc->body, doc[i]->body, rdoc->bodylen);

        // free result document
        fdb_doc_free(rdoc);
    }

    // retrieve documents by sequence number
    for (i=0;i<n;++i){
        // search by seq
        fdb_doc_create(&rdoc, NULL, 0, NULL, 0, NULL, 0);
        rdoc->seqnum = i + 1;
        status = fdb_get_byseq(db, rdoc);

        TEST_CHK(status == FDB_RESULT_SUCCESS);

        // free result document
        fdb_doc_free(rdoc);
    }

    // free all documents
    for (i=0;i<n;++i){
        fdb_doc_free(doc[i]);
    }

    // close db file
    fdb_kvs_close(db);
    fdb_close(dbfile);

    // free all resources
    fdb_shutdown();

    memleak_end();

    if(walflush){
        TEST_RESULT("crash recovery test - walflush");
    } else {
        TEST_RESULT("crash recovery test - normal flush");
    }
}

void snapshot_test()
{
    TEST_INIT();

    memleak_start();

    int i, r;
    int n = 20;
    int count;
    fdb_file_handle *dbfile;
    fdb_kvs_handle *db;
    fdb_kvs_handle *snap_db;
    fdb_seqnum_t snap_seq;
    fdb_doc **doc = alca(fdb_doc*, n);
    fdb_doc *rdoc = NULL;
    fdb_kvs_info kvs_info;
    fdb_status status;
    fdb_iterator *iterator;

    char keybuf[256], metabuf[256], bodybuf[256];

    // remove previous mvcc_test files
    r = system(SHELL_DEL" mvcc_test* > errorlog.txt");
    (void)r;

    fdb_config fconfig = fdb_get_default_config();
    fdb_kvs_config kvs_config = fdb_get_default_kvs_config();
    fconfig.buffercache_size = 0;
    fconfig.wal_threshold = 1024;
    fconfig.flags = FDB_OPEN_FLAG_CREATE;
    fconfig.compaction_threshold = 0;

    // remove previous mvcc_test files
    r = system(SHELL_DEL" mvcc_test* > errorlog.txt");
    (void)r;

    // open db
    status = fdb_open(&dbfile, "./mvcc_test1", &fconfig);
    fdb_kvs_open_default(dbfile, &db, &kvs_config);
    TEST_CHK(status == FDB_RESULT_SUCCESS);

    // Create a snapshot from an empty database file
    status = fdb_snapshot_open(db, &snap_db, 0);
    TEST_CHK(status == FDB_RESULT_SUCCESS);
    // check if snapshot's sequence number is zero.
    fdb_get_kvs_info(snap_db, &kvs_info);
    TEST_CHK(kvs_info.last_seqnum == 0);
    // create an iterator on the snapshot for full range
    fdb_iterator_init(snap_db, &iterator, NULL, 0, NULL, 0, FDB_ITR_NONE);
    // Iterator should not return any items.
    status = fdb_iterator_get(iterator, &rdoc);
    TEST_CHK(status == FDB_RESULT_ITERATOR_FAIL);
    fdb_iterator_close(iterator);
    fdb_kvs_close(snap_db);

    // ------- Setup test ----------------------------------
    // insert documents of 0-4
    for (i=0; i<n/4; i++){
        sprintf(keybuf, "key%d", i);
        sprintf(metabuf, "meta%d", i);
        sprintf(bodybuf, "body%d", i);
        fdb_doc_create(&doc[i], (void*)keybuf, strlen(keybuf),
            (void*)metabuf, strlen(metabuf), (void*)bodybuf, strlen(bodybuf));
        fdb_set(db, doc[i]);
    }

    // commit with a manual WAL flush (these docs go into HB-trie)
    fdb_commit(dbfile, FDB_COMMIT_MANUAL_WAL_FLUSH);

    // insert documents from 4 - 8
    for (; i < n/2 - 1; i++){
        sprintf(keybuf, "key%d", i);
        sprintf(metabuf, "meta%d", i);
        sprintf(bodybuf, "body%d", i);
        fdb_doc_create(&doc[i], (void*)keybuf, strlen(keybuf),
            (void*)metabuf, strlen(metabuf), (void*)bodybuf, strlen(bodybuf));
        fdb_set(db, doc[i]);
    }

    // We want to create:
    // |WALFlushHDR|Key-Value1|HDR|Key-Value2|SnapshotHDR|Key-Value1|HDR|
    // Insert doc 9 with a different value to test duplicate elimination..
    sprintf(keybuf, "key%d", i);
    sprintf(metabuf, "meta%d", i);
    sprintf(bodybuf, "Body%d", i);
    fdb_doc_create(&doc[i], (void*)keybuf, strlen(keybuf),
            (void*)metabuf, strlen(metabuf), (void*)bodybuf, strlen(bodybuf));
    fdb_set(db, doc[i]);

    // commit again without a WAL flush (last doc goes into the AVL tree)
    fdb_commit(dbfile, FDB_COMMIT_NORMAL);

    // Insert doc 9 now again with expected value..
    *(char *)doc[i]->body = 'b';
    fdb_set(db, doc[i]);
    // commit again without a WAL flush (these documents go into the AVL trees)
    fdb_commit(dbfile, FDB_COMMIT_NORMAL);

    // TAKE SNAPSHOT: pick up sequence number of a commit without a WAL flush
    snap_seq = doc[i]->seqnum;

    // Now re-insert doc 9 as another duplicate (only newer sequence number)
    fdb_set(db, doc[i]);
    // commit again without a WAL flush (last doc goes into the AVL tree)
    fdb_commit(dbfile, FDB_COMMIT_NORMAL);

    // insert documents from 10-14 into HB-trie
    for (++i; i < (n/2 + n/4); i++){
        sprintf(keybuf, "key%d", i);
        sprintf(metabuf, "meta%d", i);
        sprintf(bodybuf, "body%d", i);
        fdb_doc_create(&doc[i], (void*)keybuf, strlen(keybuf),
            (void*)metabuf, strlen(metabuf), (void*)bodybuf, strlen(bodybuf));
        fdb_set(db, doc[i]);
    }
    // manually flush WAL & commit
    fdb_commit(dbfile, FDB_COMMIT_MANUAL_WAL_FLUSH);

    status = fdb_set_log_callback(db, logCallbackFunc,
                                  (void *) "snapshot_test");
    TEST_CHK(status == FDB_RESULT_SUCCESS);
    // ---------- Snapshot tests begin -----------------------
    // Attempt to take snapshot with out-of-range marker..
    status = fdb_snapshot_open(db, &snap_db, 999999);
    TEST_CHK(status == FDB_RESULT_NO_DB_INSTANCE);

    // Init Snapshot of open file with saved document seqnum as marker
    status = fdb_snapshot_open(db, &snap_db, snap_seq);
    TEST_CHK(status == FDB_RESULT_SUCCESS);

    // check snapshot's sequence number
    fdb_get_kvs_info(snap_db, &kvs_info);
    TEST_CHK(kvs_info.last_seqnum == snap_seq);

    // insert documents from 15 - 19 on file into the WAL
    for (; i < n; i++){
        sprintf(keybuf, "key%d", i);
        sprintf(metabuf, "meta%d", i);
        sprintf(bodybuf, "body%d", i);
        fdb_doc_create(&doc[i], (void*)keybuf, strlen(keybuf),
            (void*)metabuf, strlen(metabuf), (void*)bodybuf, strlen(bodybuf));
        fdb_set(db, doc[i]);
    }
    // commit without a WAL flush (This WAL must not affect snapshot)
    fdb_commit(dbfile, FDB_COMMIT_NORMAL);

    // create an iterator on the snapshot for full range
    fdb_iterator_init(snap_db, &iterator, NULL, 0, NULL, 0, FDB_ITR_NONE);

    // repeat until fail
    i=0;
    count=0;
    do {
        status = fdb_iterator_get(iterator, &rdoc);
        TEST_CHK(status == FDB_RESULT_SUCCESS);

        TEST_CMP(rdoc->key, doc[i]->key, rdoc->keylen);
        TEST_CMP(rdoc->meta, doc[i]->meta, rdoc->metalen);
        TEST_CMP(rdoc->body, doc[i]->body, rdoc->bodylen);

        fdb_doc_free(rdoc);
        rdoc = NULL;
        i ++;
        count++;
    } while (fdb_iterator_next(iterator) != FDB_RESULT_ITERATOR_FAIL);

    TEST_CHK(count==n/2); // Only unique items from the first half

    fdb_iterator_close(iterator);

    // create a sequence iterator on the snapshot for full range
    fdb_iterator_sequence_init(snap_db, &iterator, 0, 0, FDB_ITR_NONE);

    // repeat until fail
    i=0;
    count=0;
    do {
        status = fdb_iterator_get(iterator, &rdoc);
        TEST_CHK(status == FDB_RESULT_SUCCESS);

        TEST_CMP(rdoc->key, doc[i]->key, rdoc->keylen);
        TEST_CMP(rdoc->meta, doc[i]->meta, rdoc->metalen);
        TEST_CMP(rdoc->body, doc[i]->body, rdoc->bodylen);

        fdb_doc_free(rdoc);
        rdoc = NULL;
        i ++;
        count++;
    } while (fdb_iterator_next(iterator) != FDB_RESULT_ITERATOR_FAIL);

    TEST_CHK(count==n/2); // Only unique items from the first half

    fdb_iterator_close(iterator);

    // close db handle
    fdb_kvs_close(db);
    // close snapshot handle
    fdb_kvs_close(snap_db);
    // close db file
    fdb_close(dbfile);

    // free all documents
    for (i=0;i<n;++i){
        fdb_doc_free(doc[i]);
    }

    // 1. Open Database File
    status = fdb_open(&dbfile, "./mvcc_test2", &fconfig);
    TEST_CHK(status == FDB_RESULT_SUCCESS);

    // 2. Open KV Store
    status = fdb_kvs_open(dbfile, &db, "kv2", &kvs_config);
    TEST_CHK(status == FDB_RESULT_SUCCESS);

    // 2. Create Key 'a' and Commit
    status = fdb_set_kv(db, (void *) "a", 1, (void *)"val-a", 5);
    TEST_CHK(status == FDB_RESULT_SUCCESS);
    status = fdb_commit(dbfile, FDB_COMMIT_NORMAL);
    TEST_CHK(status == FDB_RESULT_SUCCESS);

    // 3. Create Key 'b' and Commit
    status = fdb_set_kv(db, (void *)"b", 1, (void *)"val-b", 5);
    TEST_CHK(status == FDB_RESULT_SUCCESS);
    status = fdb_commit(dbfile, FDB_COMMIT_NORMAL);
    TEST_CHK(status == FDB_RESULT_SUCCESS);

    // 4. Create Key 'c' and Commit
    status = fdb_set_kv(db, (void *)"c", 1, (void *)"val-c", 5);
    TEST_CHK(status == FDB_RESULT_SUCCESS);
    status = fdb_commit(dbfile, FDB_COMMIT_NORMAL);
    TEST_CHK(status == FDB_RESULT_SUCCESS);

    // 5. Remember seqnum for opening snapshot
    status = fdb_get_kvs_info(db, &kvs_info);
    TEST_CHK(status == FDB_RESULT_SUCCESS);
    snap_seq = kvs_info.last_seqnum;

    // 6.  Create an iterator
    status = fdb_iterator_init(db, &iterator, (void *)"a", 1,
                               (void *)"c", 1, FDB_ITR_NONE);
    TEST_CHK(status == FDB_RESULT_SUCCESS);

    // 7. Do a seek
    status = fdb_iterator_seek(iterator, (void *)"b", 1, FDB_ITR_SEEK_HIGHER);
    TEST_CHK(status == FDB_RESULT_SUCCESS);

    // 8. Close the iterator
    status = fdb_iterator_close(iterator);
    TEST_CHK(status == FDB_RESULT_SUCCESS);

    // 9. Open a snapshot at the same point
    status = fdb_snapshot_open(db, &snap_db, snap_seq);
    TEST_CHK(status == FDB_RESULT_SUCCESS);

    // That works, now attempt to do exact same sequence on a snapshot
    // The snapshot is opened at the exact same place that the original
    // database handle should be at (last seq 3)

    // 10.  Create an iterator on snapshot
    status = fdb_iterator_init(snap_db, &iterator, (void *)"a", 1,
                               (void *)"c", 1, FDB_ITR_NONE);
    TEST_CHK(status == FDB_RESULT_SUCCESS);

    // 11. Do a seek
    status = fdb_iterator_seek(iterator, (void *)"b", 1, FDB_ITR_SEEK_HIGHER);
    TEST_CHK(status == FDB_RESULT_SUCCESS);

    // 12. Close the iterator
    status = fdb_iterator_close(iterator);
    TEST_CHK(status == FDB_RESULT_SUCCESS);

    // close db handle
    fdb_kvs_close(db);
    // close snapshot handle
    fdb_kvs_close(snap_db);
    // close db file
    fdb_close(dbfile);

    // free all resources
    fdb_shutdown();

    memleak_end();

    TEST_RESULT("snapshot test");
}

void snapshot_stats_test()
{
    TEST_INIT();

    memleak_start();

    int i, r;
    int n = 20;
    fdb_file_handle *dbfile;
    fdb_kvs_handle *db;
    fdb_kvs_handle *snap_db;
    fdb_seqnum_t snap_seq;
    fdb_doc **doc = alca(fdb_doc*, n);
    fdb_kvs_info kvs_info;
    fdb_status status;

    char keybuf[256], metabuf[256], bodybuf[256];

    // remove previous mvcc_test files
    r = system(SHELL_DEL" mvcc_test* > errorlog.txt");
    (void)r;

    fdb_config fconfig = fdb_get_default_config();
    fdb_kvs_config kvs_config = fdb_get_default_kvs_config();
    fconfig.buffercache_size = 0;
    fconfig.wal_threshold = 1024;
    fconfig.flags = FDB_OPEN_FLAG_CREATE;
    fconfig.compaction_threshold = 0;

    // remove previous mvcc_test files
    r = system(SHELL_DEL" mvcc_test* > errorlog.txt");
    (void)r;

    // open db
    status = fdb_open(&dbfile, "./mvcc_test1", &fconfig);
    fdb_kvs_open_default(dbfile, &db, &kvs_config);
    TEST_CHK(status == FDB_RESULT_SUCCESS);

    // ------- Setup test ----------------------------------
    // insert documents
    for (i=0; i<n; i++){
        sprintf(keybuf, "key%d", i);
        sprintf(metabuf, "meta%d", i);
        sprintf(bodybuf, "body%d", i);
        fdb_doc_create(&doc[i], (void*)keybuf, strlen(keybuf),
            (void*)metabuf, strlen(metabuf), (void*)bodybuf, strlen(bodybuf));
        fdb_set(db, doc[i]);
        fdb_doc_free(doc[i]);
    }

    // commit with a manual WAL flush (these docs go into HB-trie)
    fdb_commit(dbfile, FDB_COMMIT_MANUAL_WAL_FLUSH);

    // retrieve the sequence number for a snapshot open
    status = fdb_get_kvs_info(db, &kvs_info);
    TEST_CHK(status == FDB_RESULT_SUCCESS);
    snap_seq = kvs_info.last_seqnum;

    status = fdb_set_log_callback(db, logCallbackFunc,
                                  (void *) "snapshot_stats_test");
    TEST_CHK(status == FDB_RESULT_SUCCESS);

    // Init Snapshot of open file with saved document seqnum as marker
    status = fdb_snapshot_open(db, &snap_db, snap_seq);
    TEST_CHK(status == FDB_RESULT_SUCCESS);

    // check snapshot's sequence number
    fdb_get_kvs_info(snap_db, &kvs_info);
    TEST_CHK(kvs_info.last_seqnum == snap_seq);

    TEST_CHK(kvs_info.doc_count == (size_t)n);
    TEST_CHK(kvs_info.file == dbfile);

    // close snapshot handle
    fdb_kvs_close(snap_db);

    // Test stats by creating an in-memory snapshot
    status = fdb_snapshot_open(db, &snap_db, FDB_SNAPSHOT_INMEM);
    TEST_CHK(status == FDB_RESULT_SUCCESS);

    // check snapshot's sequence number
    fdb_get_kvs_info(snap_db, &kvs_info);
    TEST_CHK(kvs_info.last_seqnum == snap_seq);

    TEST_CHK(kvs_info.doc_count == (size_t)n);
    TEST_CHK(kvs_info.file == dbfile);

    // close snapshot handle
    fdb_kvs_close(snap_db);

    // close db handle
    fdb_kvs_close(db);
    // close db file
    fdb_close(dbfile);

    // free all resources
    fdb_shutdown();

    memleak_end();

    TEST_RESULT("snapshot stats test");
}

void snapshot_with_uncomitted_data_test()
{
    TEST_INIT();

    int n = 10, value_len=32;
    int i, r, idx;
    char cmd[256];
    char key[256], *value;
    char keystr[] = "key%06d";
    char valuestr[] = "value%d";
    fdb_file_handle *db_file;
    fdb_kvs_handle *db0, *db1, *db2, *snap;
    fdb_config config;
    fdb_kvs_config kvs_config;
    fdb_kvs_info info;
    fdb_seqnum_t seqnum;
    fdb_status s; (void)s;

    sprintf(cmd, SHELL_DEL " mvcc_test* > errorlog.txt");
    r = system(cmd);
    (void)r;

    memleak_start();

    value = (char*)malloc(value_len);

    srand(1234);
    config = fdb_get_default_config();
    config.seqtree_opt = FDB_SEQTREE_USE;
    config.wal_flush_before_commit = true;
    config.multi_kv_instances = true;
    config.buffercache_size = 0*1024*1024;

    kvs_config = fdb_get_default_kvs_config();

    s = fdb_open(&db_file, "./mvcc_test9", &config);
    TEST_CHK(s == FDB_RESULT_SUCCESS);
    s = fdb_kvs_open(db_file, &db0, NULL, &kvs_config);
    TEST_CHK(s == FDB_RESULT_SUCCESS);
    s = fdb_kvs_open(db_file, &db1, "db1", &kvs_config);
    TEST_CHK(s == FDB_RESULT_SUCCESS);
    s = fdb_kvs_open(db_file, &db2, "db2", &kvs_config);
    TEST_CHK(s == FDB_RESULT_SUCCESS);

    // insert docs in all KV stores
    for (i=0;i<n;++i){
        idx = i;
        sprintf(key, keystr, idx);
        memset(value, 'x', value_len);
        memcpy(value + value_len - 6, "<end>", 6);
        sprintf(value, valuestr, idx);
        s = fdb_set_kv(db0, key, strlen(key)+1, value, value_len);
        TEST_CHK(s == FDB_RESULT_SUCCESS);
        s = fdb_set_kv(db1, key, strlen(key)+1, value, value_len);
        TEST_CHK(s == FDB_RESULT_SUCCESS);
        s = fdb_set_kv(db2, key, strlen(key)+1, value, value_len);
        TEST_CHK(s == FDB_RESULT_SUCCESS);
    }
    // try to open snapshot before commit
    s = fdb_get_kvs_info(db0, &info);
    TEST_CHK(s == FDB_RESULT_SUCCESS);
    s = fdb_snapshot_open(db0, &snap, info.last_seqnum);
    TEST_CHK(s != FDB_RESULT_SUCCESS);

    s = fdb_get_kvs_info(db1, &info);
    TEST_CHK(s == FDB_RESULT_SUCCESS);
    s = fdb_snapshot_open(db1, &snap, info.last_seqnum);
    TEST_CHK(s != FDB_RESULT_SUCCESS);

    s = fdb_get_kvs_info(db2, &info);
    TEST_CHK(s == FDB_RESULT_SUCCESS);
    s = fdb_snapshot_open(db2, &snap, info.last_seqnum);
    TEST_CHK(s != FDB_RESULT_SUCCESS);

    s = fdb_commit(db_file, FDB_COMMIT_NORMAL);
    TEST_CHK(s == FDB_RESULT_SUCCESS);

    s = fdb_get_kvs_info(db1, &info);
    TEST_CHK(s == FDB_RESULT_SUCCESS);
    seqnum = info.last_seqnum;

    s = fdb_get_kvs_info(db2, &info);
    TEST_CHK(s == FDB_RESULT_SUCCESS);
    TEST_CHK(seqnum == info.last_seqnum);

    s = fdb_get_kvs_info(db0, &info);
    TEST_CHK(s == FDB_RESULT_SUCCESS);
    TEST_CHK(seqnum == info.last_seqnum);

    // now insert docs into default and db2 only, without commit
    for (i=0;i<n;++i){
        idx = i;
        sprintf(key, keystr, idx);
        memset(value, 'x', value_len);
        memcpy(value + value_len - 6, "<end>", 6);
        sprintf(value, valuestr, idx);
        s = fdb_set_kv(db0, key, strlen(key)+1, value, value_len);
        TEST_CHK(s == FDB_RESULT_SUCCESS);
        s = fdb_set_kv(db2, key, strlen(key)+1, value, value_len);
        TEST_CHK(s == FDB_RESULT_SUCCESS);
    }

    // open snapshot on db1
    s = fdb_get_kvs_info(db1, &info);
    TEST_CHK(s == FDB_RESULT_SUCCESS);
    // latest (comitted) seqnum
    s = fdb_snapshot_open(db1, &snap, info.last_seqnum);
    TEST_CHK(s == FDB_RESULT_SUCCESS);
    s = fdb_kvs_close(snap);
    TEST_CHK(s == FDB_RESULT_SUCCESS);

    // open snapshot on db2
    s = fdb_get_kvs_info(db2, &info);
    TEST_CHK(s == FDB_RESULT_SUCCESS);

    // latest (uncomitted) seqnum
    s = fdb_snapshot_open(db2, &snap, info.last_seqnum);
    TEST_CHK(s != FDB_RESULT_SUCCESS);
    // committed seqnum
    s = fdb_snapshot_open(db2, &snap, seqnum);
    TEST_CHK(s == FDB_RESULT_SUCCESS);
    s = fdb_kvs_close(snap);
    TEST_CHK(s == FDB_RESULT_SUCCESS);

    // open snapshot on default KVS
    s = fdb_get_kvs_info(db0, &info);
    TEST_CHK(s == FDB_RESULT_SUCCESS);

    // latest (uncomitted) seqnum
    s = fdb_snapshot_open(db0, &snap, info.last_seqnum);
    TEST_CHK(s != FDB_RESULT_SUCCESS);
    // committed seqnum
    s = fdb_snapshot_open(db0, &snap, seqnum);
    TEST_CHK(s == FDB_RESULT_SUCCESS);
    s = fdb_kvs_close(snap);
    TEST_CHK(s == FDB_RESULT_SUCCESS);

    s = fdb_close(db_file);
    TEST_CHK(s == FDB_RESULT_SUCCESS);
    s = fdb_shutdown();
    TEST_CHK(s == FDB_RESULT_SUCCESS);
    free(value);
    memleak_end();

    TEST_RESULT("snapshot with uncomitted data in other KVS test");
}

void in_memory_snapshot_test()
{
    TEST_INIT();

    memleak_start();

    int i, r;
    int n = 20;
    int count;
    fdb_file_handle *dbfile;
    fdb_kvs_handle *db;
    fdb_kvs_handle *snap_db;
    fdb_seqnum_t snap_seq;
    fdb_doc **doc = alca(fdb_doc*, n);
    fdb_doc *rdoc;
    fdb_kvs_info kvs_info;
    fdb_status status;
    fdb_iterator *iterator;

    char keybuf[256], metabuf[256], bodybuf[256];

    // remove previous mvcc_test files
    r = system(SHELL_DEL" mvcc_test* > errorlog.txt");
    (void)r;

    fdb_config fconfig = fdb_get_default_config();
    fdb_kvs_config kvs_config = fdb_get_default_kvs_config();
    fconfig.buffercache_size = 0;
    fconfig.wal_threshold = 1024;
    fconfig.flags = FDB_OPEN_FLAG_CREATE;
    fconfig.compaction_threshold = 0;

    // remove previous mvcc_test files
    r = system(SHELL_DEL" mvcc_test* > errorlog.txt");
    (void)r;

    // open db
    status = fdb_open(&dbfile, "./mvcc_test1", &fconfig);
    TEST_CHK(status == FDB_RESULT_SUCCESS);
    status = fdb_kvs_open_default(dbfile, &db, &kvs_config);
    TEST_CHK(status == FDB_RESULT_SUCCESS);

    // Create a snapshot from an empty database file
    status = fdb_snapshot_open(db, &snap_db, 0);
    TEST_CHK(status == FDB_RESULT_SUCCESS);
    // check if snapshot's sequence number is zero.
    fdb_get_kvs_info(snap_db, &kvs_info);
    TEST_CHK(kvs_info.last_seqnum == 0);
    // create an iterator on the snapshot for full range
    fdb_iterator_init(snap_db, &iterator, NULL, 0, NULL, 0, FDB_ITR_NONE);
    // Iterator should not return any items.
    status = fdb_iterator_get(iterator, &rdoc);
    TEST_CHK(status == FDB_RESULT_ITERATOR_FAIL);
    fdb_iterator_close(iterator);
    fdb_kvs_close(snap_db);

    // ------- Setup test ----------------------------------
    // insert documents of 0-4
    for (i=0; i<n/4; i++){
        sprintf(keybuf, "key%d", i);
        sprintf(metabuf, "meta%d", i);
        sprintf(bodybuf, "body%d", i);
        fdb_doc_create(&doc[i], (void*)keybuf, strlen(keybuf),
            (void*)metabuf, strlen(metabuf), (void*)bodybuf, strlen(bodybuf));
        fdb_set(db, doc[i]);
    }

    // commit with a manual WAL flush (these docs go into HB-trie)
    fdb_commit(dbfile, FDB_COMMIT_MANUAL_WAL_FLUSH);

    // insert documents from 5 - 8
    for (; i < n/2 - 1; i++){
        sprintf(keybuf, "key%d", i);
        sprintf(metabuf, "meta%d", i);
        sprintf(bodybuf, "body%d", i);
        fdb_doc_create(&doc[i], (void*)keybuf, strlen(keybuf),
            (void*)metabuf, strlen(metabuf), (void*)bodybuf, strlen(bodybuf));
        fdb_set(db, doc[i]);
    }

    // We want to create:
    // |WALFlushHDR|Key-Value1|HDR|Key-Value2|SnapshotHDR|Key-Value1|HDR|
    // Insert doc 9 with a different value to test duplicate elimination..
    sprintf(keybuf, "key%d", i);
    sprintf(metabuf, "meta%d", i);
    sprintf(bodybuf, "Body%d", i);
    fdb_doc_create(&doc[i], (void*)keybuf, strlen(keybuf),
            (void*)metabuf, strlen(metabuf), (void*)bodybuf, strlen(bodybuf));
    fdb_set(db, doc[i]);

    // commit again without a WAL flush (last doc goes into the AVL tree)
    fdb_commit(dbfile, FDB_COMMIT_NORMAL);

    // Insert doc 9 now again with expected value..
    *(char *)doc[i]->body = 'b';
    fdb_set(db, doc[i]);

    // TAKE SNAPSHOT: pick up sequence number of a commit without a WAL flush
    snap_seq = doc[i]->seqnum;

    // Creation of a snapshot with a sequence number that was taken WITHOUT a
    // commit must fail even if it from the latest document that was set...
    fdb_get_kvs_info(db, &kvs_info);
    status = fdb_snapshot_open(db, &snap_db, kvs_info.last_seqnum);
    TEST_CHK(status == FDB_RESULT_NO_DB_INSTANCE);

    // ---------- Snapshot tests begin -----------------------
    // Initialize an in-memory snapshot Without a Commit...
    // WAL items are not flushed...
    status = fdb_snapshot_open(db, &snap_db, FDB_SNAPSHOT_INMEM);
    TEST_CHK(status == FDB_RESULT_SUCCESS);

    // commit again without a WAL flush (these documents go into the AVL trees)
    fdb_commit(dbfile, FDB_COMMIT_NORMAL);

    // Now re-insert doc 9 as another duplicate (only newer sequence number)
    fdb_set(db, doc[i]);

    // commit again without a WAL flush (last doc goes into the AVL tree)
    fdb_commit(dbfile, FDB_COMMIT_NORMAL);

    // insert documents from 10-14 into HB-trie
    for (++i; i < (n/2 + n/4); i++){
        sprintf(keybuf, "key%d", i);
        sprintf(metabuf, "meta%d", i);
        sprintf(bodybuf, "body%d", i);
        fdb_doc_create(&doc[i], (void*)keybuf, strlen(keybuf),
                (void*)metabuf, strlen(metabuf), (void*)bodybuf, strlen(bodybuf));
        fdb_set(db, doc[i]);
    }

    status = fdb_set_log_callback(db, logCallbackFunc,
                                  (void *) "in_memory_snapshot_test");
    TEST_CHK(status == FDB_RESULT_SUCCESS);

    // check snapshot's sequence number
    fdb_get_kvs_info(snap_db, &kvs_info);
    TEST_CHK(kvs_info.last_seqnum == snap_seq);

    // insert documents from 15 - 19 on file into the WAL
    for (; i < n; i++){
        sprintf(keybuf, "key%d", i);
        sprintf(metabuf, "meta%d", i);
        sprintf(bodybuf, "body%d", i);
        fdb_doc_create(&doc[i], (void*)keybuf, strlen(keybuf),
            (void*)metabuf, strlen(metabuf), (void*)bodybuf, strlen(bodybuf));
        fdb_set(db, doc[i]);
    }
    // commit without a WAL flush (This WAL must not affect snapshot)
    fdb_commit(dbfile, FDB_COMMIT_NORMAL);

    // create an iterator on the snapshot for full range
    fdb_iterator_init(snap_db, &iterator, NULL, 0, NULL, 0, FDB_ITR_NONE);

    // repeat until fail
    i=0;
    count=0;
    rdoc = NULL;
    do {
        status = fdb_iterator_get(iterator, &rdoc);
        TEST_CHK(status == FDB_RESULT_SUCCESS);

        TEST_CMP(rdoc->key, doc[i]->key, rdoc->keylen);
        TEST_CMP(rdoc->meta, doc[i]->meta, rdoc->metalen);
        TEST_CMP(rdoc->body, doc[i]->body, rdoc->bodylen);

        fdb_doc_free(rdoc);
        rdoc = NULL;
        i++;
        count++;
    } while (fdb_iterator_next(iterator) != FDB_RESULT_ITERATOR_FAIL);

    TEST_CHK(count==n/2); // Only unique items from the first half

    fdb_iterator_close(iterator);

    // close db handle
    fdb_kvs_close(db);
    // close snapshot handle
    fdb_kvs_close(snap_db);

    // close db file
    fdb_close(dbfile);

    // free all documents
    for (i=0;i<n;++i){
        fdb_doc_free(doc[i]);
    }

    // free all resources
    fdb_shutdown();

    memleak_end();

    TEST_RESULT("in-memory snapshot test");
}


void in_memory_snapshot_on_dirty_hbtrie_test()
{
    TEST_INIT();

    int n = 300, value_len=32;
    int i, r, idx, c;
    char cmd[256];
    char key[256], *value;
    char keystr[] = "k%05d";
    char keystr2[] = "k%06d";
    char valuestr[] = "value%08d";
    fdb_file_handle *db_file;
    fdb_kvs_handle *db, *snap, *snap_clone;
    fdb_config config;
    fdb_kvs_config kvs_config;
    fdb_status s;
    fdb_iterator *fit, *fit_normal, *fit_clone;
    fdb_doc *doc;

    sprintf(cmd, SHELL_DEL " mvcc_test* > errorlog.txt");
    r = system(cmd);
    (void)r;

    memleak_start();

    value = (char*)malloc(value_len);

    config = fdb_get_default_config();
    config.durability_opt = FDB_DRB_ASYNC;
    config.seqtree_opt = FDB_SEQTREE_USE;
    config.wal_flush_before_commit = true;
    config.wal_threshold = n/5;
    config.multi_kv_instances = true;
    config.buffercache_size = 0;

    kvs_config = fdb_get_default_kvs_config();

    s = fdb_open(&db_file, "./mvcc_test", &config);
    TEST_CHK(s == FDB_RESULT_SUCCESS);
    s = fdb_kvs_open(db_file, &db, "db", &kvs_config);
    TEST_CHK(s == FDB_RESULT_SUCCESS);

    // write a few documents and commit & wal flush
    for (i=0;i<n/10;++i){
        idx = i;
        sprintf(key, keystr, idx);
        memset(value, 'x', value_len);
        memcpy(value + value_len - 6, "<end>", 6);
        sprintf(value, valuestr, idx);
        s = fdb_set_kv(db, key, strlen(key)+1, value, value_len);
        TEST_CHK(s == FDB_RESULT_SUCCESS);
    }
    s = fdb_commit(db_file, FDB_COMMIT_MANUAL_WAL_FLUSH);
    TEST_CHK(s == FDB_RESULT_SUCCESS);

    // create an in-memory snapshot and its clone
    s = fdb_snapshot_open(db, &snap, FDB_SNAPSHOT_INMEM);
    TEST_CHK(s == FDB_RESULT_SUCCESS);
    s = fdb_snapshot_open(snap, &snap_clone, FDB_SNAPSHOT_INMEM);
    TEST_CHK(s == FDB_RESULT_SUCCESS);

    // write a number of documents in order to make WAL be flushed before commit
    for (i=n/10;i<n;++i){
        idx = i;
        sprintf(key, keystr, idx);
        memset(value, 'x', value_len);
        memcpy(value + value_len - 6, "<end>", 6);
        sprintf(value, valuestr, idx);
        s = fdb_set_kv(db, key, strlen(key)+1, value, value_len);
        TEST_CHK(s == FDB_RESULT_SUCCESS);
    }

    void *v_out;
    size_t vlen_out;
    idx = n/10;
    sprintf(key, keystr, idx);
    s = fdb_get_kv(snap, key, strlen(key)+1, &v_out, &vlen_out);
    // should not be able to retrieve
    TEST_CHK(s != FDB_RESULT_SUCCESS);

    s = fdb_get_kv(snap_clone, key, strlen(key)+1, &v_out, &vlen_out);
    // should not be able to retrieve in also clone
    TEST_CHK(s != FDB_RESULT_SUCCESS);

    // close snapshot and its clone
    s = fdb_kvs_close(snap);
    TEST_CHK(s == FDB_RESULT_SUCCESS);
    s = fdb_kvs_close(snap_clone);
    TEST_CHK(s == FDB_RESULT_SUCCESS);

    // create an in-memory snapshot
    s = fdb_snapshot_open(db, &snap, FDB_SNAPSHOT_INMEM);
    TEST_CHK(s == FDB_RESULT_SUCCESS);

    s = fdb_iterator_init(snap, &fit, NULL, 0, NULL, 0, 0x0);
    TEST_CHK(s == FDB_RESULT_SUCCESS);
    c = 0;
    do {
        doc = NULL;
        s = fdb_iterator_get(fit, &doc);
        if (s != FDB_RESULT_SUCCESS) break;

        idx = c;
        sprintf(key, keystr, idx);
        memset(value, 'x', value_len);
        memcpy(value + value_len - 6, "<end>", 6);
        sprintf(value, valuestr, idx);
        TEST_CMP(doc->key, key, doc->keylen);
        TEST_CMP(doc->body, value, doc->bodylen);
        c++;
        fdb_doc_free(doc);
    } while(fdb_iterator_next(fit) == FDB_RESULT_SUCCESS);
    TEST_CHK(c == n);

    s = fdb_iterator_close(fit);
    TEST_CHK(s == FDB_RESULT_SUCCESS);

    // create a clone
    s = fdb_snapshot_open(snap, &snap_clone, FDB_SNAPSHOT_INMEM);
    TEST_CHK(s == FDB_RESULT_SUCCESS);

    // create iterators on snapshot and its clone
    s = fdb_iterator_init(snap, &fit, NULL, 0, NULL, 0, 0x0);
    TEST_CHK(s == FDB_RESULT_SUCCESS);
    s = fdb_iterator_init(snap_clone, &fit_clone, NULL, 0, NULL, 0, 0x0);
    TEST_CHK(s == FDB_RESULT_SUCCESS);

    // also create an iterator on a normal handle
    s = fdb_iterator_init(db, &fit_normal, NULL, 0, NULL, 0, 0x0);
    TEST_CHK(s == FDB_RESULT_SUCCESS);

    c = 0;
    do {
        doc = NULL;
        s = fdb_iterator_get(fit, &doc);
        if (s != FDB_RESULT_SUCCESS) break;

        idx = c;
        sprintf(key, keystr, idx);
        memset(value, 'x', value_len);
        memcpy(value + value_len - 6, "<end>", 6);
        sprintf(value, valuestr, idx);
        TEST_CMP(doc->key, key, doc->keylen);
        TEST_CMP(doc->body, value, doc->bodylen);
        c++;
        fdb_doc_free(doc);

        doc = NULL;
        s = fdb_iterator_get(fit, &doc);
        TEST_CHK(s == FDB_RESULT_SUCCESS);
        TEST_CMP(doc->key, key, doc->keylen);
        TEST_CMP(doc->body, value, doc->bodylen);
        fdb_doc_free(doc);

        if (c == n/5) {
            // insert new docs in the middle of iteration
            for (i=0; i<n*10; ++i){
                idx = i;
                sprintf(key, keystr2, idx);
                memset(value, 'x', value_len);
                memcpy(value + value_len - 6, "<end>", 6);
                sprintf(value, valuestr, idx);
                s = fdb_set_kv(db, key, strlen(key)+1, value, value_len);
                TEST_CHK(s == FDB_RESULT_SUCCESS);
            }
        }

        s = fdb_iterator_next(fit);
        // result should be same to clone
        if (s != FDB_RESULT_SUCCESS) {
            s = fdb_iterator_next(fit_clone);
            TEST_CHK(s != FDB_RESULT_SUCCESS);
        } else {
            s = fdb_iterator_next(fit_clone);
            TEST_CHK(s == FDB_RESULT_SUCCESS);
        }
    } while(s == FDB_RESULT_SUCCESS);
    TEST_CHK(c == n);

    // close iterators
    s = fdb_iterator_close(fit);
    TEST_CHK(s == FDB_RESULT_SUCCESS);
    s = fdb_iterator_close(fit_clone);
    TEST_CHK(s == FDB_RESULT_SUCCESS);

    // the results should be same in the normal iterator
    c = 0;
    do {
        doc = NULL;
        s = fdb_iterator_get(fit_normal, &doc);
        if (s != FDB_RESULT_SUCCESS) break;

        idx = c;
        sprintf(key, keystr, idx);
        memset(value, 'x', value_len);
        memcpy(value + value_len - 6, "<end>", 6);
        sprintf(value, valuestr, idx);
        TEST_CMP(doc->key, key, doc->keylen);
        TEST_CMP(doc->body, value, doc->bodylen);
        c++;
        fdb_doc_free(doc);
    } while(fdb_iterator_next(fit_normal) == FDB_RESULT_SUCCESS);
    TEST_CHK(c == n);

    s = fdb_iterator_close(fit_normal);
    TEST_CHK(s == FDB_RESULT_SUCCESS);

    s = fdb_kvs_close(snap);
    TEST_CHK(s == FDB_RESULT_SUCCESS);

    s = fdb_kvs_close(snap_clone);
    TEST_CHK(s == FDB_RESULT_SUCCESS);

    s = fdb_close(db_file);
    TEST_CHK(s == FDB_RESULT_SUCCESS);
    s = fdb_shutdown();
    TEST_CHK(s == FDB_RESULT_SUCCESS);
    free(value);

    memleak_end();

    TEST_RESULT("in-memory snapshot on dirty HB+trie nodes test");
}


struct cb_inmem_snap_args {
    fdb_kvs_handle *handle;
    int n;
    int move_count;
    int value_len;
    char *keystr;
    char *valuestr;
};

static fdb_compact_decision cb_inmem_snap(fdb_file_handle *fhandle,
                            fdb_compaction_status status,
                            const char *kv_name,
                            fdb_doc *doc_in, uint64_t old_offset,
                            uint64_t new_offset,
                            void *ctx)
{
    TEST_INIT();
    int c, idx;
    char key[256], value[256];
    void *value_out;
    size_t valuelen;
    fdb_kvs_handle *snap;
    fdb_kvs_info info;
    fdb_iterator *fit;
    fdb_doc *doc;
    fdb_status s;
    fdb_compact_decision ret = FDB_CS_KEEP_DOC;
    struct cb_inmem_snap_args *args = (struct cb_inmem_snap_args *)ctx;
    (void)args;

    if (status == FDB_CS_MOVE_DOC) {
        TEST_CHK(kv_name);
        if (doc_in->deleted) {
            ret = FDB_CS_DROP_DOC;
        }
        args->move_count++;
        if (args->move_count == 2) {
            // open in-memory snapshot
            s = fdb_snapshot_open(args->handle, &snap, FDB_SNAPSHOT_INMEM);
            TEST_CHK(s == FDB_RESULT_SUCCESS);

            s = fdb_get_kvs_info(snap, &info);
            TEST_CHK(s == FDB_RESULT_SUCCESS);
            TEST_CHK(info.last_seqnum == (fdb_seqnum_t)args->n);

            s = fdb_iterator_init(snap, &fit, NULL, 0, NULL, 0, 0x0);
            TEST_CHK(s == FDB_RESULT_SUCCESS);

            c = 0;
            do {
                doc = NULL;
                s = fdb_iterator_get(fit, &doc);
                if (s != FDB_RESULT_SUCCESS) {
                    break;
                }
                idx = c;
                sprintf(key, args->keystr, idx);
                memset(value, 'x', args->value_len);
                memcpy(value + args->value_len - 6, "<end>", 6);
                sprintf(value, args->valuestr, idx);
                TEST_CMP(doc->key, key, doc->keylen);
                TEST_CMP(doc->body, value, doc->bodylen);

                c++;
                fdb_doc_free(doc);
            } while (fdb_iterator_next(fit) == FDB_RESULT_SUCCESS);
            TEST_CHK(c == args->n);

            s = fdb_iterator_close(fit);
            TEST_CHK(s == FDB_RESULT_SUCCESS);

            fdb_kvs_close(snap);

        } else if (args->move_count == 5) {
            // insert new doc
            sprintf(key, "new_key");
            sprintf(value, "new_value");
            s = fdb_set_kv(args->handle, (void*)key, strlen(key)+1, (void*)value, strlen(value)+1);
            TEST_CHK(s == FDB_RESULT_SUCCESS);

            // open in-memory snapshot
            s = fdb_snapshot_open(args->handle, &snap, FDB_SNAPSHOT_INMEM);
            TEST_CHK(s == FDB_RESULT_SUCCESS);

            s = fdb_get_kvs_info(snap, &info);
            TEST_CHK(s == FDB_RESULT_SUCCESS);
            TEST_CHK(info.last_seqnum == (fdb_seqnum_t)args->n+1);

            s = fdb_iterator_init(snap, &fit, NULL, 0, NULL, 0, 0x0);
            TEST_CHK(s == FDB_RESULT_SUCCESS);

            c = 0;
            do {
                doc = NULL;
                s = fdb_iterator_get(fit, &doc);
                if (s != FDB_RESULT_SUCCESS) {
                    break;
                }
                if (c < args->n) {
                    idx = c;
                    sprintf(key, args->keystr, idx);
                    memset(value, 'x', args->value_len);
                    memcpy(value + args->value_len - 6, "<end>", 6);
                    sprintf(value, args->valuestr, idx);
                    TEST_CMP(doc->key, key, doc->keylen);
                    TEST_CMP(doc->body, value, doc->bodylen);
                } else {
                    // new document
                    sprintf(key, "new_key");
                    sprintf(value, "new_value");
                    TEST_CMP(doc->key, key, doc->keylen);
                    TEST_CMP(doc->body, value, doc->bodylen);
                }

                c++;
                fdb_doc_free(doc);
            } while (fdb_iterator_next(fit) == FDB_RESULT_SUCCESS);
            TEST_CHK(c == args->n + 1);

            s = fdb_iterator_close(fit);
            TEST_CHK(s == FDB_RESULT_SUCCESS);

            s = fdb_get_kv(snap, (void*)key, strlen(key)+1, &value_out, &valuelen);
            TEST_CHK(s == FDB_RESULT_SUCCESS);
            TEST_CMP(value_out, value, valuelen);
            fdb_free_block(value_out);

            fdb_kvs_close(snap);
        }
    }
    return ret;
}

void in_memory_snapshot_compaction_test()
{
    TEST_INIT();

    int n = 10, value_len=32;
    int i, r, c, idx;
    char cmd[256];
    char key[256], *value;
    char keystr[] = "k%05d";
    char valuestr[] = "value%08d";
    void *value_out;
    size_t valuelen;
    fdb_file_handle *db_file;
    fdb_kvs_handle *db, *db2, *snap;
    fdb_config config;
    fdb_kvs_config kvs_config;
    fdb_kvs_info info;
    fdb_iterator *fit;
    fdb_doc *doc;
    fdb_status s;
    struct cb_inmem_snap_args cargs;

    sprintf(cmd, SHELL_DEL " mvcc_test* > errorlog.txt");
    r = system(cmd);
    (void)r;

    memleak_start();

    value = (char*)malloc(value_len);

    config = fdb_get_default_config();
    config.durability_opt = FDB_DRB_ASYNC;
    config.seqtree_opt = FDB_SEQTREE_USE;
    config.wal_flush_before_commit = true;
    config.wal_threshold = n/5;
    config.multi_kv_instances = true;
    config.buffercache_size = 0;
    config.compaction_cb = cb_inmem_snap;
    config.compaction_cb_mask = FDB_CS_MOVE_DOC;
    config.compaction_cb_ctx = &cargs;

    kvs_config = fdb_get_default_kvs_config();

    s = fdb_open(&db_file, "./mvcc_test", &config);
    TEST_CHK(s == FDB_RESULT_SUCCESS);
    s = fdb_kvs_open(db_file, &db, "db", &kvs_config);
    TEST_CHK(s == FDB_RESULT_SUCCESS);

    s = fdb_kvs_open(db_file, &db2, "db", &kvs_config);
    TEST_CHK(s == FDB_RESULT_SUCCESS);

    cargs.handle = db2;
    cargs.move_count = 0;
    cargs.n = n;
    cargs.keystr = keystr;
    cargs.valuestr = valuestr;
    cargs.value_len = value_len;

    // write
    for (i=0;i<n;++i){
        idx = i;
        sprintf(key, keystr, idx);
        memset(value, 'x', value_len);
        memcpy(value + value_len - 6, "<end>", 6);
        sprintf(value, valuestr, idx);
        s = fdb_set_kv(db, key, strlen(key)+1, value, value_len);
        TEST_CHK(s == FDB_RESULT_SUCCESS);
    }
    s = fdb_commit(db_file, FDB_COMMIT_MANUAL_WAL_FLUSH);
    TEST_CHK(s == FDB_RESULT_SUCCESS);

    s = fdb_compact(db_file, "./mvcc_test2");
    TEST_CHK(s == FDB_RESULT_SUCCESS);

    // open in-memory snapshot
    s = fdb_snapshot_open(db, &snap, FDB_SNAPSHOT_INMEM);
    TEST_CHK(s == FDB_RESULT_SUCCESS);

    s = fdb_get_kvs_info(snap, &info);
    TEST_CHK(s == FDB_RESULT_SUCCESS);
    TEST_CHK(info.last_seqnum == (fdb_seqnum_t)n+1);

    s = fdb_iterator_init(snap, &fit, NULL, 0, NULL, 0, 0x0);
    TEST_CHK(s == FDB_RESULT_SUCCESS);

    c = 0;
    do {
        doc = NULL;
        s = fdb_iterator_get(fit, &doc);
        if (s != FDB_RESULT_SUCCESS) {
            break;
        }
        if (c < n) {
            idx = c;
            sprintf(key, keystr, idx);
            memset(value, 'x', value_len);
            memcpy(value + value_len - 6, "<end>", 6);
            sprintf(value, valuestr, idx);
            TEST_CMP(doc->key, key, doc->keylen);
            TEST_CMP(doc->body, value, doc->bodylen);
        } else {
            // new document
            sprintf(key, "new_key");
            sprintf(value, "new_value");
            TEST_CMP(doc->key, key, doc->keylen);
            TEST_CMP(doc->body, value, doc->bodylen);
        }

        c++;
        fdb_doc_free(doc);
    } while (fdb_iterator_next(fit) == FDB_RESULT_SUCCESS);
    TEST_CHK(c == n + 1);

    s = fdb_iterator_close(fit);
    TEST_CHK(s == FDB_RESULT_SUCCESS);

    s = fdb_get_kv(snap, (void*)key, strlen(key)+1, &value_out, &valuelen);
    TEST_CHK(s == FDB_RESULT_SUCCESS);
    TEST_CMP(value_out, value, valuelen);
    fdb_free_block(value_out);

    fdb_kvs_close(snap);

    s = fdb_close(db_file);
    TEST_CHK(s == FDB_RESULT_SUCCESS);
    s = fdb_shutdown();
    TEST_CHK(s == FDB_RESULT_SUCCESS);
    free(value);

    memleak_end();

    TEST_RESULT("in-memory snapshot with concurrent compaction test");
}

void snapshot_clone_test()
{
    TEST_INIT();

    memleak_start();

    int i, r;
    int n = 20;
    int count;
    fdb_file_handle *dbfile;
    fdb_kvs_handle *db;
    fdb_kvs_handle *snap_db, *snap_inmem;
    fdb_kvs_handle *snap_db2, *snap_inmem2; // clones from stable & inmemory
    fdb_seqnum_t snap_seq;
    fdb_doc **doc = alca(fdb_doc*, n);
    fdb_doc *rdoc;
    fdb_kvs_info kvs_info;
    fdb_status status;
    fdb_iterator *iterator;

    char keybuf[256], metabuf[256], bodybuf[256];

    // remove previous mvcc_test files
    r = system(SHELL_DEL" mvcc_test* > errorlog.txt");
    (void)r;

    fdb_config fconfig = fdb_get_default_config();
    fdb_kvs_config kvs_config = fdb_get_default_kvs_config();
    fconfig.buffercache_size = 0;
    fconfig.wal_threshold = 1024;
    fconfig.flags = FDB_OPEN_FLAG_CREATE;
    fconfig.compaction_threshold = 0;

    // remove previous mvcc_test files
    r = system(SHELL_DEL" mvcc_test* > errorlog.txt");
    (void)r;

    // open db
    status = fdb_open(&dbfile, "./mvcc_test1", &fconfig);
    fdb_kvs_open_default(dbfile, &db, &kvs_config);
    TEST_CHK(status == FDB_RESULT_SUCCESS);

    // Create a snapshot from an empty database file
    status = fdb_snapshot_open(db, &snap_db, 0);
    TEST_CHK(status == FDB_RESULT_SUCCESS);
    // check if snapshot's sequence number is zero.
    fdb_get_kvs_info(snap_db, &kvs_info);
    TEST_CHK(kvs_info.last_seqnum == 0);
    // create an iterator on the snapshot for full range
    fdb_iterator_init(snap_db, &iterator, NULL, 0, NULL, 0, FDB_ITR_NONE);
    // Iterator should not return any items.
    status = fdb_iterator_next(iterator);
    TEST_CHK(status == FDB_RESULT_ITERATOR_FAIL);
    fdb_iterator_close(iterator);
    fdb_kvs_close(snap_db);

    // ------- Setup test ----------------------------------
    // insert documents of 0-4
    for (i=0; i<n/4; i++){
        sprintf(keybuf, "key%d", i);
        sprintf(metabuf, "meta%d", i);
        sprintf(bodybuf, "body%d", i);
        fdb_doc_create(&doc[i], (void*)keybuf, strlen(keybuf),
            (void*)metabuf, strlen(metabuf), (void*)bodybuf, strlen(bodybuf));
        fdb_set(db, doc[i]);
    }

    // commit with a manual WAL flush (these docs go into HB-trie)
    fdb_commit(dbfile, FDB_COMMIT_MANUAL_WAL_FLUSH);

    // insert documents from 4 - 8
    for (; i < n/2 - 1; i++){
        sprintf(keybuf, "key%d", i);
        sprintf(metabuf, "meta%d", i);
        sprintf(bodybuf, "body%d", i);
        fdb_doc_create(&doc[i], (void*)keybuf, strlen(keybuf),
            (void*)metabuf, strlen(metabuf), (void*)bodybuf, strlen(bodybuf));
        fdb_set(db, doc[i]);
    }

    // We want to create:
    // |WALFlushHDR|Key-Value1|HDR|Key-Value2|SnapshotHDR|Key-Value1|HDR|
    // Insert doc 9 with a different value to test duplicate elimination..
    sprintf(keybuf, "key%d", i);
    sprintf(metabuf, "meta%d", i);
    sprintf(bodybuf, "Body%d", i);
    fdb_doc_create(&doc[i], (void*)keybuf, strlen(keybuf),
            (void*)metabuf, strlen(metabuf), (void*)bodybuf, strlen(bodybuf));
    fdb_set(db, doc[i]);

    // commit again without a WAL flush (last doc goes into the AVL tree)
    fdb_commit(dbfile, FDB_COMMIT_NORMAL);

    // Insert doc 9 now again with expected value..
    *(char *)doc[i]->body = 'b';
    fdb_set(db, doc[i]);
    // commit again without a WAL flush (these documents go into the AVL trees)
    fdb_commit(dbfile, FDB_COMMIT_NORMAL);

    // TAKE SNAPSHOT: pick up sequence number of a commit without a WAL flush
    snap_seq = doc[i]->seqnum;

    // Initialize an in-memory snapshot Without a Commit...
    // WAL items are not flushed...
    status = fdb_snapshot_open(db, &snap_inmem, FDB_SNAPSHOT_INMEM);
    TEST_CHK(status == FDB_RESULT_SUCCESS);

    // Now re-insert doc 9 as another duplicate (only newer sequence number)
    fdb_set(db, doc[i]);
    // commit again without a WAL flush (last doc goes into the AVL tree)
    fdb_commit(dbfile, FDB_COMMIT_NORMAL);

    // insert documents from 10-14 into HB-trie
    for (++i; i < (n/2 + n/4); i++){
        sprintf(keybuf, "key%d", i);
        sprintf(metabuf, "meta%d", i);
        sprintf(bodybuf, "body%d", i);
        fdb_doc_create(&doc[i], (void*)keybuf, strlen(keybuf),
            (void*)metabuf, strlen(metabuf), (void*)bodybuf, strlen(bodybuf));
        fdb_set(db, doc[i]);
    }
    // manually flush WAL & commit
    fdb_commit(dbfile, FDB_COMMIT_MANUAL_WAL_FLUSH);

    status = fdb_set_log_callback(db, logCallbackFunc,
                                  (void *) "snapshot_clone_test");
    TEST_CHK(status == FDB_RESULT_SUCCESS);
    // ---------- Snapshot tests begin -----------------------
    // Attempt to take snapshot with out-of-range marker..
    status = fdb_snapshot_open(db, &snap_db, 999999);
    TEST_CHK(status == FDB_RESULT_NO_DB_INSTANCE);

    // Init Snapshot of open file with saved document seqnum as marker
    status = fdb_snapshot_open(db, &snap_db, snap_seq);
    TEST_CHK(status == FDB_RESULT_SUCCESS);

    // Clone a snapshot into another snapshot...
    status = fdb_snapshot_open(snap_db, &snap_db2, snap_seq);
    TEST_CHK(status == FDB_RESULT_SUCCESS);

    // close snapshot handle
    status = fdb_kvs_close(snap_db);
    TEST_CHK(status == FDB_RESULT_SUCCESS);

    // check snapshot's sequence number
    fdb_get_kvs_info(snap_db2, &kvs_info);
    TEST_CHK(kvs_info.last_seqnum == snap_seq);

    // insert documents from 15 - 19 on file into the WAL
    for (; i < n; i++){
        sprintf(keybuf, "key%d", i);
        sprintf(metabuf, "meta%d", i);
        sprintf(bodybuf, "body%d", i);
        fdb_doc_create(&doc[i], (void*)keybuf, strlen(keybuf),
            (void*)metabuf, strlen(metabuf), (void*)bodybuf, strlen(bodybuf));
        fdb_set(db, doc[i]);
    }
    // commit without a WAL flush (This WAL must not affect snapshot)
    fdb_commit(dbfile, FDB_COMMIT_NORMAL);

    // Clone the in-memory snapshot into another snapshot
    status = fdb_snapshot_open(snap_inmem, &snap_inmem2, FDB_SNAPSHOT_INMEM);
    TEST_CHK(status == FDB_RESULT_SUCCESS);

    // Stable Snapshot Scan Tests..........
    // Retrieve metaonly by key from snapshot
    i = snap_seq + 1;
    fdb_doc_create(&rdoc, doc[i]->key, doc[i]->keylen, NULL, 0, NULL, 0);
    status = fdb_get_metaonly(snap_db2, rdoc);
    TEST_CHK(status == FDB_RESULT_KEY_NOT_FOUND);
    fdb_doc_free(rdoc);

    i = 5;
    fdb_doc_create(&rdoc, doc[i]->key, doc[i]->keylen, NULL, 0, NULL, 0);
    status = fdb_get_metaonly(snap_db2, rdoc);
    TEST_CHK(status == FDB_RESULT_SUCCESS);
    TEST_CMP(rdoc->key, doc[i]->key, doc[i]->keylen);
    TEST_CMP(rdoc->meta, doc[i]->meta, doc[i]->metalen);
    fdb_doc_free(rdoc);

    // Retrieve by seq from snapshot
    fdb_doc_create(&rdoc, NULL, 0, NULL, 0, NULL, 0);
    rdoc->seqnum = 6;
    status = fdb_get_byseq(snap_db2, rdoc);
    TEST_CHK(status == FDB_RESULT_SUCCESS);
    TEST_CMP(rdoc->key, doc[i]->key, rdoc->keylen);
    TEST_CMP(rdoc->body, doc[i]->body, rdoc->bodylen);
    fdb_doc_free(rdoc);
    rdoc = NULL;

    // create an iterator on the snapshot for full range
    fdb_iterator_init(snap_db2, &iterator, NULL, 0, NULL, 0, FDB_ITR_NONE);

    // repeat until fail
    i=0;
    count=0;
    do {
        status = fdb_iterator_get(iterator, &rdoc);
        TEST_CHK(status == FDB_RESULT_SUCCESS);
        TEST_CMP(rdoc->key, doc[i]->key, rdoc->keylen);
        TEST_CMP(rdoc->meta, doc[i]->meta, rdoc->metalen);
        TEST_CMP(rdoc->body, doc[i]->body, rdoc->bodylen);

        fdb_doc_free(rdoc);
        rdoc = NULL;
        i ++;
        count++;
    } while (fdb_iterator_next(iterator) == FDB_RESULT_SUCCESS);

    TEST_CHK(count==n/2); // Only unique items from the first half

    fdb_iterator_close(iterator);

    // create an iterator on the in-memory snapshot clone for full range
    fdb_iterator_init(snap_inmem2, &iterator, NULL, 0, NULL, 0, FDB_ITR_NONE);

    // repeat until fail
    i=0;
    count=0;
    do {
        status = fdb_iterator_get(iterator, &rdoc);
        TEST_CHK(status == FDB_RESULT_SUCCESS);
        TEST_CMP(rdoc->key, doc[i]->key, rdoc->keylen);
        TEST_CMP(rdoc->meta, doc[i]->meta, rdoc->metalen);
        TEST_CMP(rdoc->body, doc[i]->body, rdoc->bodylen);

        fdb_doc_free(rdoc);
        rdoc = NULL;
        i ++;
        count++;
    } while(fdb_iterator_next(iterator) == FDB_RESULT_SUCCESS);

    TEST_CHK(count==n/2); // Only unique items from the first half

    fdb_iterator_close(iterator);

    // close db handle
    fdb_kvs_close(db);
    // close the in-memory snapshot handle
    fdb_kvs_close(snap_inmem);
    // close the in-memory clone snapshot handle
    fdb_kvs_close(snap_inmem2);
    // close the clone snapshot handle
    fdb_kvs_close(snap_db2);
    // close db file
    fdb_close(dbfile);

    // free all documents
    for (i=0;i<n;++i){
        fdb_doc_free(doc[i]);
    }

    // free all resources
    fdb_shutdown();

    memleak_end();

    TEST_RESULT("snapshot clone test");
}

struct parallel_clone_t {
    fdb_doc **doc;
    fdb_kvs_handle *snap_db;
    int num_docs;
};

void *snap_clone_thread(void *args)
{
    struct parallel_clone_t *t = (struct parallel_clone_t *)args;
    fdb_kvs_handle *clone_db;
    fdb_iterator *iterator;
    fdb_doc *rdoc = NULL;
    fdb_doc **doc = t->doc;
    int i;
    int n = t->num_docs;
    fdb_status status;
    int count;
    TEST_INIT();

    status = fdb_snapshot_open(t->snap_db, &clone_db, FDB_SNAPSHOT_INMEM);
    TEST_CHK(status == FDB_RESULT_SUCCESS);

    // create an iterator on the in-memory snapshot clone for full range
    fdb_iterator_init(clone_db, &iterator, NULL, 0, NULL, 0, FDB_ITR_NONE);

    // repeat until fail
    i=0;
    count=0;
    do {
        status = fdb_iterator_get(iterator, &rdoc);
        TEST_CHK(status == FDB_RESULT_SUCCESS);
        TEST_CMP(rdoc->key, doc[i]->key, rdoc->keylen);
        TEST_CMP(rdoc->body, doc[i]->body, rdoc->bodylen);

        fdb_doc_free(rdoc);
        rdoc = NULL;
        i ++;
        count++;
    } while(fdb_iterator_next(iterator) == FDB_RESULT_SUCCESS);

    TEST_CHK(count==n/2); // Only unique items from the first half

    fdb_iterator_close(iterator);

    fdb_kvs_close(clone_db);
    thread_exit(0);
    return NULL;
}

void snapshot_parallel_clone_test()
{
    TEST_INIT();

    memleak_start();

    int i, r;
    int num_cloners = 30; // parallel snapshot clone operations
    int n = 20480; // 10 dirty wal flushes at least
    fdb_file_handle *dbfile;
    fdb_kvs_handle *db;
    fdb_kvs_handle *snap_inmem;
    fdb_doc **doc = alca(fdb_doc*, n);
    thread_t *tid = alca(thread_t, num_cloners);
    void *thread_ret;
    fdb_status status;
    struct parallel_clone_t clone_data;

    char keybuf[256], bodybuf[256];

    // remove previous mvcc_test files
    r = system(SHELL_DEL" mvcc_test* > errorlog.txt");
    (void)r;

    fdb_config fconfig = fdb_get_default_config();
    fdb_kvs_config kvs_config = fdb_get_default_kvs_config();
    fconfig.buffercache_size = 0;
    fconfig.wal_threshold = 1024;
    fconfig.flags = FDB_OPEN_FLAG_CREATE;
    fconfig.compaction_threshold = 0;

    // remove previous mvcc_test files
    r = system(SHELL_DEL" mvcc_test* > errorlog.txt");
    (void)r;

    // open db
    status = fdb_open(&dbfile, "./mvcc_test1", &fconfig);
    fdb_kvs_open_default(dbfile, &db, &kvs_config);
    TEST_CHK(status == FDB_RESULT_SUCCESS);

    status = fdb_set_log_callback(db, logCallbackFunc,
                                  (void *) "snapshot_parallel_clone_test");
    TEST_CHK(status == FDB_RESULT_SUCCESS);
    // ------- Setup test ----------------------------------
    for (i=0; i<n/2; i++){
        sprintf(keybuf, "key%5d", i);
        sprintf(bodybuf, "body%d", i);
        fdb_doc_create(&doc[i], (void*)keybuf, strlen(keybuf),
            NULL, 0, (void*)bodybuf, strlen(bodybuf));
        fdb_set(db, doc[i]);
    }

    // Initialize an in-memory snapshot Without a Commit...
    // WAL items are not flushed...
    status = fdb_snapshot_open(db, &snap_inmem, FDB_SNAPSHOT_INMEM);
    TEST_CHK(status == FDB_RESULT_SUCCESS);

    clone_data.doc = doc;
    clone_data.num_docs = n;
    clone_data.snap_db = snap_inmem;

    for (int j = num_cloners - 1; j>=0; --j) {
        thread_create(&tid[j], snap_clone_thread, &clone_data);
    }

    for (; i < n; i++){
        sprintf(keybuf, "key%5d", i);
        sprintf(bodybuf, "BODY%d", i);
        fdb_doc_create(&doc[i], (void*)keybuf, strlen(keybuf),
            NULL, 0, (void*)bodybuf, strlen(bodybuf));
        fdb_set(db, doc[i]);
    }
    // commit without a WAL flush (This WAL must not affect snapshot)
    fdb_commit(dbfile, FDB_COMMIT_NORMAL);

    for (int j = num_cloners - 1; j>=0; --j) {
        thread_join(tid[j], &thread_ret);
    }

    // close db handle
    fdb_kvs_close(db);
    // close the in-memory snapshot handle
    fdb_kvs_close(snap_inmem);
    // close db file
    fdb_close(dbfile);

    // free all documents
    for (i=0;i<n;++i){
        fdb_doc_free(doc[i]);
    }

    // free all resources
    fdb_shutdown();

    memleak_end();

    TEST_RESULT("snapshot parallel clone test");
}

void snapshot_markers_in_file_test(bool multi_kv)
{
    TEST_INIT();

    memleak_start();

    int i, r;
    int n = 20;
    int num_kvs = 4; // keep this the same as number of fdb_commit() calls
    fdb_file_handle *dbfile;
    fdb_kvs_handle **db = alca(fdb_kvs_handle *, num_kvs);
    fdb_doc **doc = alca(fdb_doc*, n);
    fdb_status status;
    fdb_snapshot_info_t *markers;
    uint64_t num_markers;

    char keybuf[256], metabuf[256], bodybuf[256];
    char kv_name[8];

    fdb_config fconfig = fdb_get_default_config();
    fdb_kvs_config kvs_config = fdb_get_default_kvs_config();
    fconfig.buffercache_size = 0;
    fconfig.wal_threshold = 1024;
    fconfig.flags = FDB_OPEN_FLAG_CREATE;
    fconfig.compaction_threshold = 0;
    fconfig.multi_kv_instances = multi_kv;

    // remove previous mvcc_test files
    r = system(SHELL_DEL" mvcc_test* > errorlog.txt");
    (void)r;

    // open db
    fdb_open(&dbfile, "./mvcc_test1", &fconfig);
    if (multi_kv) {
        for (r = 0; r < num_kvs; ++r) {
            sprintf(kv_name, "kv%d", r);
            fdb_kvs_open(dbfile, &db[r], kv_name, &kvs_config);
        }
    } else {
        num_kvs = 1;
        fdb_kvs_open_default(dbfile, &db[0], &kvs_config);
    }

   // ------- Setup test ----------------------------------
   // insert documents of 0-4
    for (i=0; i<n/4; i++){
        sprintf(keybuf, "key%d", i);
        sprintf(metabuf, "meta%d", i);
        sprintf(bodybuf, "body%d", i);
        fdb_doc_create(&doc[i], (void*)keybuf, strlen(keybuf),
            (void*)metabuf, strlen(metabuf), (void*)bodybuf, strlen(bodybuf));
        for (r = 0; r < num_kvs; ++r) {
            fdb_set(db[r], doc[i]);
        }
    }

    // commit with a manual WAL flush (these docs go into HB-trie)
    fdb_commit(dbfile, FDB_COMMIT_MANUAL_WAL_FLUSH);

    // insert documents from 5 - 9
    for (; i < n/2; i++){
        sprintf(keybuf, "key%d", i);
        sprintf(metabuf, "meta%d", i);
        sprintf(bodybuf, "body%d", i);
        fdb_doc_create(&doc[i], (void*)keybuf, strlen(keybuf),
            (void*)metabuf, strlen(metabuf), (void*)bodybuf, strlen(bodybuf));
        for (r = 0; r < num_kvs; ++r) {
            fdb_set(db[r], doc[i]);
        }
    }

    // commit again without a WAL flush
    fdb_commit(dbfile, FDB_COMMIT_NORMAL);

    // insert documents from 10-14 into HB-trie
    for (; i < (n/2 + n/4); i++){
        sprintf(keybuf, "key%d", i);
        sprintf(metabuf, "meta%d", i);
        sprintf(bodybuf, "body%d", i);
        fdb_doc_create(&doc[i], (void*)keybuf, strlen(keybuf),
            (void*)metabuf, strlen(metabuf), (void*)bodybuf, strlen(bodybuf));
        for (r = 0; r < num_kvs; ++r) {
            fdb_set(db[r], doc[i]);
        }
    }
    // manually flush WAL & commit
    fdb_commit(dbfile, FDB_COMMIT_MANUAL_WAL_FLUSH);

    // insert documents from 15 - 19 on file into the WAL
    for (; i < n; i++){
        sprintf(keybuf, "key%d", i);
        sprintf(metabuf, "meta%d", i);
        sprintf(bodybuf, "body%d", i);
        fdb_doc_create(&doc[i], (void*)keybuf, strlen(keybuf),
            (void*)metabuf, strlen(metabuf), (void*)bodybuf, strlen(bodybuf));
        for (r = 0; r < num_kvs; ++r) {
            fdb_set(db[r], doc[i]);
        }
    }
    // commit without a WAL flush
    fdb_commit(dbfile, FDB_COMMIT_NORMAL);

    for (r = 0; r < num_kvs; ++r) {
        status = fdb_set_log_callback(db[r], logCallbackFunc,
                                      (void *) "snapshot_markers_in_file");
        TEST_CHK(status == FDB_RESULT_SUCCESS);
    }

    status = fdb_get_all_snap_markers(dbfile, &markers, &num_markers);
    TEST_CHK(status == FDB_RESULT_SUCCESS);

    if (!multi_kv) {
        TEST_CHK(num_markers == 4);
        for (r = 0; r < num_kvs; ++r) {
            TEST_CHK(markers[r].num_kvs_markers == 1);
            TEST_CHK(markers[r].kvs_markers[0].seqnum
                     == (fdb_seqnum_t)(n - r*5));
        }
    } else {
        TEST_CHK(num_markers == 8);
        for (r = 0; r < num_kvs; ++r) {
            TEST_CHK(markers[r].num_kvs_markers == num_kvs);
            for (i = 0; i < num_kvs; ++i) {
                TEST_CHK(markers[r].kvs_markers[i].seqnum
                         == (fdb_seqnum_t)(n - r*5));
                sprintf(kv_name, "kv%d", i);
                TEST_CMP(markers[r].kvs_markers[i].kv_store_name, kv_name, 3);
            }
        }
    }

    status = fdb_free_snap_markers(markers, num_markers);
    TEST_CHK(status == FDB_RESULT_SUCCESS);

    // close db file
    fdb_close(dbfile);

    // free all documents
    for (i=0;i<n;++i){
        fdb_doc_free(doc[i]);
    }

    // free all resources
    fdb_shutdown();

    memleak_end();

    sprintf(bodybuf, "snapshot markers in file test %s", multi_kv ?
                                                        "multiple kv mode:"
                                                      : "single kv mode:");
    TEST_RESULT(bodybuf);
}

void snapshot_with_deletes_test()
{
    TEST_INIT();

    memleak_start();

    int i, r;
    int n = 10;
    fdb_file_handle *dbfile;
    fdb_kvs_handle *db;
    fdb_kvs_handle *snap_db;
    fdb_doc **doc = alca(fdb_doc*, n);
    fdb_doc *rdoc = NULL;
    fdb_kvs_info kvs_info;
    fdb_status status;
    fdb_iterator *iterator;

    char keybuf[256], metabuf[256], bodybuf[256];

    // remove previous mvcc_test files
    r = system(SHELL_DEL" mvcc_test* > errorlog.txt");
    (void)r;

    fdb_config fconfig = fdb_get_default_config();
    fdb_kvs_config kvs_config = fdb_get_default_kvs_config();
    fconfig.buffercache_size = 0;

    // remove previous mvcc_test files
    r = system(SHELL_DEL" mvcc_test* > errorlog.txt");
    (void)r;

    // open db
    status = fdb_open(&dbfile, "./mvcc_test1", &fconfig);
    fdb_kvs_open_default(dbfile, &db, &kvs_config);
    TEST_CHK(status == FDB_RESULT_SUCCESS);

    status = fdb_set_log_callback(db, logCallbackFunc,
                                  (void *) "snapshot_with_deletes_test");
    TEST_CHK(status == FDB_RESULT_SUCCESS);

    // ------- Setup test ----------------------------------
    // insert even documents into main index
    for (i=0; i<n; i = i + 2){
        sprintf(keybuf, "key%d", i);
        sprintf(metabuf, "meta%d", i);
        sprintf(bodybuf, "body%d", i);
        fdb_doc_create(&doc[i], (void*)keybuf, strlen(keybuf),
            (void*)metabuf, strlen(metabuf), (void*)bodybuf, strlen(bodybuf));
        fdb_set(db, doc[i]);
    }

    i = 7;
    sprintf(keybuf, "key%d", i);
    fdb_set_kv(db, keybuf, strlen(keybuf), NULL, 0);

    // commit with a manual WAL flush (these docs go into HB-trie)
    fdb_commit(dbfile, FDB_COMMIT_MANUAL_WAL_FLUSH);

    // let odd documents be in WAL section
    for (i = 1; i < n; i = i + 2){
        sprintf(keybuf, "key%d", i);
        sprintf(metabuf, "meta%d", i);
        sprintf(bodybuf, "body%d", i);
        fdb_doc_create(&doc[i], (void*)keybuf, strlen(keybuf),
            (void*)metabuf, strlen(metabuf), (void*)bodybuf, strlen(bodybuf));
        fdb_set(db, doc[i]);
    }

    // Delete WAL doc 7
    i = 7;
    fdb_del(db, doc[i]);

    // Create an iterator on the live DB over full range
    fdb_iterator_init(db, &iterator, NULL, 0, NULL, 0, FDB_ITR_NONE);

    // attempt to seek to the deleted key7
    status = fdb_iterator_seek(iterator, doc[i]->key, doc[i]->keylen,
                               FDB_ITR_SEEK_HIGHER);
    TEST_CHK(status == FDB_RESULT_SUCCESS);
    status = fdb_iterator_get(iterator, &rdoc);
    TEST_CHK(status == FDB_RESULT_SUCCESS);

    i = 8; // The next higher document must be returned
    TEST_CMP(rdoc->key, doc[i]->key, rdoc->keylen);
    TEST_CMP(rdoc->meta, doc[i]->meta, rdoc->metalen);
    TEST_CMP(rdoc->body, doc[i]->body, rdoc->bodylen);

    fdb_doc_free(rdoc);
    rdoc = NULL;

    fdb_iterator_close(iterator);

    // Open an in-memory snapshot over live DB
    status = fdb_snapshot_open(db, &snap_db, FDB_SNAPSHOT_INMEM);
    TEST_CHK(status == FDB_RESULT_SUCCESS);

    // check snapshot's sequence number
    fdb_get_kvs_info(snap_db, &kvs_info);
    TEST_CHK(kvs_info.last_seqnum == (fdb_seqnum_t)n+2);
    TEST_CHK(kvs_info.deleted_count == 1);

    // re-create an iterator on the snapshot for full range
    fdb_iterator_init(snap_db, &iterator, NULL, 0, NULL, 0, FDB_ITR_NONE);

    i = 7;
    // attempt to seek to the deleted key7
    status = fdb_iterator_seek(iterator, doc[i]->key, doc[i]->keylen,
                               FDB_ITR_SEEK_HIGHER);
    TEST_CHK(status == FDB_RESULT_SUCCESS);
    status = fdb_iterator_get(iterator, &rdoc);
    TEST_CHK(status == FDB_RESULT_SUCCESS);

    i = 8; // The next higher document must be returned
    TEST_CMP(rdoc->key, doc[i]->key, rdoc->keylen);
    TEST_CMP(rdoc->meta, doc[i]->meta, rdoc->metalen);
    TEST_CMP(rdoc->body, doc[i]->body, rdoc->bodylen);

    fdb_doc_free(rdoc);
    rdoc = NULL;

    fdb_iterator_close(iterator);

    // close db handle
    fdb_kvs_close(db);
    // close snapshot handle
    fdb_kvs_close(snap_db);
    // close db file
    fdb_close(dbfile);

    // free all documents
    for (i=0;i<n;++i){
        fdb_doc_free(doc[i]);
    }

    // free all resources
    fdb_shutdown();

    memleak_end();

    TEST_RESULT("snapshot with deletes test");
}

void rollback_forward_seqnum()
{

    TEST_INIT();
    memleak_start();

    int r;
    int i, n=100;
    int rb1_seqnum, rb2_seqnum;
    char keybuf[256];
    char setop[3];
    fdb_file_handle *dbfile;
    fdb_iterator *it;
    fdb_kvs_handle *kv1, *mirror_kv1;
    fdb_kvs_info info;
    fdb_config fconfig = fdb_get_default_config();
    fdb_kvs_config kvs_config = fdb_get_default_kvs_config();
    fdb_doc **doc = alca(fdb_doc*, n+1);
    fdb_doc *rdoc = NULL;
    fdb_status status;
    r = system(SHELL_DEL" mvcc_test* > errorlog.txt");
    (void)r;

    fconfig.wal_threshold = n;
    fconfig.flags = FDB_OPEN_FLAG_CREATE;
    fconfig.compaction_threshold = 0;
    fconfig.purging_interval = 5;

    fdb_open(&dbfile, "./mvcc_test1", &fconfig);
    fdb_kvs_open(dbfile, &kv1, "kv1", &kvs_config);
    fdb_kvs_open(dbfile, &mirror_kv1, NULL, &kvs_config);


    // set n docs within both dbs
    for(i=0;i<=n;++i){
        sprintf(keybuf, "key%d", i);
        fdb_doc_create(&doc[i], (void*)keybuf, strlen(keybuf),
            NULL, 0, NULL, 0);
        fdb_set(kv1, doc[i]);
        fdb_set_kv(mirror_kv1, keybuf, strlen(keybuf), setop, 3);
    } // last set should have caused a wal flush

    fdb_del(kv1, doc[n]);

    // commit and save seqnum1
    fdb_commit(dbfile, FDB_COMMIT_MANUAL_WAL_FLUSH);
    fdb_get_kvs_info(kv1, &info);
    rb1_seqnum = info.last_seqnum;

    // delete all docs in kv1
    for(i=0;i<n;++i){
        fdb_del(kv1, doc[i]);
    }

    // commit and save seqnum2
    fdb_commit(dbfile, FDB_COMMIT_NORMAL);
    fdb_get_kvs_info(kv1, &info);
    rb2_seqnum = info.last_seqnum;

    // sets again
    for(i=0;i<n;++i){
        doc[i]->deleted = false;
        fdb_set(kv1, doc[i]);
    }

    // commit
    fdb_commit(dbfile, FDB_COMMIT_NORMAL);

    // rollback to first seqnum
    status = fdb_rollback(&kv1, rb1_seqnum);
    TEST_CHK(status == FDB_RESULT_SUCCESS);

    fdb_get_kvs_info(kv1, &info);
    TEST_CHK(info.deleted_count == 1);

    // rollback to second seqnum
    status = fdb_rollback(&kv1, rb2_seqnum);
    TEST_CHK(status == FDB_RESULT_NO_DB_INSTANCE);

    status = fdb_iterator_sequence_init(mirror_kv1, &it, 0, 0, FDB_ITR_NONE);
    TEST_CHK(status == FDB_RESULT_SUCCESS);

    do {
        status = fdb_iterator_get(it, &rdoc);
        TEST_CHK(status == FDB_RESULT_SUCCESS);
        status = fdb_get_metaonly_byseq(kv1, rdoc);
        TEST_CHK(status == FDB_RESULT_SUCCESS);
        TEST_CHK(rdoc->deleted == false);
        fdb_doc_free(rdoc);
        rdoc = NULL;
    } while(fdb_iterator_next(it) != FDB_RESULT_ITERATOR_FAIL);

    for (i=0;i<=n;++i){
        fdb_doc_free(doc[i]);
    }
    fdb_iterator_close(it);
    fdb_kvs_close(kv1);
    fdb_close(dbfile);
    fdb_shutdown();
    memleak_end();

    TEST_RESULT("rollback forward seqnum");
}

void rollback_test(bool multi_kv)
{
    TEST_INIT();

    memleak_start();

    int i, r;
    int n = 20;
    int count;
    fdb_file_handle *dbfile, *dbfile_txn;
    fdb_kvs_handle *db, *db_txn;
    fdb_seqnum_t rollback_seq;
    fdb_doc **doc = alca(fdb_doc*, n);
    fdb_doc *rdoc = NULL;
    fdb_kvs_info kvs_info;
    fdb_status status;
    fdb_iterator *iterator;

    char keybuf[256], metabuf[256], bodybuf[256];

    // remove previous mvcc_test files
    r = system(SHELL_DEL" mvcc_test* > errorlog.txt");
    (void)r;

    fdb_config fconfig = fdb_get_default_config();
    fdb_kvs_config kvs_config = fdb_get_default_kvs_config();
    fconfig.buffercache_size = 0;
    fconfig.wal_threshold = 1024;
    fconfig.flags = FDB_OPEN_FLAG_CREATE;
    fconfig.compaction_threshold = 0;
    fconfig.multi_kv_instances = multi_kv;

    // remove previous mvcc_test files
    r = system(SHELL_DEL" mvcc_test* > errorlog.txt");
    (void)r;

    // open db
    fdb_open(&dbfile, "./mvcc_test1", &fconfig);
    if (multi_kv) {
        fdb_kvs_open_default(dbfile, &db, &kvs_config);
    } else {
        fdb_kvs_open(dbfile, &db, NULL, &kvs_config);
    }

   // ------- Setup test ----------------------------------
   // insert documents of 0-4
    for (i=0; i<n/4; i++){
        sprintf(keybuf, "key%d", i);
        sprintf(metabuf, "meta%d", i);
        sprintf(bodybuf, "body%d", i);
        fdb_doc_create(&doc[i], (void*)keybuf, strlen(keybuf),
            (void*)metabuf, strlen(metabuf), (void*)bodybuf, strlen(bodybuf));
        fdb_set(db, doc[i]);
    }

    // commit with a manual WAL flush (these docs go into HB-trie)
    fdb_commit(dbfile, FDB_COMMIT_MANUAL_WAL_FLUSH);

    // insert documents from 4 - 9
    for (; i < n/2; i++){
        sprintf(keybuf, "key%d", i);
        sprintf(metabuf, "meta%d", i);
        sprintf(bodybuf, "body%d", i);
        fdb_doc_create(&doc[i], (void*)keybuf, strlen(keybuf),
            (void*)metabuf, strlen(metabuf), (void*)bodybuf, strlen(bodybuf));
        fdb_set(db, doc[i]);
    }

    // commit again without a WAL flush
    fdb_commit(dbfile, FDB_COMMIT_NORMAL);

    // ROLLBACK POINT: pick up sequence number of a commit without a WAL flush
    rollback_seq = doc[i-1]->seqnum;

    // insert documents from 10-14 into HB-trie
    for (; i < (n/2 + n/4); i++){
        sprintf(keybuf, "key%d", i);
        sprintf(metabuf, "meta%d", i);
        sprintf(bodybuf, "body%d", i);
        fdb_doc_create(&doc[i], (void*)keybuf, strlen(keybuf),
            (void*)metabuf, strlen(metabuf), (void*)bodybuf, strlen(bodybuf));
        fdb_set(db, doc[i]);
    }
    // manually flush WAL & commit
    fdb_commit(dbfile, FDB_COMMIT_MANUAL_WAL_FLUSH);

    // insert documents from 15 - 19 on file into the WAL
    for (; i < n; i++){
        sprintf(keybuf, "key%d", i);
        sprintf(metabuf, "meta%d", i);
        sprintf(bodybuf, "body%d", i);
        fdb_doc_create(&doc[i], (void*)keybuf, strlen(keybuf),
            (void*)metabuf, strlen(metabuf), (void*)bodybuf, strlen(bodybuf));
        fdb_set(db, doc[i]);
    }
    // commit without a WAL flush
    fdb_commit(dbfile, FDB_COMMIT_NORMAL);

    status = fdb_set_log_callback(db, logCallbackFunc,
                                  (void *) "rollback_test");
    TEST_CHK(status == FDB_RESULT_SUCCESS);

    // ---------- Rollback tests begin -----------------------
    // We have DB file with 5 HB-trie docs, 5 unflushed WAL docs occuring twice
    // Attempt to rollback to out-of-range marker..
    status = fdb_rollback(&db, 999999);
    TEST_CHK(status == FDB_RESULT_NO_DB_INSTANCE);

    // Open another handle & begin transaction
    fdb_open(&dbfile_txn, "./mvcc_test1", &fconfig);
    if (multi_kv) {
        fdb_kvs_open_default(dbfile_txn, &db_txn, &kvs_config);
    } else {
        fdb_kvs_open(dbfile_txn, &db_txn, NULL, &kvs_config);
    }
    fdb_begin_transaction(dbfile_txn, FDB_ISOLATION_READ_COMMITTED);
    // Attempt to rollback while the transaction is active
    status =  fdb_rollback(&db, rollback_seq);
    // Must fail
    TEST_CHK(status == FDB_RESULT_FAIL_BY_TRANSACTION);
    fdb_abort_transaction(dbfile_txn);
    fdb_kvs_close(db_txn);
    fdb_close(dbfile_txn);

    // Rollback to saved marker from above
    status = fdb_rollback(&db, rollback_seq);
    TEST_CHK(status == FDB_RESULT_SUCCESS);

    // check handle's sequence number
    fdb_get_kvs_info(db, &kvs_info);
    TEST_CHK(kvs_info.last_seqnum == rollback_seq);

    // Modify an item and update into the rollbacked file..
    i = n/2;
    *(char *)doc[i]->body = 'B';
    fdb_set(db, doc[i]);
    fdb_commit(dbfile, FDB_COMMIT_NORMAL);

    // create an iterator on the rollback for full range
    fdb_iterator_sequence_init(db, &iterator, 0, 0, FDB_ITR_NONE);

    // repeat until fail
    i=0;
    count=0;
    do {
        status = fdb_iterator_get(iterator, &rdoc);
        TEST_CHK(status == FDB_RESULT_SUCCESS);

        TEST_CMP(rdoc->key, doc[i]->key, rdoc->keylen);
        TEST_CMP(rdoc->meta, doc[i]->meta, rdoc->metalen);
        TEST_CMP(rdoc->body, doc[i]->body, rdoc->bodylen);

        fdb_doc_free(rdoc);
        rdoc = NULL;
        i ++;
        count++;
    } while (fdb_iterator_next(iterator) != FDB_RESULT_ITERATOR_FAIL);

    TEST_CHK(count==n/2 + 1); // Items from first half and newly set item

    fdb_iterator_close(iterator);

    // close db file
    fdb_kvs_close(db);
    fdb_close(dbfile);

    // free all documents
    for (i=0;i<n;++i){
        fdb_doc_free(doc[i]);
    }

    // free all resources
    fdb_shutdown();

    memleak_end();

    sprintf(bodybuf, "rollback test %s", multi_kv ? "multiple kv mode:"
                                                  : "single kv mode:");
    TEST_RESULT(bodybuf);
}



void rollback_and_snapshot_test()
{
    TEST_INIT();

    memleak_start();

    fdb_seqnum_t seqnum, rollback_seqnum;
    fdb_kvs_info kvs_info;
    fdb_status status;
    fdb_config config;
    fdb_kvs_config kvs_config;
    fdb_file_handle *dbfile;
    fdb_kvs_handle *db,  *snapshot;
    int r;

    // remove previous mvcc_test files
    r = system(SHELL_DEL" mvcc_test* > errorlog.txt");
    (void)r;

    // MB-12530 open db
    config = fdb_get_default_config();
    kvs_config = fdb_get_default_kvs_config();
    status = fdb_open(&dbfile, "mvcc_test", &config);
    TEST_CHK(status == FDB_RESULT_SUCCESS);
    status = fdb_kvs_open(dbfile, &db, NULL, &kvs_config);
    TEST_CHK(status == FDB_RESULT_SUCCESS);

    // 2. Create Key 'a' and Commit
    status = fdb_set_kv(db, (void *) "a", 1, (void *)"val-a", 5);
    TEST_CHK(status == FDB_RESULT_SUCCESS);
    status = fdb_commit(dbfile, FDB_COMMIT_NORMAL);
    TEST_CHK(status == FDB_RESULT_SUCCESS);

    status = fdb_get_kvs_info(db, &kvs_info);
    TEST_CHK(status == FDB_RESULT_SUCCESS);

    // 3. Create Key 'b' and Commit
    status = fdb_set_kv(db, (void *)"b", 1, (void *)"val-b", 5);
    TEST_CHK(status == FDB_RESULT_SUCCESS);
    status = fdb_commit(dbfile, FDB_COMMIT_NORMAL);
    TEST_CHK(status == FDB_RESULT_SUCCESS);

    status = fdb_get_kvs_info(db, &kvs_info);
    TEST_CHK(status == FDB_RESULT_SUCCESS);
    seqnum = kvs_info.last_seqnum;

    // 4.  Remember this as our rollback point
    rollback_seqnum = seqnum;

    // 5. Create Key 'c' and Commit
    status = fdb_set_kv(db, (void *)"c", 1,(void *) "val-c", 5);
    TEST_CHK(status == FDB_RESULT_SUCCESS);
    status = fdb_commit(dbfile, FDB_COMMIT_NORMAL);
    TEST_CHK(status == FDB_RESULT_SUCCESS);

    status = fdb_get_kvs_info(db, &kvs_info);
    TEST_CHK(status == FDB_RESULT_SUCCESS);

    // 6. Rollback to rollback point (seq 2)
    status = fdb_rollback(&db, rollback_seqnum);
    TEST_CHK(status == FDB_RESULT_SUCCESS);

    status = fdb_get_kvs_info(db, &kvs_info);
    TEST_CHK(status == FDB_RESULT_SUCCESS);
    seqnum = kvs_info.last_seqnum;

    // 7. Verify that Key 'c' is not found
    void *val;
    size_t vallen;
    status = fdb_get_kv(db, (void *)"c", 1, &val, &vallen);
    TEST_CHK(status == FDB_RESULT_KEY_NOT_FOUND);

    // 8. Open a snapshot at the same point
    status = fdb_snapshot_open(db, &snapshot, seqnum);
    TEST_CHK(status == FDB_RESULT_SUCCESS);

    // 9. Verify that Key 'c' is not found
    status = fdb_get_kv(snapshot, (void *)"c", 1, &val, &vallen);
    TEST_CHK(status == FDB_RESULT_KEY_NOT_FOUND);

    // close the snapshot db
    fdb_kvs_close(snapshot);

    // close db file
    fdb_close(dbfile);

    // free all resources
    fdb_shutdown();

    memleak_end();

    TEST_RESULT("rollback and snapshot test");
}

void rollback_ncommits()
{

    TEST_INIT();
    memleak_start();

    int r;
    int i, j, n=100;
    int ncommits=10;
    char keybuf[256];
    fdb_file_handle *dbfile;
    fdb_kvs_handle *kv1, *kv2;
    fdb_kvs_info info;
    fdb_config fconfig = fdb_get_default_config();
    fdb_kvs_config kvs_config = fdb_get_default_kvs_config();
    fdb_status status;
    r = system(SHELL_DEL" mvcc_test* > errorlog.txt");
    (void)r;

    fconfig.wal_threshold = 1024;
    fconfig.flags = FDB_OPEN_FLAG_CREATE;
    fconfig.compaction_threshold = 0;

    fdb_open(&dbfile, "./mvcc_test1", &fconfig);
    fdb_kvs_open(dbfile, &kv1, "kv1", &kvs_config);
    fdb_kvs_open(dbfile, &kv2, NULL, &kvs_config);


    for(j=0;j<ncommits;++j){

        // set n docs per commit
        for(i=0;i<n;++i){
            sprintf(keybuf, "key%02d%03d", j, i);
            fdb_set_kv(kv1, keybuf, strlen(keybuf), NULL, 0);
            fdb_set_kv(kv2, keybuf, strlen(keybuf), NULL, 0);
        }
        // alternate commit pattern
        if((j % 2) == 0){
            fdb_commit(dbfile, FDB_COMMIT_NORMAL);
        } else {
            fdb_commit(dbfile, FDB_COMMIT_MANUAL_WAL_FLUSH);
        }

        // doc_count should match seqnum since they are unique
        fdb_get_kvs_info(kv1, &info);
        TEST_CHK(info.doc_count == info.last_seqnum);
    }

    // iteratively rollback 5 commits
     for(j=ncommits;j>0;--j){
        status = fdb_rollback(&kv1, j*n);
        TEST_CHK(status == FDB_RESULT_SUCCESS);

        // check rollback doc_count
        fdb_get_kvs_info(kv1, &info);
        TEST_CHK(info.doc_count == info.last_seqnum);
    }

    fdb_kvs_close(kv1);
    fdb_close(dbfile);
    fdb_shutdown();
    memleak_end();

    TEST_RESULT("rollback n commits");
}

void transaction_test()
{
    TEST_INIT();

    memleak_start();

    int i, r;
    int n = 10;
    fdb_file_handle *dbfile, *dbfile_txn1, *dbfile_txn2, *dbfile_txn3;
    fdb_kvs_handle *db, *db_txn1, *db_txn2, *db_txn3;
    fdb_doc **doc = alca(fdb_doc*, n);
    fdb_doc *rdoc;
    fdb_status status;

    char keybuf[256], metabuf[256], bodybuf[256];

    // remove previous mvcc_test files
    r = system(SHELL_DEL" mvcc_test* > errorlog.txt");
    (void)r;

    fdb_config fconfig = fdb_get_default_config();
    fdb_kvs_config kvs_config = fdb_get_default_kvs_config();
    fconfig.buffercache_size = 0;
    fconfig.wal_threshold = 1024;
    fconfig.flags = FDB_OPEN_FLAG_CREATE;
    fconfig.purging_interval = 0;
    fconfig.compaction_threshold = 0;

    // open db
    fdb_open(&dbfile, "mvcc_test1", &fconfig);
    fdb_kvs_open_default(dbfile, &db, &kvs_config);
    status = fdb_set_log_callback(db, logCallbackFunc,
                                  (void *) "transaction_test");
    TEST_CHK(status == FDB_RESULT_SUCCESS);

    // open db and begin transactions
    fdb_open(&dbfile_txn1, "mvcc_test1", &fconfig);
    fdb_open(&dbfile_txn2, "mvcc_test1", &fconfig);
    fdb_kvs_open_default(dbfile_txn1, &db_txn1, &kvs_config);
    fdb_kvs_open_default(dbfile_txn2, &db_txn2, &kvs_config);
    fdb_begin_transaction(dbfile_txn1, FDB_ISOLATION_READ_COMMITTED);
    fdb_begin_transaction(dbfile_txn2, FDB_ISOLATION_READ_COMMITTED);

    // insert half docs into txn1
    for (i=0;i<n/2;++i){
        sprintf(keybuf, "key%d", i);
        sprintf(metabuf, "meta%d", i);
        sprintf(bodybuf, "body%d", i);
        fdb_doc_create(&doc[i], (void*)keybuf, strlen(keybuf),
                                (void*)metabuf, strlen(metabuf),
                                (void*)bodybuf, strlen(bodybuf));
        fdb_set(db_txn1, doc[i]);
    }

    // insert other half docs into txn2
    for (i=n/2;i<n;++i){
        sprintf(keybuf, "key%d", i);
        sprintf(metabuf, "meta%d", i);
        sprintf(bodybuf, "body%d", i);
        fdb_doc_create(&doc[i], (void*)keybuf, strlen(keybuf),
                                (void*)metabuf, strlen(metabuf),
                                (void*)bodybuf, strlen(bodybuf));
        fdb_set(db_txn2, doc[i]);
    }

    // uncommitted docs should not be read by the other transaction that
    // doesn't allow uncommitted reads.
    for (i=0;i<n;++i){
        sprintf(keybuf, "key%d", i);
        fdb_doc_create(&rdoc, (void*)keybuf, strlen(keybuf), NULL, 0, NULL, 0);
        status = fdb_get(db_txn1, rdoc);
        if (i<n/2) {
            TEST_CHK(status == FDB_RESULT_SUCCESS);
        } else {
            TEST_CHK(status != FDB_RESULT_SUCCESS);
        }
        fdb_doc_free(rdoc);
    }

    // uncommitted docs can be read by the transaction that allows uncommitted reads.
    fdb_open(&dbfile_txn3, "mvcc_test1", &fconfig);
    fdb_kvs_open_default(dbfile_txn3, &db_txn3, &kvs_config);
    fdb_begin_transaction(dbfile_txn3, FDB_ISOLATION_READ_UNCOMMITTED);
    for (i=0;i<n;++i){
        sprintf(keybuf, "key%d", i);
        fdb_doc_create(&rdoc, (void*)keybuf, strlen(keybuf), NULL, 0, NULL, 0);
        status = fdb_get(db_txn3, rdoc);
        TEST_CHK(status == FDB_RESULT_SUCCESS);
        fdb_doc_free(rdoc);
    }
    fdb_end_transaction(dbfile_txn3, FDB_COMMIT_NORMAL);
    fdb_close(dbfile_txn3);

    // commit and end txn1
    fdb_end_transaction(dbfile_txn1, FDB_COMMIT_NORMAL);

    // uncommitted docs should not be read generally
    for (i=0;i<n;++i){
        sprintf(keybuf, "key%d", i);
        fdb_doc_create(&rdoc, (void*)keybuf, strlen(keybuf), NULL, 0, NULL, 0);
        status = fdb_get(db, rdoc);
        if (i<n/2) {
            TEST_CHK(status == FDB_RESULT_SUCCESS);
        } else {
            TEST_CHK(status != FDB_RESULT_SUCCESS);
        }
        fdb_doc_free(rdoc);
    }

    // read uncommitted docs using the same transaction
    for (i=0;i<n;++i){
        sprintf(keybuf, "key%d", i);
        fdb_doc_create(&rdoc, (void*)keybuf, strlen(keybuf), NULL, 0, NULL, 0);
        status = fdb_get(db_txn2, rdoc);
        TEST_CHK(status == FDB_RESULT_SUCCESS);
        fdb_doc_free(rdoc);
    }

    // abort txn2
    fdb_abort_transaction(dbfile_txn2);

    // close & re-open db file
    fdb_close(dbfile);
    fdb_open(&dbfile, "mvcc_test1", &fconfig);
    fdb_kvs_open_default(dbfile, &db, &kvs_config);
    status = fdb_set_log_callback(db, logCallbackFunc,
                                  (void *) "transaction_test");
    TEST_CHK(status == FDB_RESULT_SUCCESS);

    // uncommitted docs should not be read after reopening the file either
    for (i=0;i<n;++i){
        sprintf(keybuf, "key%d", i);
        fdb_doc_create(&rdoc, (void*)keybuf, strlen(keybuf), NULL, 0, NULL, 0);
        status = fdb_get(db, rdoc);
        if (i<n/2) {
            TEST_CHK(status == FDB_RESULT_SUCCESS);
        } else {
            TEST_CHK(status != FDB_RESULT_SUCCESS);
        }
        fdb_doc_free(rdoc);
    }

    // insert other half docs & commit
    for (i=n/2;i<n;++i){
        fdb_set(db, doc[i]);
    }
    fdb_commit(dbfile, FDB_COMMIT_NORMAL);

    // now all docs can be read generally
    for (i=0;i<n;++i){
        sprintf(keybuf, "key%d", i);
        fdb_doc_create(&rdoc, (void*)keybuf, strlen(keybuf), NULL, 0, NULL, 0);
        status = fdb_get(db, rdoc);
        TEST_CHK(status == FDB_RESULT_SUCCESS);
        fdb_doc_free(rdoc);
    }

    // begin transactions
    fdb_begin_transaction(dbfile_txn1, FDB_ISOLATION_READ_COMMITTED);
    fdb_begin_transaction(dbfile_txn2, FDB_ISOLATION_READ_COMMITTED);

    // concurrently update docs
    for (i=0;i<n;++i){
        sprintf(keybuf, "key%d", i);
        sprintf(metabuf, "meta%d", i);
        sprintf(bodybuf, "body%d_txn1", i);
        fdb_doc_create(&rdoc, (void*)keybuf, strlen(keybuf),
                                (void*)metabuf, strlen(metabuf),
                                (void*)bodybuf, strlen(bodybuf));
        fdb_set(db_txn1, rdoc);
        fdb_doc_free(rdoc);

        sprintf(bodybuf, "body%d_txn2", i);
        fdb_doc_create(&rdoc, (void*)keybuf, strlen(keybuf),
                                (void*)metabuf, strlen(metabuf),
                                (void*)bodybuf, strlen(bodybuf));
        fdb_set(db_txn2, rdoc);
        fdb_doc_free(rdoc);
    }

    // retrieve check
    for (i=0;i<n;++i){
        // general retrieval
        sprintf(keybuf, "key%d", i);
        fdb_doc_create(&rdoc, (void*)keybuf, strlen(keybuf), NULL, 0, NULL, 0);
        status = fdb_get(db, rdoc);
        TEST_CHK(status == FDB_RESULT_SUCCESS);
        TEST_CMP(rdoc->body, doc[i]->body, rdoc->bodylen);
        fdb_doc_free(rdoc);

        // get from txn1
        fdb_doc_create(&rdoc, (void*)keybuf, strlen(keybuf), NULL, 0, NULL, 0);
        status = fdb_get(db_txn1, rdoc);
        TEST_CHK(status == FDB_RESULT_SUCCESS);
        sprintf(bodybuf, "body%d_txn1", i);
        TEST_CMP(rdoc->body, bodybuf, rdoc->bodylen);
        fdb_doc_free(rdoc);

        // get from txn2
        fdb_doc_create(&rdoc, (void*)keybuf, strlen(keybuf), NULL, 0, NULL, 0);
        status = fdb_get(db_txn2, rdoc);
        TEST_CHK(status == FDB_RESULT_SUCCESS);
        sprintf(bodybuf, "body%d_txn2", i);
        TEST_CMP(rdoc->body, bodybuf, rdoc->bodylen);
        fdb_doc_free(rdoc);
    }

    // commit txn2 & retrieve check
    fdb_end_transaction(dbfile_txn2, FDB_COMMIT_NORMAL);
    for (i=0;i<n;++i){
        // general retrieval
        sprintf(keybuf, "key%d", i);
        fdb_doc_create(&rdoc, (void*)keybuf, strlen(keybuf), NULL, 0, NULL, 0);
        status = fdb_get(db, rdoc);
        TEST_CHK(status == FDB_RESULT_SUCCESS);
        sprintf(bodybuf, "body%d_txn2", i);
        TEST_CMP(rdoc->body, bodybuf, rdoc->bodylen);
        fdb_doc_free(rdoc);

        // get from txn1
        fdb_doc_create(&rdoc, (void*)keybuf, strlen(keybuf), NULL, 0, NULL, 0);
        status = fdb_get(db_txn1, rdoc);
        TEST_CHK(status == FDB_RESULT_SUCCESS);
        sprintf(bodybuf, "body%d_txn1", i);
        TEST_CMP(rdoc->body, bodybuf, rdoc->bodylen);
        fdb_doc_free(rdoc);
    }

    // commit txn1 & retrieve check
    fdb_end_transaction(dbfile_txn1, FDB_COMMIT_NORMAL);
    for (i=0;i<n;++i){
        // general retrieval
        sprintf(keybuf, "key%d", i);
        fdb_doc_create(&rdoc, (void*)keybuf, strlen(keybuf), NULL, 0, NULL, 0);
        status = fdb_get(db, rdoc);
        TEST_CHK(status == FDB_RESULT_SUCCESS);
        sprintf(bodybuf, "body%d_txn1", i);
        TEST_CMP(rdoc->body, bodybuf, rdoc->bodylen);
        fdb_doc_free(rdoc);
    }

    // begin new transaction
    fdb_begin_transaction(dbfile_txn1, FDB_ISOLATION_READ_COMMITTED);
    // update doc#5
    i = 5;
    sprintf(keybuf, "key%d", i);
    sprintf(metabuf, "meta%d", i);
    sprintf(bodybuf, "body%d_before_compaction", i);
    fdb_doc_create(&rdoc, (void*)keybuf, strlen(keybuf),
                            (void*)metabuf, strlen(metabuf),
                            (void*)bodybuf, strlen(bodybuf));
    fdb_set(db_txn1, rdoc);
    fdb_doc_free(rdoc);

    // do compaction
    fdb_compact(dbfile, "mvcc_test2");

    // retrieve doc#5
    // using txn1
    fdb_doc_create(&rdoc, (void*)keybuf, strlen(keybuf), NULL, 0, NULL, 0);
    status = fdb_get(db_txn1, rdoc);
    TEST_CHK(status == FDB_RESULT_SUCCESS);
    TEST_CMP(rdoc->body, bodybuf, rdoc->bodylen);
    fdb_doc_free(rdoc);

    // general retrieval
    fdb_doc_create(&rdoc, (void*)keybuf, strlen(keybuf), NULL, 0, NULL, 0);
    status = fdb_get(db, rdoc);
    TEST_CHK(status == FDB_RESULT_SUCCESS);
    sprintf(bodybuf, "body%d_txn1", i);
    TEST_CMP(rdoc->body, bodybuf, rdoc->bodylen);
    fdb_doc_free(rdoc);

    // commit transaction
    fdb_end_transaction(dbfile_txn1, FDB_COMMIT_NORMAL);
    // retrieve check
    for (i=0;i<n;++i){
        // general get
        sprintf(keybuf, "key%d", i);
        fdb_doc_create(&rdoc, (void*)keybuf, strlen(keybuf), NULL, 0, NULL, 0);
        status = fdb_get(db, rdoc);
        TEST_CHK(status == FDB_RESULT_SUCCESS);
        if (i != 5) {
            sprintf(bodybuf, "body%d_txn1", i);
        } else {
            sprintf(bodybuf, "body%d_before_compaction", i);
        }
        TEST_CMP(rdoc->body, bodybuf, rdoc->bodylen);
        fdb_doc_free(rdoc);
    }

    // close & re-open db file
    fdb_close(dbfile);
    fdb_open(&dbfile, "mvcc_test2", &fconfig);
    fdb_kvs_open_default(dbfile, &db, &kvs_config);
    status = fdb_set_log_callback(db, logCallbackFunc,
                                  (void *) "transaction_test");
    TEST_CHK(status == FDB_RESULT_SUCCESS);
    // retrieve check again
    for (i=0;i<n;++i){
        // general get
        sprintf(keybuf, "key%d", i);
        fdb_doc_create(&rdoc, (void*)keybuf, strlen(keybuf), NULL, 0, NULL, 0);
        status = fdb_get(db, rdoc);
        TEST_CHK(status == FDB_RESULT_SUCCESS);
        if (i != 5) {
            sprintf(bodybuf, "body%d_txn1", i);
        } else {
            sprintf(bodybuf, "body%d_before_compaction", i);
        }
        TEST_CMP(rdoc->body, bodybuf, rdoc->bodylen);
        fdb_doc_free(rdoc);
    }

    // close db file
    fdb_close(dbfile);
    fdb_close(dbfile_txn1);
    fdb_close(dbfile_txn2);

    // free all documents
    for (i=0;i<n;++i){
        fdb_doc_free(doc[i]);
    }

    // free all resources
    fdb_shutdown();

    memleak_end();

    TEST_RESULT("transaction test");
}

void transaction_simple_api_test()
{
    TEST_INIT();

    memleak_start();

    int i, r;
    int n = 10;
    size_t valuelen;
    void *value;
    fdb_file_handle *dbfile, *dbfile_txn1, *dbfile_txn2;
    fdb_kvs_handle *db, *db_txn1, *db_txn2;
    fdb_status status;

    char keybuf[256], bodybuf[256];

    // remove previous mvcc_test files
    r = system(SHELL_DEL" mvcc_test* > errorlog.txt");
    (void)r;

    fdb_config fconfig = fdb_get_default_config();
    fdb_kvs_config kvs_config = fdb_get_default_kvs_config();
    fconfig.buffercache_size = 0;
    fconfig.wal_threshold = 1024;
    fconfig.flags = FDB_OPEN_FLAG_CREATE;
    fconfig.purging_interval = 0;
    fconfig.compaction_threshold = 0;

    // open db
    fdb_open(&dbfile, "./mvcc_test1", &fconfig);
    fdb_kvs_open_default(dbfile, &db, &kvs_config);
    status = fdb_set_log_callback(db, logCallbackFunc,
                                  (void *) "transaction_simple_api_test");
    TEST_CHK(status == FDB_RESULT_SUCCESS);

    // insert key-value pairs
    for (i=0;i<n;++i){
        sprintf(keybuf, "key%d", i);
        sprintf(bodybuf, "body%d", i);
        status = fdb_set_kv(db, keybuf, strlen(keybuf), bodybuf, strlen(bodybuf));
        TEST_CHK(status == FDB_RESULT_SUCCESS);
    }

    // commit
    fdb_commit(dbfile, FDB_COMMIT_NORMAL);

    // open db and begin transactions
    fdb_open(&dbfile_txn1, "./mvcc_test1", &fconfig);
    fdb_open(&dbfile_txn2, "./mvcc_test1", &fconfig);
    fdb_kvs_open_default(dbfile_txn1, &db_txn1, &kvs_config);
    fdb_kvs_open_default(dbfile_txn2, &db_txn2, &kvs_config);
    fdb_begin_transaction(dbfile_txn1, FDB_ISOLATION_READ_COMMITTED);
    fdb_begin_transaction(dbfile_txn2, FDB_ISOLATION_READ_COMMITTED);

    // concurrently update docs
    for (i=0;i<n;++i){
        sprintf(keybuf, "key%d", i);
        sprintf(bodybuf, "body%d_txn1", i);
        fdb_set_kv(db_txn1, keybuf, strlen(keybuf), bodybuf, strlen(bodybuf));

        sprintf(keybuf, "key%d", i);
        sprintf(bodybuf, "body%d_txn2", i);
        fdb_set_kv(db_txn2, keybuf, strlen(keybuf), bodybuf, strlen(bodybuf));
    }

    // retrieve key-value pairs
    for (i=0;i<n;++i){
        // general retrieval
        sprintf(keybuf, "key%d", i);
        sprintf(bodybuf, "body%d", i);
        status = fdb_get_kv(db, keybuf, strlen(keybuf), &value, &valuelen);
        TEST_CHK(status == FDB_RESULT_SUCCESS);
        TEST_CMP(value, bodybuf, valuelen);
        fdb_free_block(value);

        // txn1
        sprintf(keybuf, "key%d", i);
        sprintf(bodybuf, "body%d_txn1", i);
        status = fdb_get_kv(db_txn1, keybuf, strlen(keybuf), &value, &valuelen);
        TEST_CHK(status == FDB_RESULT_SUCCESS);
        TEST_CMP(value, bodybuf, valuelen);
        fdb_free_block(value);

        // txn2
        sprintf(keybuf, "key%d", i);
        sprintf(bodybuf, "body%d_txn2", i);
        status = fdb_get_kv(db_txn2, keybuf, strlen(keybuf), &value, &valuelen);
        TEST_CHK(status == FDB_RESULT_SUCCESS);
        TEST_CMP(value, bodybuf, valuelen);
        fdb_free_block(value);
    }

    // commit txn1
    fdb_end_transaction(dbfile_txn1, FDB_COMMIT_NORMAL);
    for (i=0;i<n;++i){
        // general retrieval
        sprintf(keybuf, "key%d", i);
        sprintf(bodybuf, "body%d_txn1", i);
        status = fdb_get_kv(db, keybuf, strlen(keybuf), &value, &valuelen);
        TEST_CHK(status == FDB_RESULT_SUCCESS);
        TEST_CMP(value, bodybuf, valuelen);
        status = fdb_free_block(value);
        TEST_CHK(status == FDB_RESULT_SUCCESS);

        // txn2
        sprintf(keybuf, "key%d", i);
        sprintf(bodybuf, "body%d_txn2", i);
        status = fdb_get_kv(db_txn2, keybuf, strlen(keybuf), &value, &valuelen);
        TEST_CHK(status == FDB_RESULT_SUCCESS);
        TEST_CMP(value, bodybuf, valuelen);
        fdb_free_block(value);
    }

    // commit txn2
    fdb_end_transaction(dbfile_txn2, FDB_COMMIT_NORMAL);
    for (i=0;i<n;++i){
        // general retrieval
        sprintf(keybuf, "key%d", i);
        sprintf(bodybuf, "body%d_txn2", i);
        status = fdb_get_kv(db, keybuf, strlen(keybuf), &value, &valuelen);
        TEST_CHK(status == FDB_RESULT_SUCCESS);
        TEST_CMP(value, bodybuf, valuelen);
        fdb_free_block(value);
    }

    // close db file
    fdb_close(dbfile);
    fdb_close(dbfile_txn1);
    fdb_close(dbfile_txn2);

    // free all resources
    fdb_shutdown();

    memleak_end();

    TEST_RESULT("transaction simple API test");
}

void *in_memory_snapshot_thread(void *args)
{

    TEST_INIT();

    fdb_kvs_handle *db = (fdb_kvs_handle *)args;
    fdb_kvs_handle *snap_db;
    fdb_iterator *fit;
    fdb_status status;
    fdb_doc *doc;
    char key[256], value[256];

    // Open in-memory snapshot
    status = fdb_snapshot_open(db, &snap_db, FDB_SNAPSHOT_INMEM);
    TEST_CHK(status == FDB_RESULT_SUCCESS);

    // Iterate the in-memory snapshot
    status = fdb_iterator_init(snap_db, &fit, NULL, 0, NULL, 0, 0x0);
    TEST_CHK(status == FDB_RESULT_SUCCESS);
    int i = 0;
    do {
        doc = NULL;
        status = fdb_iterator_get(fit, &doc);
        if (status != FDB_RESULT_SUCCESS) {
            break;
        }
        sprintf(key, "key%d", i);
        sprintf(value, "body%d", i);
        TEST_CMP(doc->key, key, doc->keylen);
        TEST_CMP(doc->body, value, doc->bodylen);
        i++;
        fdb_doc_free(doc);
    } while(fdb_iterator_next(fit) == FDB_RESULT_SUCCESS);
    TEST_CHK(i == 10);

    status = fdb_iterator_close(fit);
    TEST_CHK(status == FDB_RESULT_SUCCESS);
    status = fdb_kvs_close(snap_db);
    TEST_CHK(status == FDB_RESULT_SUCCESS);

    // shutdown
    thread_exit(0);
    return NULL;
}

void transaction_in_memory_snapshot_test()
{
    TEST_INIT();

    memleak_start();

    int i, r;
    int n = 10;
    fdb_file_handle *dbfile, *dbfile_txn1;
    fdb_kvs_handle *db, *db_txn1;
    fdb_status status;

    char keybuf[256], bodybuf[256];

    // remove previous mvcc_test files
    r = system(SHELL_DEL" mvcc_test* > errorlog.txt");
    (void)r;

    fdb_config fconfig = fdb_get_default_config();
    fdb_kvs_config kvs_config = fdb_get_default_kvs_config();
    fconfig.buffercache_size = 0;
    fconfig.wal_threshold = 1024;
    fconfig.flags = FDB_OPEN_FLAG_CREATE;
    fconfig.purging_interval = 0;
    fconfig.compaction_threshold = 0;

    // open db
    fdb_open(&dbfile, "./mvcc_test1", &fconfig);
    fdb_kvs_open_default(dbfile, &db, &kvs_config);
    status = fdb_set_log_callback(db, logCallbackFunc,
                                  (void *) "transaction_in_memory_snapshot_test");
    TEST_CHK(status == FDB_RESULT_SUCCESS);

    // insert the first set of key-value pairs
    for (i=0;i<n;++i){
        sprintf(keybuf, "key%d", i);
        sprintf(bodybuf, "body%d", i);
        status = fdb_set_kv(db, keybuf, strlen(keybuf), bodybuf, strlen(bodybuf));
        TEST_CHK(status == FDB_RESULT_SUCCESS);
    }

    // commit
    fdb_commit(dbfile, FDB_COMMIT_NORMAL);

    // open db and begin a transaction
    fdb_open(&dbfile_txn1, "./mvcc_test1", &fconfig);
    fdb_kvs_open_default(dbfile_txn1, &db_txn1, &kvs_config);
    fdb_begin_transaction(dbfile_txn1, FDB_ISOLATION_READ_COMMITTED);

    // concurrently update docs
    for (i=10;i<10000;++i){
        sprintf(keybuf, "key%d", i);
        sprintf(bodybuf, "body%d_txn1", i);
        fdb_set_kv(db_txn1, keybuf, strlen(keybuf), bodybuf, strlen(bodybuf));
    }

    // Create in-memory snapshot thread
    thread_t tid;
    void *thread_ret;
    thread_create(&tid, in_memory_snapshot_thread, (void *)db);

    // commit txn1
    fdb_end_transaction(dbfile_txn1, FDB_COMMIT_NORMAL);

    thread_join(tid, &thread_ret);

    // close db file
    fdb_close(dbfile);
    fdb_close(dbfile_txn1);

    // free all resources
    fdb_shutdown();

    memleak_end();

    TEST_RESULT("transaction and in-memory snapshot interleaving test");
}


void rollback_prior_to_ops(bool walflush)
{

    TEST_INIT();
    memleak_start();

    int r;
    int i, j, n=100;
    int expected_doc_count = 0;
    int rb_seqnum;
    char keybuf[256], bodybuf[256];
    fdb_file_handle *dbfile;
    fdb_iterator *it;
    fdb_kvs_handle *kv1, *mirror_kv1;
    fdb_kvs_info info;
    fdb_config fconfig = fdb_get_default_config();
    fdb_kvs_config kvs_config = fdb_get_default_kvs_config();
    fdb_doc **doc = alca(fdb_doc*, n);
    fdb_doc *rdoc = NULL, *vdoc;
    fdb_status status;

    r = system(SHELL_DEL" mvcc_test* > errorlog.txt");
    (void)r;

    fconfig.wal_threshold = 1024;
    fconfig.flags = FDB_OPEN_FLAG_CREATE;
    fconfig.compaction_threshold = 10;
    fconfig.purging_interval = 1; // retain deletes until compaction

    fdb_open(&dbfile, "./mvcc_test1", &fconfig);
    fdb_kvs_open(dbfile, &kv1, "kv1", &kvs_config);

    if(walflush){
        fdb_kvs_open(dbfile, &mirror_kv1, NULL, &kvs_config);
    } else {
        fdb_kvs_open(dbfile, &mirror_kv1, "mirror", &kvs_config);
    }

    // set n docs
    for(i=0;i<n;++i){
        sprintf(keybuf, "key%d", i);
        fdb_doc_create(&doc[i], (void*)keybuf, strlen(keybuf),
            NULL, 0, NULL, 0);
        fdb_set(kv1, doc[i]);
        fdb_set(mirror_kv1, doc[i]);
        expected_doc_count++;
    }

    // commit
    fdb_commit(dbfile, FDB_COMMIT_NORMAL);

    // delete subset of recently loaded docs
    for(i=0;i<n/2;++i){
        fdb_del(kv1, doc[i]);
        fdb_del(mirror_kv1, doc[i]);
        expected_doc_count--;
        fdb_doc_free(doc[i]);
    }

    for(i=n/2;i<n;++i){
        fdb_doc_free(doc[i]);
    }

    // commit and save seqnum
    fdb_commit(dbfile, FDB_COMMIT_NORMAL);
    fdb_get_kvs_info(kv1, &info);
    TEST_CHK(info.doc_count == (size_t)expected_doc_count);
    rb_seqnum = info.last_seqnum;

    for (j=0;j<100;++j){
        // load some more docs but stop mirroring
        for(i=0;i<n;++i){
            sprintf(keybuf, "key%d", n+i);
            fdb_doc_create(&doc[i], (void*)keybuf, strlen(keybuf),
                NULL, 0, NULL, 0);
            fdb_set(kv1, doc[i]);
            if( n%2 == 0){
                fdb_del(kv1, doc[i]);
            }
            fdb_doc_free(doc[i]);
        }
    }

    // commit wal or normal
    if(walflush){
        fdb_commit(dbfile, FDB_COMMIT_MANUAL_WAL_FLUSH);
    } else {
        fdb_commit(dbfile, FDB_COMMIT_NORMAL);
    }

    // rollback
    status = fdb_rollback(&kv1, rb_seqnum);
    TEST_CHK(status == FDB_RESULT_SUCCESS);

    fdb_get_kvs_info(kv1, &info);
    TEST_CHK(info.doc_count == (size_t)expected_doc_count);
    fdb_get_kvs_info(mirror_kv1, &info);
    TEST_CHK(info.doc_count == (size_t)expected_doc_count);

    status = fdb_iterator_sequence_init(mirror_kv1, &it, 0, 0, FDB_ITR_NONE);
    TEST_CHK(status == FDB_RESULT_SUCCESS);
    do {
        status = fdb_iterator_get_metaonly(it, &rdoc);
        TEST_CHK(status == FDB_RESULT_SUCCESS);

        fdb_doc_create(&vdoc, rdoc->key, rdoc->keylen,
                              rdoc->meta, rdoc->metalen,
                              rdoc->body, rdoc->bodylen);
        status = fdb_get(kv1, vdoc);
        if (rdoc->deleted){
            TEST_CHK(status == FDB_RESULT_KEY_NOT_FOUND);
        } else {
            TEST_CHK(status == FDB_RESULT_SUCCESS);
        }
        fdb_doc_free(rdoc);
        rdoc = NULL;
        fdb_doc_free(vdoc);
    } while (fdb_iterator_next(it) != FDB_RESULT_ITERATOR_FAIL);

    fdb_iterator_close(it);
    fdb_kvs_close(mirror_kv1);
    fdb_kvs_close(kv1);
    fdb_close(dbfile);
    fdb_shutdown();
    memleak_end();

    sprintf(bodybuf, "rollback prior to ops test %s",
            walflush ? "commit with wal flush:" : "normal commit:");
    TEST_RESULT(bodybuf);
}

struct cb_snapshot_args {
    fdb_kvs_handle *handle;
    int ndocs;
    int nupdates;
};

static void _snapshot_check(fdb_kvs_handle *handle, int ndocs, int nupdates)
{
    TEST_INIT();
    int i, j, update_no;
    int commit_term = ndocs/2;
    char keybuf[256], bodybuf[256];
    char *value;
    size_t valuelen;
    fdb_kvs_handle *snap;
    fdb_status s;
    fdb_kvs_info info;

    // check last seqnum
    fdb_get_kvs_info(handle, &info);
    TEST_CHK(info.last_seqnum == (fdb_seqnum_t)commit_term * nupdates);

    // open snapshot for every 'commit_term' seq numbers
    for (i=0; i<nupdates; i++) {
        s = fdb_snapshot_open(handle, &snap, (i+1)*commit_term);
        TEST_CHK(s == FDB_RESULT_SUCCESS);

        for (j=0;j<ndocs;++j) {
            if (j < ndocs/2) {
                update_no = (i/2) * 2;
            } else {
                if (i == 0) {
                    break;
                }
                update_no = 1 + ((i-1)/2) * 2;
            }
            sprintf(keybuf, "key%04d", j);
            sprintf(bodybuf, "body%04d_update%d", j, update_no);
            s = fdb_get_kv(snap, keybuf, strlen(keybuf)+1,
                           (void**)&value, &valuelen);
            TEST_CHK(s == FDB_RESULT_SUCCESS);
            TEST_CMP(value, bodybuf, valuelen);
            fdb_free_block(value);
        }

        s = fdb_kvs_close(snap);
        TEST_CHK(s == FDB_RESULT_SUCCESS);
    }
}

static void _snapshot_update_docs(fdb_file_handle *fhandle, struct cb_snapshot_args *args)
{
    int i;
    char keybuf[256], bodybuf[256];
    fdb_status s;
    TEST_INIT();

    // update (half) docs
    if (args->nupdates % 2 == 0) {
        // former half
        for (i=0; i<args->ndocs/2; ++i) {
            sprintf(keybuf, "key%04d", i);
            sprintf(bodybuf, "body%04d_update%d", i, args->nupdates);
            s = fdb_set_kv(args->handle, keybuf, strlen(keybuf)+1,
                           bodybuf, strlen(bodybuf)+1);
            TEST_CHK(s == FDB_RESULT_SUCCESS);
        }
    } else {
        // latter half
        for (i=args->ndocs/2 ; i<args->ndocs; ++i) {
            sprintf(keybuf, "key%04d", i);
            sprintf(bodybuf, "body%04d_update%d", i, args->nupdates);
            fdb_set_kv(args->handle, keybuf, strlen(keybuf)+1,
                           bodybuf, strlen(bodybuf)+1);
        }
    }
    s = fdb_commit(fhandle, FDB_COMMIT_NORMAL);
    TEST_CHK(s == FDB_RESULT_SUCCESS);
    args->nupdates++;
}

static fdb_compact_decision cb_snapshot(fdb_file_handle *fhandle,
        fdb_compaction_status status, const char *kv_name,
        fdb_doc *doc, uint64_t old_offset, uint64_t new_offset,
        void *ctx)
{
    struct cb_snapshot_args *args = (struct cb_snapshot_args *)ctx;
    TEST_INIT();

    TEST_CHK(!kv_name);
    if (status == FDB_CS_BEGIN) {
        // first verification
        _snapshot_check(args->handle, args->ndocs, args->nupdates);
        // update half docs
        _snapshot_update_docs(fhandle, args);
        // second verification
        _snapshot_check(args->handle, args->ndocs, args->nupdates);
    } else { // if (status == FDB_CS_END)
        // first verification
        _snapshot_check(args->handle, args->ndocs, args->nupdates);
        // update half docs
        _snapshot_update_docs(fhandle, args);
        // second verification
        _snapshot_check(args->handle, args->ndocs, args->nupdates);
    }
    return 0;
}

void snapshot_concurrent_compaction_test()
{
    TEST_INIT();
    memleak_start();

    int i, j, idx, r;
    int n = 100;
    int commit_term = n/2;
    char keybuf[256], bodybuf[256];
    fdb_file_handle *dbfile;
    fdb_kvs_handle *db;
    fdb_status s;
    fdb_config fconfig = fdb_get_default_config();
    fdb_kvs_config kvs_config = fdb_get_default_kvs_config();
    struct cb_snapshot_args cb_args;

    memset(&cb_args, 0x0, sizeof(struct cb_snapshot_args));
    fconfig.wal_threshold = 128;
    fconfig.flags = FDB_OPEN_FLAG_CREATE;
    fconfig.compaction_cb = cb_snapshot;
    fconfig.compaction_cb_ctx = &cb_args;
    fconfig.compaction_cb_mask = FDB_CS_BEGIN |
                                 FDB_CS_END;

    // remove previous mvcc_test files
    r = system(SHELL_DEL" mvcc_test* > errorlog.txt");
    (void)r;

    // open db
    fdb_open(&dbfile, "./mvcc_test1", &fconfig);
    fdb_kvs_open(dbfile, &db, "db", &kvs_config);
    cb_args.handle = db;

    // write docs & commit for each n/2 doc updates
    for (i=0;i<n;++i){
        idx = i;
        j = i/commit_term;
        sprintf(keybuf, "key%04d", idx);
        sprintf(bodybuf, "body%04d_update%d", idx, j);
        s = fdb_set_kv(db, keybuf, strlen(keybuf)+1,
                           bodybuf, strlen(bodybuf)+1);
        TEST_CHK(s == FDB_RESULT_SUCCESS);
        if ((i+1)%commit_term == 0) {
            s = fdb_commit(dbfile, FDB_COMMIT_NORMAL);
	    TEST_CHK(s == FDB_RESULT_SUCCESS);
        }
    }
    cb_args.ndocs = n;
    cb_args.nupdates = 2;

    _snapshot_check(db, cb_args.ndocs, cb_args.nupdates);

    s = fdb_compact(dbfile, "./mvcc_test2");
    TEST_CHK(s == FDB_RESULT_SUCCESS);

    fdb_close(dbfile);
    fdb_shutdown();
    memleak_end();
    TEST_RESULT("snapshot with concurrent compaction test");
}

void rollback_to_zero_test(bool multi_kv)
{
    TEST_INIT();

    memleak_start();

    int i, r;
    int n = 20;
    int num_kvs = 4; // keep this the same as number of fdb_commit() calls
    fdb_file_handle *dbfile;
    fdb_kvs_handle **db = alca(fdb_kvs_handle *, num_kvs);
    fdb_doc **doc = alca(fdb_doc*, n);
    fdb_kvs_info info;
    fdb_status status;

    char keybuf[256], metabuf[256], bodybuf[256];
    char kv_name[8];

    // remove previous mvcc_test files
    r = system(SHELL_DEL" mvcc_test* > errorlog.txt");
    (void)r;

    fdb_config fconfig = fdb_get_default_config();
    fdb_kvs_config kvs_config = fdb_get_default_kvs_config();
    fconfig.buffercache_size = 0;
    fconfig.wal_threshold = 1024;
    fconfig.flags = FDB_OPEN_FLAG_CREATE;
    fconfig.compaction_threshold = 0;
    fconfig.multi_kv_instances = multi_kv;

    // open db
    fdb_open(&dbfile, "./mvcc_test1", &fconfig);

    if (multi_kv) {
        for (r = 0; r < num_kvs; ++r) {
            sprintf(kv_name, "kv%d", r);
            fdb_kvs_open(dbfile, &db[r], kv_name, &kvs_config);
        }
    } else {
        num_kvs = 1;
        fdb_kvs_open_default(dbfile, &db[0], &kvs_config);
    }

    for (r = 0; r < num_kvs; ++r) {
        status = fdb_set_log_callback(db[r], logCallbackFunc,
                                      (void *) "rollback_to_zero_test");
        TEST_CHK(status == FDB_RESULT_SUCCESS);
    }

   // ------- Setup test ----------------------------------
   // insert documents of 0-4
    for (i=0; i<n/4; i++){
        sprintf(keybuf, "key%d", i);
        sprintf(metabuf, "meta%d", i);
        sprintf(bodybuf, "body%d", i);
        fdb_doc_create(&doc[i], (void*)keybuf, strlen(keybuf),
            (void*)metabuf, strlen(metabuf), (void*)bodybuf, strlen(bodybuf));
        for (r = 0; r < num_kvs; ++r) {
            fdb_set(db[r], doc[i]);
        }
    }

    // commit with a manual WAL flush (these docs go into HB-trie)
    fdb_commit(dbfile, FDB_COMMIT_MANUAL_WAL_FLUSH);

    // insert documents from 5 - 9
    for (; i < n/2; i++){
        sprintf(keybuf, "key%d", i);
        sprintf(metabuf, "meta%d", i);
        sprintf(bodybuf, "body%d", i);
        fdb_doc_create(&doc[i], (void*)keybuf, strlen(keybuf),
            (void*)metabuf, strlen(metabuf), (void*)bodybuf, strlen(bodybuf));
        for (r = 0; r < num_kvs; ++r) {
            fdb_set(db[r], doc[i]);
        }
    }

    // commit again without a WAL flush
    fdb_commit(dbfile, FDB_COMMIT_NORMAL);

    // insert documents from 10-14 into HB-trie
    for (; i < (n/2 + n/4); i++){
        sprintf(keybuf, "key%d", i);
        sprintf(metabuf, "meta%d", i);
        sprintf(bodybuf, "body%d", i);
        fdb_doc_create(&doc[i], (void*)keybuf, strlen(keybuf),
            (void*)metabuf, strlen(metabuf), (void*)bodybuf, strlen(bodybuf));
        for (r = 0; r < num_kvs; ++r) {
            fdb_set(db[r], doc[i]);
        }
    }
    // manually flush WAL & commit
    fdb_commit(dbfile, FDB_COMMIT_MANUAL_WAL_FLUSH);

    // insert documents from 15 - 19 on file into the WAL
    for (; i < n; i++){
        sprintf(keybuf, "key%d", i);
        sprintf(metabuf, "meta%d", i);
        sprintf(bodybuf, "body%d", i);
        fdb_doc_create(&doc[i], (void*)keybuf, strlen(keybuf),
            (void*)metabuf, strlen(metabuf), (void*)bodybuf, strlen(bodybuf));
        for (r = 0; r < num_kvs; ++r) {
            fdb_set(db[r], doc[i]);
        }
    }
    // commit without a WAL flush
    fdb_commit(dbfile, FDB_COMMIT_NORMAL);

    if (!multi_kv) {
        status = fdb_rollback(&db[0], 0);
        TEST_CHK(status == FDB_RESULT_SUCCESS);
        status = fdb_get_kvs_info(db[0], &info);
        TEST_CHK(status == FDB_RESULT_SUCCESS);
        TEST_CHK(info.last_seqnum == 0);
        TEST_CHK(info.doc_count == 0);
        TEST_CHK(info.space_used == 0);
        status = fdb_get(db[0], doc[0]);
        TEST_CHK(status == FDB_RESULT_KEY_NOT_FOUND);
        status = fdb_set(db[0], doc[0]);
        TEST_CHK(status == FDB_RESULT_SUCCESS);
    } else {
        for (r = 0; r < num_kvs; ++r) {
            status = fdb_rollback(&db[r], 0);
            TEST_CHK(status == FDB_RESULT_SUCCESS);
            status = fdb_get_kvs_info(db[r], &info);
            TEST_CHK(status == FDB_RESULT_SUCCESS);
            TEST_CHK(info.last_seqnum == 0);
            TEST_CHK(info.doc_count == 0);
            TEST_CHK(info.space_used == 0);
            status = fdb_get(db[r], doc[0]);
            TEST_CHK(status == FDB_RESULT_KEY_NOT_FOUND);
            // test normal operation after rollback
            status = fdb_set(db[r], doc[0]);
            TEST_CHK(status == FDB_RESULT_SUCCESS);
        }
    }

    // test normal operation after rollbacks manually flush WAL & commit
    status = fdb_commit(dbfile, FDB_COMMIT_MANUAL_WAL_FLUSH);
    TEST_CHK(status == FDB_RESULT_SUCCESS);

    // close db file
    fdb_close(dbfile);

    // free all documents
    for (i=0;i<n;++i){
        fdb_doc_free(doc[i]);
    }

    // free all resources
    fdb_shutdown();

    memleak_end();

    sprintf(bodybuf, "rollback to zero test %s", multi_kv ? "multiple kv mode:"
                                                          : "single kv mode:");
    TEST_RESULT(bodybuf);
}

<<<<<<< HEAD
void rollback_all_test(bool multi_kv)
=======
void rollback_to_wal_test(bool multi_kv)
>>>>>>> 1255d755
{
    TEST_INIT();

    memleak_start();

    int i, r;
<<<<<<< HEAD
    int n = 20;
    int num_kvs = 4; // keep this the same as number of fdb_commit() calls
    fdb_file_handle *dbfile;
    fdb_kvs_handle **db = alca(fdb_kvs_handle *, num_kvs);
    fdb_doc **doc = alca(fdb_doc*, n);
    fdb_kvs_info info;
    fdb_snapshot_info_t *markers;
    fdb_seqnum_t rollback_seq;
    uint64_t num_markers;
    fdb_status status;

    char keybuf[256], metabuf[256], bodybuf[256];
    char kv_name[8];

    // remove previous dummy files
=======
    int n = 300;
    int num_kvs = 1;
    fdb_file_handle *dbfile;
    fdb_kvs_handle **db = alca(fdb_kvs_handle *, num_kvs);
    fdb_kvs_handle *snap_db;
    fdb_doc **doc = alca(fdb_doc*, n);
    fdb_doc *rdoc;
    fdb_status status;

    char keybuf[256], metabuf[256], bodybuf[256];

    // remove previous mvcc_test files
>>>>>>> 1255d755
    r = system(SHELL_DEL" mvcc_test* > errorlog.txt");
    (void)r;

    fdb_config fconfig = fdb_get_default_config();
    fdb_kvs_config kvs_config = fdb_get_default_kvs_config();
    fconfig.buffercache_size = 0;
<<<<<<< HEAD
    fconfig.wal_threshold = 1024;
=======
    fconfig.wal_threshold = 256;
>>>>>>> 1255d755
    fconfig.flags = FDB_OPEN_FLAG_CREATE;
    fconfig.compaction_threshold = 0;
    fconfig.multi_kv_instances = multi_kv;

<<<<<<< HEAD
    fdb_open(&dbfile, "./mvcc_test6", &fconfig);
    if (multi_kv) {
        for (r = 0; r < num_kvs; ++r) {
            sprintf(kv_name, "kv%d", r);
            fdb_kvs_open(dbfile, &db[r], kv_name, &kvs_config);
        }
    } else {
        num_kvs = 1;
        fdb_kvs_open_default(dbfile, &db[0], &kvs_config);
    }

    for (r = 0; r < num_kvs; ++r) {
        status = fdb_set_log_callback(db[r], logCallbackFunc,
                                      (void *) "rollback_all_test");
=======
    // open db
    fdb_open(&dbfile, "./mvcc_test8", &fconfig);

    fdb_kvs_open_default(dbfile, &db[0], &kvs_config);

    for (r = 0; r < num_kvs; ++r) {
        status = fdb_set_log_callback(db[r], logCallbackFunc,
                                      (void *) "rollback_to_wal_test");
>>>>>>> 1255d755
        TEST_CHK(status == FDB_RESULT_SUCCESS);
    }

   // ------- Setup test ----------------------------------
<<<<<<< HEAD
   // insert documents of 0-4
    for (i=0; i<n/4; i++){
=======
    for (i=0; i<n; i++){
>>>>>>> 1255d755
        sprintf(keybuf, "key%d", i);
        sprintf(metabuf, "meta%d", i);
        sprintf(bodybuf, "body%d", i);
        fdb_doc_create(&doc[i], (void*)keybuf, strlen(keybuf),
            (void*)metabuf, strlen(metabuf), (void*)bodybuf, strlen(bodybuf));
<<<<<<< HEAD
        for (r = 0; r < num_kvs; ++r) {
            fdb_set(db[r], doc[i]);
        }
    }

    // commit with a manual WAL flush (these docs go into HB-trie)
    fdb_commit(dbfile, FDB_COMMIT_MANUAL_WAL_FLUSH);

    // insert documents from 5 - 9
    for (; i < n/2; i++){
        sprintf(keybuf, "key%d", i);
        sprintf(metabuf, "meta%d", i);
        sprintf(bodybuf, "body%d", i);
        fdb_doc_create(&doc[i], (void*)keybuf, strlen(keybuf),
            (void*)metabuf, strlen(metabuf), (void*)bodybuf, strlen(bodybuf));
        for (r = 0; r < num_kvs; ++r) {
            fdb_set(db[r], doc[i]);
        }
    }

    // commit again without a WAL flush
    fdb_commit(dbfile, FDB_COMMIT_NORMAL);

    // insert documents from 10-14 into HB-trie
    for (; i < (n/2 + n/4); i++){
        sprintf(keybuf, "key%d", i);
        sprintf(metabuf, "meta%d", i);
        sprintf(bodybuf, "body%d", i);
        fdb_doc_create(&doc[i], (void*)keybuf, strlen(keybuf),
            (void*)metabuf, strlen(metabuf), (void*)bodybuf, strlen(bodybuf));
        for (r = 0; r < num_kvs; ++r) {
            fdb_set(db[r], doc[i]);
        }
    }
    // manually flush WAL & commit
    fdb_commit(dbfile, FDB_COMMIT_MANUAL_WAL_FLUSH);

    // insert documents from 15 - 19 on file into the WAL
    for (; i < n; i++){
        sprintf(keybuf, "key%d", i);
        sprintf(metabuf, "meta%d", i);
        sprintf(bodybuf, "body%d", i);
        fdb_doc_create(&doc[i], (void*)keybuf, strlen(keybuf),
            (void*)metabuf, strlen(metabuf), (void*)bodybuf, strlen(bodybuf));
        for (r = 0; r < num_kvs; ++r) {
            fdb_set(db[r], doc[i]);
        }
    }
    // commit without a WAL flush
    fdb_commit(dbfile, FDB_COMMIT_NORMAL);

    status = fdb_get_all_snap_markers(dbfile, &markers, &num_markers);
    TEST_CHK(status == FDB_RESULT_SUCCESS);
    if (multi_kv) {
        TEST_CHK(num_markers == 8);
    } else {
        TEST_CHK(num_markers == 4);
    }

    // rollback to 15
    i = 1;
    rollback_seq = (fdb_seqnum_t)(n - (i*5));
    status = fdb_rollback_all(dbfile, markers[i].marker);
    if (multi_kv) {
        // In multi-kv mode, we cannot rollback all instances,
        // without closing them first, since a rollback point
        // may end up invalidating open handles
        TEST_CHK(status == FDB_RESULT_KV_STORE_BUSY);

        for (r = 0; r < num_kvs; ++r) {
            fdb_kvs_close(db[r]);
        }
        status = fdb_rollback_all(dbfile, markers[i].marker);
    }

    TEST_CHK(status == FDB_RESULT_SUCCESS);

    if (multi_kv) {
        for (r = 0; r < num_kvs; ++r) {
            sprintf(kv_name, "kv%d", r);
            status = fdb_kvs_open(dbfile, &db[r], kv_name, &kvs_config);
            TEST_CHK(status == FDB_RESULT_SUCCESS);
            status = fdb_set_log_callback(db[r], logCallbackFunc,
                    (void *) "rollback_all_test");
            TEST_CHK(status == FDB_RESULT_SUCCESS);
        }
    }

    for (r = 0; r < num_kvs; ++r) {
        char *body;
        size_t bodylen;
        status = fdb_get_kvs_info(db[r], &info);
        TEST_CHK(status == FDB_RESULT_SUCCESS);
        TEST_CHK(info.last_seqnum == rollback_seq);
        TEST_CHK(info.doc_count == rollback_seq);
        status = fdb_get(db[r], doc[n - 1]);
        TEST_CHK(status = FDB_RESULT_KEY_NOT_FOUND);
        status = fdb_get_kv(db[r], doc[0]->key, doc[0]->keylen,
                            (void **)&body, &bodylen);
        TEST_CHK(status == FDB_RESULT_SUCCESS);
        TEST_CMP(doc[0]->body, body, bodylen);
        free(body);
    }

    // test normal operation after rollbacks manually flush WAL & commit
    for (r = 0; r < num_kvs; ++r) {
        status = fdb_set(db[r], doc[0]);
        TEST_CHK(status == FDB_RESULT_SUCCESS);
    }
    status = fdb_commit(dbfile, FDB_COMMIT_MANUAL_WAL_FLUSH);
    TEST_CHK(status == FDB_RESULT_SUCCESS);
=======
        fdb_set(db[0], doc[i]);
    } // after 256 items wal gets flushed before commit

    // commit normal but as wal was flushed, this will cause a wal flush again!
    fdb_commit(dbfile, FDB_COMMIT_NORMAL);

    // update first half documents again
    for (i = 0; i < n/2; i++){
        fdb_doc_free(doc[i]);
        sprintf(keybuf, "key%d", i);
        sprintf(metabuf, "META%d", i);
        sprintf(bodybuf, "BODY%d", i);
        fdb_doc_create(&doc[i], (void*)keybuf, strlen(keybuf),
            (void*)metabuf, strlen(metabuf), (void*)bodybuf, strlen(bodybuf));
        fdb_set(db[0], doc[i]);
    }

    // commit again, this time wal threshold not hit so no wal flush on commit
    fdb_commit(dbfile, FDB_COMMIT_NORMAL);

    // update remaining half documents
    for (; i < n; i++){
        fdb_doc_free(doc[i]);
        sprintf(keybuf, "key%d", i);
        sprintf(metabuf, "Meta%d", i);
        sprintf(bodybuf, "Body%d", i);
        fdb_doc_create(&doc[i], (void*)keybuf, strlen(keybuf),
            (void*)metabuf, strlen(metabuf), (void*)bodybuf, strlen(bodybuf));
        fdb_set(db[0], doc[i]);
    } // somewhere in this loop wal gets flushed before commit
    // normal commit results in wal flush
    fdb_commit(dbfile, FDB_COMMIT_NORMAL);

    status = fdb_rollback(&db[0], n + n/2);
    TEST_CHK(status == FDB_RESULT_SUCCESS);
    i = 1; // pick a document in the WAL section upon rollback
    fdb_doc_create(&rdoc, doc[i]->key, doc[i]->keylen, NULL, 0, NULL, 0);
    status = fdb_snapshot_open(db[0], &snap_db, n + n/2);
    TEST_CHK(status == FDB_RESULT_SUCCESS);
    status = fdb_get(snap_db, rdoc);
    TEST_CHK(status == FDB_RESULT_SUCCESS);
    TEST_CMP(rdoc->body, doc[i]->body, rdoc->bodylen);
    TEST_CHK(rdoc->seqnum == n + i + 1);
    fdb_doc_free(rdoc);
    fdb_kvs_close(snap_db);
>>>>>>> 1255d755

    // close db file
    fdb_close(dbfile);

    // free all documents
    for (i=0;i<n;++i){
        fdb_doc_free(doc[i]);
    }

<<<<<<< HEAD
    status = fdb_free_snap_markers(markers, num_markers);
    TEST_CHK(status == FDB_RESULT_SUCCESS);

=======
>>>>>>> 1255d755
    // free all resources
    fdb_shutdown();

    memleak_end();

<<<<<<< HEAD
    sprintf(bodybuf, "rollback all test %s", multi_kv ? "multiple kv mode:"
                                                      : "single kv mode:");
    TEST_RESULT(bodybuf);
}

static fdb_compact_decision compaction_cb_count(fdb_file_handle *fhandle,
                            fdb_compaction_status status, const char *kv_name,
                            fdb_doc *doc, uint64_t old_offset,
                            uint64_t new_offset, void *ctx)
{
    int *count = (int *)ctx;
    TEST_INIT();
    TEST_CHK(status == FDB_CS_COMPLETE);
    TEST_CHK(!kv_name);
    *count = *count + 1;
    return 0;
}


=======
    sprintf(bodybuf, "rollback to wal test %s", multi_kv ? "multiple kv mode:"
                                                         : "single kv mode:");
    TEST_RESULT(bodybuf);
}

>>>>>>> 1255d755
void auto_compaction_snapshots_test()
{
    TEST_INIT();

    memleak_start();

    fdb_file_handle *file;
    fdb_kvs_handle *kvs, *snapshot;
    fdb_status status;
    fdb_config config;
    fdb_kvs_config kvs_config;
    fdb_seqnum_t seqnum;
    fdb_kvs_info info;
    fdb_doc *rdoc;
    int num_compactions = 0;
    char str[64];

    int i, r;

    r = system(SHELL_DEL" mvcc_test* > errorlog.txt");
    (void)r;

    // Open Database File
    config = fdb_get_default_config();
    config.compaction_mode = FDB_COMPACTION_AUTO;
    config.compaction_cb = compaction_cb_count;
    config.compaction_cb_ctx = &num_compactions;
    config.compaction_cb_mask = FDB_CS_COMPLETE;
    config.compactor_sleep_duration=1;
    status = fdb_open(&file, "mvcc_test1", &config);
    TEST_CHK(status == FDB_RESULT_SUCCESS);

    // Open KV Store
    kvs_config = fdb_get_default_kvs_config();
    status = fdb_kvs_open_default(file, &kvs, &kvs_config);
    TEST_CHK(status == FDB_RESULT_SUCCESS);

    // Several kv pairs
    for(i=0;i<100000;i++) {
        sprintf(str, "%d", i);
        status = fdb_set_kv(kvs, str, strlen(str), (void*)"value", 5);
        TEST_CHK(status == FDB_RESULT_SUCCESS);

        // Every 10 Commit
        if (i % 10 == 0) {
            status = fdb_commit(file, FDB_COMMIT_NORMAL);
            TEST_CHK(status == FDB_RESULT_SUCCESS);
        }

        // Every 100 iterations Get Seq/Snapshot
        if (i % 100 == 0) {
            status = fdb_get_kvs_info(kvs, &info);
            TEST_CHK(status == FDB_RESULT_SUCCESS);
            seqnum = info.last_seqnum;
            // Open durable snapshot in the midst of compaction..
            status = fdb_snapshot_open(kvs, &snapshot, seqnum);
            TEST_CHK(status == FDB_RESULT_SUCCESS);
            // verify last doc set is captured in snapshot..
            fdb_doc_create(&rdoc, NULL, 0, NULL, 0, NULL, 0);
            rdoc->seqnum = seqnum;
            status = fdb_get_byseq(kvs, rdoc);
            TEST_CHK(status == FDB_RESULT_SUCCESS);
            TEST_CMP(rdoc->key, str, strlen(str));
            // free result document
            fdb_doc_free(rdoc);
            status = fdb_kvs_close(snapshot);
            TEST_CHK(status == FDB_RESULT_SUCCESS);

            // Open in-memory snapshot and verify content
            status = fdb_snapshot_open(kvs, &snapshot, FDB_SNAPSHOT_INMEM);
            TEST_CHK(status == FDB_RESULT_SUCCESS);
            // verify last doc set is captured in snapshot..
            fdb_doc_create(&rdoc, NULL, 0, NULL, 0, NULL, 0);
            rdoc->seqnum = seqnum;
            status = fdb_get_byseq(kvs, rdoc);
            TEST_CHK(status == FDB_RESULT_SUCCESS);
            TEST_CMP(rdoc->key, str, strlen(str));
            // free result document
            fdb_doc_free(rdoc);
            status = fdb_kvs_close(snapshot);
            TEST_CHK(status == FDB_RESULT_SUCCESS);
        }
    }

    status = fdb_close(file);
    TEST_CHK(status == FDB_RESULT_SUCCESS);
    status = fdb_shutdown();
    TEST_CHK(status == FDB_RESULT_SUCCESS);

    memleak_end();

    sprintf(str, "auto compaction completed %d times with snapshots",
            num_compactions);
    TEST_RESULT(str);
}

void *rollback_during_ops_test(void * args)
{

    TEST_INIT();
    memleak_start();

    fdb_file_handle *file;
    fdb_kvs_handle *kvs;
    fdb_status status;
    fdb_config config;
    fdb_kvs_config kvs_config;
    fdb_kvs_info kvs_info;
    fdb_seqnum_t rollback_to;
    thread_t tid;
    void *thread_ret;
    bool walflush = true;
    char str[15];
    int i, r;
    int n = 10000;

    if (args == NULL)
    { // parent

        r = system(SHELL_DEL" mvcc_test* > errorlog.txt");
        (void)r;

        // Open Database File
        config = fdb_get_default_config();
        status = fdb_open(&file, "mvcc_test1", &config);
        TEST_CHK(status == FDB_RESULT_SUCCESS);

        // Open KV Store
        kvs_config = fdb_get_default_kvs_config();
        status = fdb_kvs_open_default(file, &kvs, &kvs_config);
        TEST_CHK(status == FDB_RESULT_SUCCESS);

        // set with commits
        for(i=1;i<=n;i++) {
            sprintf(str, "%d", i);
            status = fdb_set_kv(kvs, str, strlen(str), (void*)"value", 5);
            TEST_CHK(status == FDB_RESULT_SUCCESS);
            if(i%10==0){
                walflush = !walflush;
                if(walflush){
                    fdb_commit(file, FDB_COMMIT_MANUAL_WAL_FLUSH);
                } else {
                    fdb_commit(file, FDB_COMMIT_NORMAL);
                }
            }
        }

        fdb_commit(file, FDB_COMMIT_MANUAL_WAL_FLUSH);
        fdb_get_kvs_info(kvs, &kvs_info);
        TEST_CHK(kvs_info.last_seqnum == (uint64_t)n);

        // start rollback thread
        thread_create(&tid, rollback_during_ops_test, (void *)&n);

        // updates with commits
        for(i=1;i<=10000;i++) {
            sprintf(str, "%d", i);
            status = fdb_set_kv(kvs, str, strlen(str), (void*)"value", 5);
            if(status == FDB_RESULT_SUCCESS){ // set ok
                status = fdb_commit(file, FDB_COMMIT_MANUAL_WAL_FLUSH);
                if(status != FDB_RESULT_SUCCESS){
                    TEST_CHK(status == FDB_RESULT_FAIL_BY_ROLLBACK);
                }
            } else {
                TEST_CHK(status == FDB_RESULT_FAIL_BY_ROLLBACK);
            }
        }

        // join rollback thread
        thread_join(tid, &thread_ret);

        // set a keys commit and save seqnum
        status = fdb_set_kv(kvs,(void *)"key1", 4, (void*)"value", 5);
        TEST_CHK(status == FDB_RESULT_SUCCESS);
        status = fdb_commit(file, FDB_COMMIT_MANUAL_WAL_FLUSH);
        TEST_CHK(status == FDB_RESULT_SUCCESS);
        fdb_get_kvs_info(kvs, &kvs_info);
        rollback_to = kvs_info.last_seqnum;

        // 2 more sets
        status = fdb_set_kv(kvs,(void *)"key2", 4, (void*)"value", 5);
        TEST_CHK(status == FDB_RESULT_SUCCESS);
        status = fdb_set_kv(kvs,(void *)"key3", 4, (void*)"value", 5);
        TEST_CHK(status == FDB_RESULT_SUCCESS);
        status = fdb_commit(file, FDB_COMMIT_MANUAL_WAL_FLUSH);
        TEST_CHK(status == FDB_RESULT_SUCCESS);

        // rollback to last saved seqnum
        status = fdb_rollback(&kvs, rollback_to);
        TEST_CHK(status == FDB_RESULT_SUCCESS);
        fdb_get_kvs_info(kvs, &kvs_info);
        TEST_CHK(kvs_info.last_seqnum == rollback_to);

        fdb_close(file);
        fdb_shutdown();

        memleak_end();
        TEST_RESULT("rollback during ops test");
        return NULL;
    }

    // open new copy of dbfile and kvs
    config = fdb_get_default_config();
    status = fdb_open(&file, "mvcc_test1", &config);
    TEST_CHK(status == FDB_RESULT_SUCCESS);
    kvs_config = fdb_get_default_kvs_config();
    status = fdb_kvs_open_default(file, &kvs, &kvs_config);
    TEST_CHK(status == FDB_RESULT_SUCCESS);

    // reverse set with rollbacks
    n = *((int *)args);
    for(i=n;i>1;i--){
        sprintf(str, "%d", i);
        status = fdb_set_kv(kvs, str, strlen(str), (void*)"value", 5);
        TEST_CHK(status == FDB_RESULT_SUCCESS);
        if(i%10 == 0){
            status = fdb_rollback(&kvs, i);
            TEST_CHK(status == FDB_RESULT_SUCCESS);
        }
    }

    fdb_close(file);
    // exit
    thread_exit(0);
    return NULL;

}

void in_memory_snapshot_rollback_test()
{

    TEST_INIT();
    memleak_start();

    int i, r;
    char str[15];
    fdb_file_handle *file;
    fdb_kvs_handle *kvs, *snap_db;
    fdb_iterator *iterator;
    fdb_status status;
    fdb_config config;
    fdb_doc *rdoc;
    fdb_kvs_config kvs_config;
    fdb_kvs_info kvs_info;
    fdb_seqnum_t c, rollback_to = 3;

    r = system(SHELL_DEL" mvcc_test* > errorlog.txt");
    (void)r;

    config = fdb_get_default_config();
    status = fdb_open(&file, "mvcc_test1", &config);
    TEST_CHK(status == FDB_RESULT_SUCCESS);
    kvs_config = fdb_get_default_kvs_config();
    status = fdb_kvs_open_default(file, &kvs, &kvs_config);
    TEST_CHK(status == FDB_RESULT_SUCCESS);

    // set 3 keys commits
    for(i=1;i<=3;i++) {
        sprintf(str, "%d", i);
        status = fdb_set_kv(kvs, str, strlen(str), (void*)"value", 5);
        TEST_CHK(status == FDB_RESULT_SUCCESS);
    }
    // commit  normal
    fdb_commit(file, FDB_COMMIT_NORMAL);

    // set 2 more and commit w/flush
    status = fdb_set_kv(kvs, (void *)"key4", 4, (void*)"value", 5);
    TEST_CHK(status == FDB_RESULT_SUCCESS);
    status = fdb_set_kv(kvs, (void *)"key5", 4, (void*)"value", 5);
    TEST_CHK(status == FDB_RESULT_SUCCESS);
    status = fdb_commit(file, FDB_COMMIT_MANUAL_WAL_FLUSH);
    TEST_CHK(status == FDB_RESULT_SUCCESS);

    // rollback to 3
    status = fdb_rollback(&kvs, rollback_to);
    TEST_CHK(status == FDB_RESULT_SUCCESS);
    fdb_get_kvs_info(kvs, &kvs_info);
    TEST_CHK(kvs_info.last_seqnum == rollback_to);

    // take a in-mem snapshot and iterate over kvs
    status = fdb_snapshot_open(kvs, &snap_db, FDB_SNAPSHOT_INMEM);
    TEST_CHK(status == FDB_RESULT_SUCCESS);

    fdb_iterator_init(snap_db, &iterator, NULL, 0, NULL, 0, FDB_ITR_NONE);
    rdoc = NULL;
    c = 0;
    do {
        status = fdb_iterator_get(iterator, &rdoc);
        TEST_CHK(status == FDB_RESULT_SUCCESS);
        fdb_doc_free(rdoc);
        rdoc = NULL;
        c++;
    } while (fdb_iterator_next(iterator) != FDB_RESULT_ITERATOR_FAIL);
    TEST_CHK(c==rollback_to);

    fdb_iterator_close(iterator);
    fdb_kvs_close(snap_db);
    fdb_close(file);
    fdb_shutdown();

    memleak_end();
    TEST_RESULT("in-memory snapshot rollback test");
}

void rollback_drop_multi_files_kvs_test()
{
    TEST_INIT();
    memleak_start();

    int i, j, r;
    int vb;
    int n = 10;
    int n_files = 8;
    int n_kvs = 128;
    char keybuf[256], bodybuf[256];
    char fname[256];

    fdb_file_handle **dbfiles = alca(fdb_file_handle*, n_files);
    fdb_kvs_handle **kvs = alca(fdb_kvs_handle*, n_files*n_kvs);
    fdb_iterator *iterator;
    fdb_doc *rdoc;
    fdb_status status;

    // remove previous test files
    r = system(SHELL_DEL" mvcc_test* > errorlog.txt");
    (void)r;

    fdb_config fconfig = fdb_get_default_config();
    fdb_kvs_config kvs_config = fdb_get_default_kvs_config();
    fconfig.wal_threshold = 1024;
    fconfig.compaction_mode = FDB_COMPACTION_MANUAL;
    fconfig.durability_opt = FDB_DRB_ASYNC;

    // 1024 kvs via 128 per dbfile
    for(j=0;j<n_files;++j){
        sprintf(fname, "mvcc_test%d", j);
        status = fdb_open(&dbfiles[j], fname, &fconfig);
        TEST_CHK(status == FDB_RESULT_SUCCESS);
        for(i=0;i<n_kvs;++i){
            vb = j*n_kvs+i;
            sprintf(fname, "kvs%d", vb);
            status = fdb_kvs_open(dbfiles[j], &kvs[vb], fname, &kvs_config);
            TEST_CHK(status == FDB_RESULT_SUCCESS);
        }
    }

    // load across all kvs
    vb = n_files*n_kvs;
    for(i=0;i<vb;++i){
        for(j=0;j<n;++j){
            sprintf(keybuf, "key%08d", j);
            sprintf(bodybuf, "value%08d", j);
            status = fdb_set_kv(kvs[i], keybuf, strlen(keybuf)+1, bodybuf, strlen(bodybuf)+1);
            TEST_CHK(status == FDB_RESULT_SUCCESS);
        }
    }

    // commit
    for(j=0;j<n_files;++j){
        if((j%2)==0){
            status = fdb_commit(dbfiles[j], FDB_COMMIT_NORMAL);
            TEST_CHK(status == FDB_RESULT_SUCCESS);
        } else {
            status = fdb_commit(dbfiles[j], FDB_COMMIT_MANUAL_WAL_FLUSH);
            TEST_CHK(status == FDB_RESULT_SUCCESS);
        }
    }

    // delete all keys
    vb = n_files*n_kvs;
    for(i=0;i<vb;++i){
        for(j=0;j<n;++j){
            sprintf(keybuf, "key%08d", j);
            status = fdb_del_kv(kvs[i], keybuf, strlen(keybuf)+1);
            TEST_CHK(status == FDB_RESULT_SUCCESS);
        }
    }


    // commit again
    for(j=0;j<n_files;++j){
        if((j%2)==0){
            status = fdb_commit(dbfiles[j], FDB_COMMIT_NORMAL);
            TEST_CHK(status == FDB_RESULT_SUCCESS);
        } else {
            status = fdb_commit(dbfiles[j], FDB_COMMIT_MANUAL_WAL_FLUSH);
            TEST_CHK(status == FDB_RESULT_SUCCESS);
        }
    }

    // rollback some kvs to pre-delete commit
    for(i=0;i<vb;i+=64){
        status = fdb_rollback(&kvs[i], n);
        TEST_CHK(status == FDB_RESULT_SUCCESS);
    }

    // drop some of the kvs
    for(j=0;j<n_files;++j){
        for(i=0;i<n_kvs;i+=n_kvs){
            vb = j*n_kvs+i;
            status = fdb_kvs_close(kvs[vb]);
            TEST_CHK(status == FDB_RESULT_SUCCESS);
            sprintf(fname, "kvs%d", vb);
            status = fdb_kvs_remove(dbfiles[j], fname);
            TEST_CHK(status == FDB_RESULT_SUCCESS);
        }
    }

    // commit
    for(j=0;j<n_files;++j){
        if((j%2)==0){
            status = fdb_commit(dbfiles[j], FDB_COMMIT_NORMAL);
            TEST_CHK(status == FDB_RESULT_SUCCESS);
        } else {
            status = fdb_commit(dbfiles[j], FDB_COMMIT_MANUAL_WAL_FLUSH);
            TEST_CHK(status == FDB_RESULT_SUCCESS);
        }
    }

    // custom compact
    for(j=0;j<n_files;++j){
        sprintf(fname, "mvcc_test_compact%d", j);
        status = fdb_compact(dbfiles[j], fname);
        TEST_CHK(status == FDB_RESULT_SUCCESS);
    }


    // iterate specifically over dbs that have been rolled back but not dropped
    rdoc = NULL;
    for(i=0;i<vb;i+=64){
        if((vb%n_kvs)==0){ continue; }

        j=0;
        fdb_iterator_init(kvs[i], &iterator, NULL, 0, NULL, 0, FDB_ITR_NO_DELETES);
        do {
            // verify keys
            status = fdb_iterator_get(iterator, &rdoc);
            TEST_CHK(status == FDB_RESULT_SUCCESS);
            sprintf(keybuf, "key%08d", j);
            TEST_CHK(!strcmp(keybuf, (char *)rdoc->key));
            j++;
        } while(fdb_iterator_next(iterator) != FDB_RESULT_ITERATOR_FAIL);
        fdb_iterator_close(iterator);

        // should still get all keys
        TEST_CHK(j==n);
    }
    fdb_doc_free(rdoc);

    // cleanup
    for(j=0;j<n_files;++j){
        status = fdb_close(dbfiles[j]);
        TEST_CHK(status == FDB_RESULT_SUCCESS);
    }

    fdb_shutdown();
    memleak_end();
    TEST_RESULT("open multi files kvs test");
}

void tx_crash_recover_test()
{
    TEST_INIT();
    memleak_start();

    int i, r;
    char str[15];
    void *val;
    size_t vallen;

    fdb_file_handle *file;
    fdb_kvs_handle *kvs;
    fdb_status status;
    fdb_config config;
    fdb_kvs_config kvs_config;
    fdb_file_info file_info;
    uint64_t bid;
    const char *test_file = "./mvcc_test2";
    const char *test_file_c = "./mvcc_test3";

    r = system(SHELL_DEL" mvcc_test* > errorlog.txt");
    (void)r;

    config = fdb_get_default_config();
    status = fdb_open(&file, test_file, &config);
    TEST_CHK(status == FDB_RESULT_SUCCESS);
    kvs_config = fdb_get_default_kvs_config();
    status = fdb_kvs_open_default(file, &kvs, &kvs_config);
    TEST_CHK(status == FDB_RESULT_SUCCESS);

    // set keys in transaction
    status = fdb_begin_transaction(file, FDB_ISOLATION_READ_UNCOMMITTED);
    TEST_CHK(status == FDB_RESULT_SUCCESS);
    for(i=0;i<10;i++){
        sprintf(str, "key%d", i);
        status = fdb_set_kv(kvs, str, strlen(str), (void*)"value", 5);
        TEST_CHK(status == FDB_RESULT_SUCCESS);
    }
    status = fdb_end_transaction(file, FDB_COMMIT_MANUAL_WAL_FLUSH);
    TEST_CHK(status == FDB_RESULT_SUCCESS);

    // custom compact
    fdb_compact(file, test_file_c);

    // begin a tx to delete keys
    status = fdb_begin_transaction(file, FDB_ISOLATION_READ_UNCOMMITTED);
    TEST_CHK(status == FDB_RESULT_SUCCESS);
    for(i=0;i<10;i++){
        sprintf(str, "key%d", i);
        status = fdb_del_kv(kvs, str, strlen(str));
        TEST_CHK(status == FDB_RESULT_SUCCESS);
    }

    status = fdb_get_file_info(file, &file_info);
    TEST_CHK(status == FDB_RESULT_SUCCESS);
    bid = file_info.file_size / config.blocksize;

    // simulate crash
    fdb_close(file);
    fdb_shutdown();

    // Now append 9K of non-block aligned garbage at the end of the file..
    r = _disk_dump(test_file_c, bid * config.blocksize,
                  (config.blocksize * 2) + (config.blocksize / 4));
    TEST_CHK(r >= 0);

    // also write non-block aligned garbage to old compact file
    r = _disk_dump(test_file, (bid + 2)*4*config.blocksize, config.blocksize/4);
    TEST_CHK(r >= 0);

    // reopen
    status = fdb_open(&file, test_file_c, &config);
    TEST_CHK(status == FDB_RESULT_SUCCESS);
    kvs_config = fdb_get_default_kvs_config();
    status = fdb_kvs_open_default(file, &kvs, &kvs_config);
    TEST_CHK(status == FDB_RESULT_SUCCESS);

    // restart tx to delete keys
    status = fdb_begin_transaction(file, FDB_ISOLATION_READ_UNCOMMITTED);
    TEST_CHK(status == FDB_RESULT_SUCCESS);
    for(i=0;i<10;i++){
        sprintf(str, "key%d", i);
        status = fdb_del_kv(kvs, str, strlen(str));
        TEST_CHK(status == FDB_RESULT_SUCCESS);
    }

    // abort tx
    fdb_abort_transaction(file);
    TEST_CHK(status == FDB_RESULT_SUCCESS);

    // keys from original tx should be recoverable
    for(i=0;i<10;i++){
       sprintf(str, "key%d", i);
       status = fdb_get_kv(kvs, str, strlen(str), &val, &vallen);
       TEST_CHK(status == FDB_RESULT_SUCCESS);
       free(val);
    }

    TEST_CHK(status == FDB_RESULT_SUCCESS);

    fdb_close(file);
    fdb_shutdown();
    memleak_end();
    TEST_RESULT("crash recover test");
}


void drop_kv_on_snap_iterator_test(){

    TEST_INIT();
    memleak_start();

    int r;

    fdb_status status;
    fdb_file_handle *f1;
    fdb_kvs_handle *kv, *kv2, *snap_kv;
    fdb_config fconfig = fdb_get_default_config();
    fdb_kvs_config kvs_config = fdb_get_default_kvs_config();
    fdb_doc *rdoc = NULL;
    fdb_iterator *iterator;

    r = system(SHELL_DEL" mvcc_test* > errorlog.txt");
    (void)r;

    fdb_open(&f1, "./mvcc_test1", &fconfig);
    fdb_kvs_open_default(f1, &kv2, &kvs_config);
    fdb_kvs_open(f1, &kv, "kv", &kvs_config);

    // write 2 seqno's
    status = fdb_set_kv(kv, (void *) "a", 1, NULL, 0);
    TEST_STATUS(status);
    status = fdb_set_kv(kv, (void *) "b", 1, NULL, 0);
    TEST_STATUS(status);
    status = fdb_commit(f1, FDB_COMMIT_MANUAL_WAL_FLUSH);

    // open snapshot
    status = fdb_snapshot_open(kv, &snap_kv, 2);
    TEST_CHK(status == FDB_RESULT_SUCCESS);

    // open iterator on snapshot
    status = fdb_iterator_init(snap_kv, &iterator, NULL, 0, NULL, 0, FDB_ITR_NONE);
    TEST_CHK(status == FDB_RESULT_SUCCESS);

    status = fdb_kvs_close(snap_kv);
    TEST_CHK(status != FDB_RESULT_SUCCESS);

    // close kvs
    status = fdb_kvs_close(kv);
    TEST_CHK(status == FDB_RESULT_SUCCESS);

    // drop kvs
    status = fdb_kvs_remove(f1, "kv");
    TEST_CHK(status != FDB_RESULT_SUCCESS);

    status = fdb_iterator_get(iterator, &rdoc);
    TEST_CHK(status == FDB_RESULT_SUCCESS);
    fdb_doc_free(rdoc);

    status = fdb_iterator_close(iterator);
    TEST_CHK(status == FDB_RESULT_SUCCESS);
    status = fdb_kvs_close(snap_kv);
    TEST_CHK(status == FDB_RESULT_SUCCESS);
    status = fdb_kvs_close(kv2);
    TEST_CHK(status == FDB_RESULT_SUCCESS);
    status = fdb_close(f1);
    TEST_CHK(status == FDB_RESULT_SUCCESS);

    fdb_shutdown();

    memleak_end();
    TEST_RESULT("drop kv other handle test");
}

int main(){

    drop_kv_on_snap_iterator_test();
    rollback_secondary_kvs();
    multi_version_test();
#ifdef __CRC32
    crash_recovery_test(true);
    crash_recovery_test(false);
#endif
    snapshot_test();
    in_memory_snapshot_rollback_test();
    in_memory_snapshot_test();
    in_memory_snapshot_on_dirty_hbtrie_test();
    in_memory_snapshot_compaction_test();
    snapshot_clone_test();
    snapshot_parallel_clone_test();
    snapshot_stats_test();
    snapshot_with_uncomitted_data_test();
    snapshot_markers_in_file_test(true); // multi kv instance mode
    snapshot_markers_in_file_test(false); // single kv instance mode
    snapshot_with_deletes_test();
    rollback_during_ops_test(NULL);
    rollback_forward_seqnum();
    rollback_test(false); // single kv instance mode
    rollback_test(true); // multi kv instance mode
    rollback_and_snapshot_test();
    rollback_ncommits();
    transaction_test();
    transaction_simple_api_test();
    transaction_in_memory_snapshot_test();
    rollback_prior_to_ops(true); // wal commit
    rollback_prior_to_ops(false); // normal commit
    snapshot_concurrent_compaction_test();
    rollback_to_zero_test(true); // multi kv instance mode
    rollback_to_zero_test(false); // single kv instance mode
<<<<<<< HEAD
    rollback_all_test(true); // multi kv instance mode
    rollback_all_test(false); // single kv instance mode
=======
    rollback_to_wal_test(true); // multi kv instance mode
    rollback_to_wal_test(false); // single kv instance mode
>>>>>>> 1255d755
    rollback_drop_multi_files_kvs_test();
    tx_crash_recover_test();
    auto_compaction_snapshots_test(); // test snapshots with auto-compaction

    return 0;
}<|MERGE_RESOLUTION|>--- conflicted
+++ resolved
@@ -3780,18 +3780,13 @@
     TEST_RESULT(bodybuf);
 }
 
-<<<<<<< HEAD
 void rollback_all_test(bool multi_kv)
-=======
-void rollback_to_wal_test(bool multi_kv)
->>>>>>> 1255d755
 {
     TEST_INIT();
 
     memleak_start();
 
     int i, r;
-<<<<<<< HEAD
     int n = 20;
     int num_kvs = 4; // keep this the same as number of fdb_commit() calls
     fdb_file_handle *dbfile;
@@ -3807,36 +3802,17 @@
     char kv_name[8];
 
     // remove previous dummy files
-=======
-    int n = 300;
-    int num_kvs = 1;
-    fdb_file_handle *dbfile;
-    fdb_kvs_handle **db = alca(fdb_kvs_handle *, num_kvs);
-    fdb_kvs_handle *snap_db;
-    fdb_doc **doc = alca(fdb_doc*, n);
-    fdb_doc *rdoc;
-    fdb_status status;
-
-    char keybuf[256], metabuf[256], bodybuf[256];
-
-    // remove previous mvcc_test files
->>>>>>> 1255d755
     r = system(SHELL_DEL" mvcc_test* > errorlog.txt");
     (void)r;
 
     fdb_config fconfig = fdb_get_default_config();
     fdb_kvs_config kvs_config = fdb_get_default_kvs_config();
     fconfig.buffercache_size = 0;
-<<<<<<< HEAD
     fconfig.wal_threshold = 1024;
-=======
-    fconfig.wal_threshold = 256;
->>>>>>> 1255d755
     fconfig.flags = FDB_OPEN_FLAG_CREATE;
     fconfig.compaction_threshold = 0;
     fconfig.multi_kv_instances = multi_kv;
 
-<<<<<<< HEAD
     fdb_open(&dbfile, "./mvcc_test6", &fconfig);
     if (multi_kv) {
         for (r = 0; r < num_kvs; ++r) {
@@ -3851,32 +3827,17 @@
     for (r = 0; r < num_kvs; ++r) {
         status = fdb_set_log_callback(db[r], logCallbackFunc,
                                       (void *) "rollback_all_test");
-=======
-    // open db
-    fdb_open(&dbfile, "./mvcc_test8", &fconfig);
-
-    fdb_kvs_open_default(dbfile, &db[0], &kvs_config);
-
-    for (r = 0; r < num_kvs; ++r) {
-        status = fdb_set_log_callback(db[r], logCallbackFunc,
-                                      (void *) "rollback_to_wal_test");
->>>>>>> 1255d755
         TEST_CHK(status == FDB_RESULT_SUCCESS);
     }
 
    // ------- Setup test ----------------------------------
-<<<<<<< HEAD
    // insert documents of 0-4
     for (i=0; i<n/4; i++){
-=======
-    for (i=0; i<n; i++){
->>>>>>> 1255d755
         sprintf(keybuf, "key%d", i);
         sprintf(metabuf, "meta%d", i);
         sprintf(bodybuf, "body%d", i);
         fdb_doc_create(&doc[i], (void*)keybuf, strlen(keybuf),
             (void*)metabuf, strlen(metabuf), (void*)bodybuf, strlen(bodybuf));
-<<<<<<< HEAD
         for (r = 0; r < num_kvs; ++r) {
             fdb_set(db[r], doc[i]);
         }
@@ -3988,7 +3949,76 @@
     }
     status = fdb_commit(dbfile, FDB_COMMIT_MANUAL_WAL_FLUSH);
     TEST_CHK(status == FDB_RESULT_SUCCESS);
-=======
+
+    // close db file
+    fdb_close(dbfile);
+
+    // free all documents
+    for (i=0;i<n;++i){
+        fdb_doc_free(doc[i]);
+    }
+
+    status = fdb_free_snap_markers(markers, num_markers);
+    TEST_CHK(status == FDB_RESULT_SUCCESS);
+
+    // free all resources
+    fdb_shutdown();
+
+    memleak_end();
+
+    sprintf(bodybuf, "rollback all test %s", multi_kv ? "multiple kv mode:"
+                                                      : "single kv mode:");
+    TEST_RESULT(bodybuf);
+}
+
+void rollback_to_wal_test(bool multi_kv)
+{
+    TEST_INIT();
+
+    memleak_start();
+
+    int i, r;
+    int n = 300;
+    int num_kvs = 1;
+    fdb_file_handle *dbfile;
+    fdb_kvs_handle **db = alca(fdb_kvs_handle *, num_kvs);
+    fdb_kvs_handle *snap_db;
+    fdb_doc **doc = alca(fdb_doc*, n);
+    fdb_doc *rdoc;
+    fdb_status status;
+
+    char keybuf[256], metabuf[256], bodybuf[256];
+
+    // remove previous mvcc_test files
+    r = system(SHELL_DEL" mvcc_test* > errorlog.txt");
+    (void)r;
+
+    fdb_config fconfig = fdb_get_default_config();
+    fdb_kvs_config kvs_config = fdb_get_default_kvs_config();
+    fconfig.buffercache_size = 0;
+    fconfig.wal_threshold = 256;
+    fconfig.flags = FDB_OPEN_FLAG_CREATE;
+    fconfig.compaction_threshold = 0;
+    fconfig.multi_kv_instances = multi_kv;
+
+    // open db
+    fdb_open(&dbfile, "./mvcc_test8", &fconfig);
+
+    fdb_kvs_open_default(dbfile, &db[0], &kvs_config);
+
+    for (r = 0; r < num_kvs; ++r) {
+        status = fdb_set_log_callback(db[r], logCallbackFunc,
+                                      (void *) "rollback_to_wal_test");
+        TEST_CHK(status == FDB_RESULT_SUCCESS);
+    }
+
+   // ------- Setup test ----------------------------------
+    for (i=0; i<n; i++){
+        sprintf(keybuf, "key%d", i);
+        sprintf(metabuf, "meta%d", i);
+        sprintf(bodybuf, "body%d", i);
+        fdb_doc_create(&doc[i], (void*)keybuf, strlen(keybuf),
+            (void*)metabuf, strlen(metabuf), (void*)bodybuf, strlen(bodybuf));
         fdb_set(db[0], doc[i]);
     } // after 256 items wal gets flushed before commit
 
@@ -4034,7 +4064,6 @@
     TEST_CHK(rdoc->seqnum == n + i + 1);
     fdb_doc_free(rdoc);
     fdb_kvs_close(snap_db);
->>>>>>> 1255d755
 
     // close db file
     fdb_close(dbfile);
@@ -4044,20 +4073,13 @@
         fdb_doc_free(doc[i]);
     }
 
-<<<<<<< HEAD
-    status = fdb_free_snap_markers(markers, num_markers);
-    TEST_CHK(status == FDB_RESULT_SUCCESS);
-
-=======
->>>>>>> 1255d755
     // free all resources
     fdb_shutdown();
 
     memleak_end();
 
-<<<<<<< HEAD
-    sprintf(bodybuf, "rollback all test %s", multi_kv ? "multiple kv mode:"
-                                                      : "single kv mode:");
+    sprintf(bodybuf, "rollback to wal test %s", multi_kv ? "multiple kv mode:"
+                                                         : "single kv mode:");
     TEST_RESULT(bodybuf);
 }
 
@@ -4074,14 +4096,6 @@
     return 0;
 }
 
-
-=======
-    sprintf(bodybuf, "rollback to wal test %s", multi_kv ? "multiple kv mode:"
-                                                         : "single kv mode:");
-    TEST_RESULT(bodybuf);
-}
-
->>>>>>> 1255d755
 void auto_compaction_snapshots_test()
 {
     TEST_INIT();
@@ -4751,13 +4765,10 @@
     snapshot_concurrent_compaction_test();
     rollback_to_zero_test(true); // multi kv instance mode
     rollback_to_zero_test(false); // single kv instance mode
-<<<<<<< HEAD
     rollback_all_test(true); // multi kv instance mode
     rollback_all_test(false); // single kv instance mode
-=======
     rollback_to_wal_test(true); // multi kv instance mode
     rollback_to_wal_test(false); // single kv instance mode
->>>>>>> 1255d755
     rollback_drop_multi_files_kvs_test();
     tx_crash_recover_test();
     auto_compaction_snapshots_test(); // test snapshots with auto-compaction
