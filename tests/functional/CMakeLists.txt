--- conflicted
+++ resolved
@@ -322,11 +322,7 @@
                ${ROOT_UTILS}/get_memory_size.cc
                ${GETTIMEOFDAY_VS})
 target_link_libraries(big_compaction_test ${PTHREAD_LIB} ${LIBM}
-<<<<<<< HEAD
-                      ${SNAPPY_LIBRARIES} ${ASYNC_IO_LIB})
-=======
-                      ${SNAPPY_LIBRARIES} ${ASYNC_IO_LIB} ${JEMALLOC_LIB})
->>>>>>> 30eab6fd
+                      ${SNAPPY_LIBRARIES} ${ASYNC_IO_LIB} ${JEMALLOC_LIB})
 set_target_properties(big_compaction_test PROPERTIES COMPILE_FLAGS
                       "-D_FDB_TOOLS")
 
