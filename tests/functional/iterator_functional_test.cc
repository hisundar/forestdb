/* -*- Mode: C++; tab-width: 4; c-basic-offset: 4; indent-tabs-mode: nil -*- */
/*
 *     Copyright 2010 Couchbase, Inc
 *
 *   Licensed under the Apache License, Version 2.0 (the "License");
 *   you may not use this file except in compliance with the License.
 *   You may obtain a copy of the License at
 *
 *       http://www.apache.org/licenses/LICENSE-2.0
 *
 *   Unless required by applicable law or agreed to in writing, software
 *   distributed under the License is distributed on an "AS IS" BASIS,
 *   WITHOUT WARRANTIES OR CONDITIONS OF ANY KIND, either express or implied.
 *   See the License for the specific language governing permissions and
 *   limitations under the License.
 */

#include <stdio.h>
#include <stdlib.h>
#include <string.h>
#include <stdint.h>
#include <time.h>
#if !defined(WIN32) && !defined(_WIN32)
#include <unistd.h>
#endif

#include "libforestdb/forestdb.h"
#include "test.h"

#include "internal_types.h"
#include "functional_util.h"


void iterator_test()
{
    TEST_INIT();

    memleak_start();

    int i, r;
    int n = 10;
    fdb_file_handle *dbfile;
    fdb_kvs_handle *db, *kv1;;
    fdb_doc **doc = alca(fdb_doc*, n);
    fdb_doc *rdoc = NULL;
    fdb_status status;
    fdb_iterator *iterator;

    char keybuf[256], metabuf[256], bodybuf[256], temp[256];

    // remove  all previous iterator_test files
    r = system(SHELL_DEL" iterator_test* > errorlog.txt");
    (void)r;

    fdb_config fconfig = fdb_get_default_config();
    fdb_kvs_config kvs_config = fdb_get_default_kvs_config();
    fconfig.buffercache_size = 0;
    fconfig.wal_threshold = 1024;
    fconfig.flags = FDB_OPEN_FLAG_CREATE;
    fconfig.compaction_threshold = 0;
    fconfig.purging_interval = 1; // retain deletes before compaction

    // open db
    fdb_open(&dbfile, "./iterator_test1", &fconfig);
    fdb_kvs_open_default(dbfile, &db, &kvs_config);
    status = fdb_set_log_callback(db, logCallbackFunc,
                                  (void *) "iterator_test");
    TEST_CHK(status == FDB_RESULT_SUCCESS);

    // Create another KV store..
    status = fdb_kvs_open(dbfile, &kv1, "kv1", &kvs_config);
    TEST_CHK(status == FDB_RESULT_SUCCESS);

    // insert using 'kv1' instance to ensure it does not interfere
    for (i=0;i<n;++i){
        sprintf(keybuf, "kEy%d", i);
        sprintf(metabuf, "mEta%d", i);
        sprintf(bodybuf, "bOdy%d", i);
        fdb_doc_create(&doc[i], (void*)keybuf, strlen(keybuf),
            (void*)metabuf, strlen(metabuf), (void*)bodybuf, strlen(bodybuf));
        status = fdb_set(kv1, doc[i]);
        TEST_CHK(status == FDB_RESULT_SUCCESS);
        fdb_doc_free(doc[i]);
    }

    // insert documents of even number
    for (i=0;i<n;i+=2){
        sprintf(keybuf, "key%d", i);
        sprintf(metabuf, "meta%d", i);
        sprintf(bodybuf, "body%d", i);
        fdb_doc_create(&doc[i], (void*)keybuf, strlen(keybuf),
            (void*)metabuf, strlen(metabuf), (void*)bodybuf, strlen(bodybuf));
        fdb_set(db, doc[i]);
    }
    // manually flush WAL & commit
    fdb_commit(dbfile, FDB_COMMIT_MANUAL_WAL_FLUSH);

    // insert documents of odd number
    for (i=1;i<n;i+=2){
        sprintf(keybuf, "key%d", i);
        sprintf(metabuf, "meta%d", i);
        sprintf(bodybuf, "body%d", i);
        fdb_doc_create(&doc[i], (void*)keybuf, strlen(keybuf),
            (void*)metabuf, strlen(metabuf), (void*)bodybuf, strlen(bodybuf));
        fdb_set(db, doc[i]);
    }
    // commit without WAL flush
    fdb_commit(dbfile, FDB_COMMIT_NORMAL);

    // now even number docs are in hb-trie & odd number docs are in WAL

    // create an iterator for full range
    fdb_iterator_init(db, &iterator, NULL, 0, NULL, 0, FDB_ITR_NONE);

    // repeat until fail
    i=0;
    do {
        status = fdb_iterator_get(iterator, &rdoc);
        TEST_CHK(status == FDB_RESULT_SUCCESS);

        TEST_CMP(rdoc->key, doc[i]->key, rdoc->keylen);
        TEST_CMP(rdoc->meta, doc[i]->meta, rdoc->metalen);
        TEST_CMP(rdoc->body, doc[i]->body, rdoc->bodylen);

        fdb_doc_free(rdoc);
        rdoc = NULL;
        i++;
    } while (fdb_iterator_next(iterator) != FDB_RESULT_ITERATOR_FAIL);
    TEST_CHK(i==10);
    fdb_iterator_close(iterator);

    // create an iterator.
    fdb_iterator_init(db, &iterator, NULL, 0, NULL, 0, FDB_ITR_NONE);

    // repeat until fail
    i=0;
    do {
        // retrieve the next doc and get the byte offset of the returned doc
        status = fdb_iterator_get_metaonly(iterator, &rdoc);
        TEST_CHK(status == FDB_RESULT_SUCCESS);

        TEST_CHK(rdoc->offset != BLK_NOT_FOUND);
        TEST_CMP(rdoc->key, doc[i]->key, rdoc->keylen);
        TEST_CMP(rdoc->meta, doc[i]->meta, rdoc->metalen);
        TEST_CHK(rdoc->body == NULL);

        fdb_doc_free(rdoc);
        rdoc = NULL;
        i++;
    } while (fdb_iterator_next(iterator) != FDB_RESULT_ITERATOR_FAIL);
    TEST_CHK(i==10);
    fdb_iterator_close(iterator);

    // create another iterator starts from doc[3]
    sprintf(keybuf, "key%d", 3);
    fdb_iterator_init(db, &iterator, (void*)keybuf, strlen(keybuf), NULL, 0,
                      FDB_ITR_NONE);

    // repeat until fail
    i=3;
    do {
        status = fdb_iterator_get(iterator, &rdoc);
        TEST_CHK(status == FDB_RESULT_SUCCESS);

        TEST_CMP(rdoc->key, doc[i]->key, rdoc->keylen);
        TEST_CMP(rdoc->meta, doc[i]->meta, rdoc->metalen);
        TEST_CMP(rdoc->body, doc[i]->body, rdoc->bodylen);

        fdb_doc_free(rdoc);
        rdoc = NULL;
        i++;
    } while (fdb_iterator_next(iterator) != FDB_RESULT_ITERATOR_FAIL);
    TEST_CHK(i==10);
    fdb_iterator_close(iterator);

    // create another iterator for the range of doc[4] ~ doc[8]
    sprintf(keybuf, "key%d", 4);
    sprintf(temp, "key%d", 8);
    fdb_iterator_init(db, &iterator, (void*)keybuf, strlen(keybuf),
        (void*)temp, strlen(temp), FDB_ITR_NONE);

    // repeat until fail
    i=4;
    do {
        status = fdb_iterator_get(iterator, &rdoc);
        TEST_CHK(status == FDB_RESULT_SUCCESS);

        TEST_CMP(rdoc->key, doc[i]->key, rdoc->keylen);
        TEST_CMP(rdoc->meta, doc[i]->meta, rdoc->metalen);
        TEST_CMP(rdoc->body, doc[i]->body, rdoc->bodylen);

        fdb_doc_free(rdoc);
        rdoc = NULL;
        i++;
    } while (fdb_iterator_next(iterator) != FDB_RESULT_ITERATOR_FAIL);
    TEST_CHK(i==9);
    fdb_iterator_close(iterator);

    // create another iterator for the range of doc[5] ~ doc[7]
    fdb_iterator_init(db, &iterator, (void*)keybuf, strlen(keybuf),
        (void*)temp, strlen(temp), FDB_ITR_SKIP_MIN_KEY | FDB_ITR_SKIP_MAX_KEY);

    // repeat until fail
    i=5;
    do {
        status = fdb_iterator_get(iterator, &rdoc);
        TEST_CHK(status == FDB_RESULT_SUCCESS);

        TEST_CMP(rdoc->key, doc[i]->key, rdoc->keylen);
        TEST_CMP(rdoc->meta, doc[i]->meta, rdoc->metalen);
        TEST_CMP(rdoc->body, doc[i]->body, rdoc->bodylen);

        fdb_doc_free(rdoc);
        rdoc = NULL;
        i++;
    } while (fdb_iterator_next(iterator) != FDB_RESULT_ITERATOR_FAIL);
    TEST_CHK(i==8);
    fdb_iterator_close(iterator);

    // remove document #8 and #9
    fdb_doc_create(&rdoc, doc[8]->key, doc[8]->keylen, doc[8]->meta,
                   doc[8]->metalen, NULL, 0);
    status = fdb_del(db, rdoc);
    TEST_CHK(status == FDB_RESULT_SUCCESS);
    fdb_doc_free(rdoc);
    rdoc = NULL;
    fdb_doc_create(&rdoc, doc[9]->key, doc[9]->keylen, doc[9]->meta,
                   doc[9]->metalen, NULL, 0);
    status = fdb_del(db, rdoc);
    TEST_CHK(status == FDB_RESULT_SUCCESS);
    fdb_doc_free(rdoc);
    rdoc = NULL;
    // commit
    fdb_commit(dbfile, FDB_COMMIT_NORMAL);

    // create an iterator for full range
    fdb_iterator_init(db, &iterator, NULL, 0, NULL, 0, FDB_ITR_NONE);
    // repeat until fail
    i=0;
    do {
        status = fdb_iterator_get(iterator, &rdoc);
        TEST_CHK(status == FDB_RESULT_SUCCESS);

        TEST_CMP(rdoc->key, doc[i]->key, rdoc->keylen);
        TEST_CMP(rdoc->meta, doc[i]->meta, rdoc->metalen);
        if (i < 8) {
            TEST_CMP(rdoc->body, doc[i]->body, rdoc->bodylen);
        } else {
            TEST_CHK(rdoc->deleted == true);
        }

        fdb_doc_free(rdoc);
        rdoc = NULL;
        i++;
    } while (fdb_iterator_next(iterator) != FDB_RESULT_ITERATOR_FAIL);
    TEST_CHK(i==10);
    fdb_iterator_close(iterator);

    // create an iterator for full range, but no deletes.
    fdb_iterator_init(db, &iterator, NULL, 0, NULL, 0, FDB_ITR_NO_DELETES);
    // repeat until fail
    i=0;
    do {
        status = fdb_iterator_get(iterator, &rdoc);
        TEST_CHK(status == FDB_RESULT_SUCCESS);

        TEST_CMP(rdoc->key, doc[i]->key, rdoc->keylen);
        TEST_CMP(rdoc->meta, doc[i]->meta, rdoc->metalen);
        TEST_CMP(rdoc->body, doc[i]->body, rdoc->bodylen);

        fdb_doc_free(rdoc);
        rdoc = NULL;
        i++;
    } while (fdb_iterator_next(iterator) != FDB_RESULT_ITERATOR_FAIL);
    TEST_CHK(i==8);
    fdb_iterator_close(iterator);

    // create an iterator for range of doc[4] ~ doc[8], but no deletes.
    sprintf(keybuf, "key%d", 4);
    sprintf(temp, "key%d", 8);
    fdb_iterator_init(db, &iterator, keybuf, strlen(keybuf), temp, strlen(temp),
                      FDB_ITR_NO_DELETES);
    // repeat until fail
    i=4;
    do {
        status = fdb_iterator_get(iterator, &rdoc);
        TEST_CHK(status == FDB_RESULT_SUCCESS);

        TEST_CMP(rdoc->key, doc[i]->key, rdoc->keylen);
        TEST_CMP(rdoc->meta, doc[i]->meta, rdoc->metalen);
        TEST_CHK(rdoc->deleted == false);

        fdb_doc_free(rdoc);
        rdoc = NULL;
        i++;
    } while (fdb_iterator_next(iterator) != FDB_RESULT_ITERATOR_FAIL);
    TEST_CHK(i==8);
    fdb_iterator_close(iterator);

    // close kvs1 instance
    fdb_kvs_close(kv1);
    // close db file
    fdb_kvs_close(db);
    fdb_close(dbfile);

    // free all documents
    for (i=0;i<n;++i){
        fdb_doc_free(doc[i]);
    }

    // free all resources
    fdb_shutdown();

    memleak_end();

    TEST_RESULT("iterator test");
}

void iterator_with_concurrent_updates_test()
{
    // unit test for MB-12287
    TEST_INIT();
    memleak_start();

    int i, n=10;
    int r;
    fdb_file_handle *dbfile;
    fdb_kvs_handle *db1, *db2, *db3;
    fdb_iterator *itr;
    fdb_config fconfig;
    fdb_kvs_config kvs_config;
    fdb_doc **doc = alca(fdb_doc*, n);
    fdb_doc *rdoc = NULL;
    fdb_status status;
    char keybuf[256], bodybuf[256];

    // remove previous iterator_test files
    r = system(SHELL_DEL" iterator_test* > errorlog.txt");
    (void)r;

    // open db1, db2, db3 on the same file
    fconfig = fdb_get_default_config();
    fconfig.seqtree_opt = FDB_SEQTREE_USE; // enable seqtree since get_byseq
    kvs_config = fdb_get_default_kvs_config();
    fdb_open(&dbfile, "./iterator_test1", &fconfig);

    fdb_kvs_open_default(dbfile, &db1, &kvs_config);
    status = fdb_set_log_callback(db1, logCallbackFunc,
                                  (void *) "iterator_concurrent_update_test");
    TEST_CHK(status == FDB_RESULT_SUCCESS);

    fdb_kvs_open_default(dbfile, &db2, &kvs_config);
    status = fdb_set_log_callback(db2, logCallbackFunc,
                                  (void *) "iterator_concurrent_update_test");
    TEST_CHK(status == FDB_RESULT_SUCCESS);

    fdb_kvs_open_default(dbfile, &db3, &kvs_config);
    status = fdb_set_log_callback(db3, logCallbackFunc,
                                  (void *) "iterator_concurrent_update_test");
    TEST_CHK(status == FDB_RESULT_SUCCESS);

    // insert docs using db1
    for (i=0;i<10;++i){
        sprintf(keybuf, "key%d", i);
        sprintf(bodybuf, "body%d", i);
        fdb_doc_create(&doc[i], (void*)keybuf, strlen(keybuf), NULL, 0,
                       (void*)bodybuf, strlen(bodybuf));
        fdb_set(db1, doc[i]);
    }
    fdb_commit(dbfile, FDB_COMMIT_MANUAL_WAL_FLUSH);

    // create an iterator using db2
    fdb_iterator_init(db2, &itr, NULL, 0, NULL, 0, FDB_ITR_NONE);
    r = 0;
    do {
        status = fdb_iterator_get(itr, &rdoc);
        TEST_CHK(status == FDB_RESULT_SUCCESS);
        TEST_CMP(rdoc->key, doc[r]->key, rdoc->keylen);
        TEST_CMP(rdoc->body, doc[r]->body, rdoc->bodylen);
        r++;
        fdb_doc_free(rdoc);
        rdoc = NULL;
    } while (fdb_iterator_next(itr) == FDB_RESULT_SUCCESS);
    fdb_iterator_close(itr);
    TEST_CHK(r == n);

    // same for sequence number
    fdb_iterator_sequence_init(db3, &itr, 0, 0, FDB_ITR_NONE);
    r = 0;
    do {
        status = fdb_iterator_get(itr, &rdoc);
        TEST_CHK(status == FDB_RESULT_SUCCESS);
        r++;
        TEST_CHK(rdoc->seqnum == (fdb_seqnum_t)r);
        fdb_doc_free(rdoc);
        rdoc = NULL;
    } while (fdb_iterator_next(itr) == FDB_RESULT_SUCCESS);
    fdb_iterator_close(itr);
    TEST_CHK(r == n);

    fdb_close(dbfile);

    // free all documents
    for (i=0;i<n;++i){
        fdb_doc_free(doc[i]);
    }

    fdb_shutdown();

    memleak_end();
    TEST_RESULT("iterator with concurrent updates test");
}

void iterator_compact_uncommitted_db()
{
    TEST_INIT();
    memleak_start();

    int i, r;
    int n = 10;
    char keybuf[256], bodybuf[256];
    fdb_file_handle *dbfile;
    fdb_kvs_handle *db;
    fdb_status status;
    fdb_iterator *it;
    fdb_config fconfig = fdb_get_default_config();
    fdb_kvs_config kvs_config = fdb_get_default_kvs_config();
    fconfig.wal_threshold = 1024;
    fconfig.seqtree_opt = FDB_SEQTREE_USE; // enable seqtree since get_byseq
    fconfig.flags = FDB_OPEN_FLAG_CREATE;

    // remove previous iterator_test files
    r = system(SHELL_DEL" iterator_test* > errorlog.txt");
    (void)r;

    // open db
    fdb_open(&dbfile, "./iterator_test1", &fconfig);
    fdb_kvs_open(dbfile, &db, "db1", &kvs_config);


    // set docs
    for (i=0;i<n;++i){
        sprintf(keybuf, "key%d", i);
        sprintf(bodybuf, "body%d", i);
        fdb_set_kv(db, keybuf, strlen(keybuf),
                bodybuf, strlen(bodybuf));
    }

    // count number of iteratable docs
    status = fdb_iterator_sequence_init(db, &it, 0, 0, FDB_ITR_NONE);
    TEST_CHK(status == FDB_RESULT_SUCCESS);
    i=0;
    do { ++i; }
    while (fdb_iterator_next(it) != FDB_RESULT_ITERATOR_FAIL);
    fdb_iterator_close(it);
    TEST_CHK(i == n);

    // compact
    fdb_compact(dbfile, NULL);

    // set again
    for (i=0;i<n;++i){
        sprintf(keybuf, "key%d", i);
        sprintf(bodybuf, "body%d", i);
        fdb_set_kv(db, keybuf, strlen(keybuf),
                bodybuf, strlen(bodybuf));
    }

    // count number of iteratable docs
    status = fdb_iterator_sequence_init(db, &it, 0, 0, FDB_ITR_NONE);
    TEST_CHK(status == FDB_RESULT_SUCCESS);
    i=0;
    do { ++i; }
    while (fdb_iterator_next(it) != FDB_RESULT_ITERATOR_FAIL);
    fdb_iterator_close(it);
    TEST_CHK(i == n);


    fdb_kvs_close(db);
    fdb_close(dbfile);
    fdb_shutdown();

    memleak_end();
    TEST_RESULT("iterator compact uncommitted db");
}

void iterator_seek_test()
{
    TEST_INIT();

    memleak_start();

    int i, r;
    int n = 10;
    fdb_file_handle *dbfile;
    fdb_kvs_handle *db, *kv1;
    fdb_doc **doc = alca(fdb_doc*, n);
    fdb_doc *rdoc = NULL;
    fdb_status status;
    fdb_iterator *iterator;

    char keybuf[256], metabuf[256], bodybuf[256];

    // remove previous iterator_test files
    r = system(SHELL_DEL" iterator_test* > errorlog.txt");
    (void)r;

    fdb_config fconfig = fdb_get_default_config();
    fdb_kvs_config kvs_config = fdb_get_default_kvs_config();
    fconfig.buffercache_size = 0;
    fconfig.wal_threshold = 1024;
    fconfig.flags = FDB_OPEN_FLAG_CREATE;
    fconfig.compaction_threshold = 0;
    fconfig.purging_interval = 1; // retain deletes before compaction

    // open db
    fdb_open(&dbfile, "./iterator_test1", &fconfig);
    fdb_kvs_open_default(dbfile, &db, &kvs_config);
    status = fdb_set_log_callback(db, logCallbackFunc,
                                  (void *) "iterator_seek_test");
    TEST_CHK(status == FDB_RESULT_SUCCESS);

    // Create another KV store..
    status = fdb_kvs_open(dbfile, &kv1, "kv1", &kvs_config);
    TEST_CHK(status == FDB_RESULT_SUCCESS);

    // insert using 'kv1' instance to ensure it does not interfere
    for (i=0;i<n;++i){
        sprintf(keybuf, "kEy%d", i);
        sprintf(metabuf, "mEta%d", i);
        sprintf(bodybuf, "bOdy%d", i);
        fdb_doc_create(&doc[i], (void*)keybuf, strlen(keybuf),
            (void*)metabuf, strlen(metabuf), (void*)bodybuf, strlen(bodybuf));
        status = fdb_set(kv1, doc[i]);
        TEST_CHK(status == FDB_RESULT_SUCCESS);
        fdb_doc_free(doc[i]);
    }

    // insert documents of odd number into the main (default) KV store handle
    for (i=1;i<n;i+=2){
        sprintf(keybuf, "key%d", i);
        sprintf(metabuf, "meta%d", i);
        sprintf(bodybuf, "body%d", i);
        fdb_doc_create(&doc[i], (void*)keybuf, strlen(keybuf),
            (void*)metabuf, strlen(metabuf), (void*)bodybuf, strlen(bodybuf));
        fdb_set(db, doc[i]);
    }
    // manually flush WAL & commit
    fdb_commit(dbfile, FDB_COMMIT_MANUAL_WAL_FLUSH);

    // insert documents of even number
    for (i=0;i<n;i+=2){
        sprintf(keybuf, "key%d", i);
        sprintf(metabuf, "meta%d", i);
        sprintf(bodybuf, "body%d", i);
        fdb_doc_create(&doc[i], (void*)keybuf, strlen(keybuf),
            (void*)metabuf, strlen(metabuf), (void*)bodybuf, strlen(bodybuf));
        fdb_set(db, doc[i]);
    }
    // commit without WAL flush
    fdb_commit(dbfile, FDB_COMMIT_NORMAL);

    // now odd number docs are in hb-trie & even number docs are in WAL

    // create an iterator for full range
    fdb_iterator_init(db, &iterator, NULL, 0, NULL, 0, FDB_ITR_NONE);

    // seek current iterator to inside the WAL's avl tree..
    status = fdb_iterator_get(iterator, &rdoc);
    TEST_CHK(status == FDB_RESULT_SUCCESS);

    TEST_CMP(rdoc->key, doc[0]->key, rdoc->keylen);
    TEST_CMP(rdoc->meta, doc[0]->meta, rdoc->metalen);
    TEST_CMP(rdoc->body, doc[0]->body, rdoc->bodylen);
    fdb_doc_free(rdoc);
    rdoc = NULL;

    // seek forward to 2nd key ..
    i=2;
    status = fdb_iterator_seek(iterator, doc[i]->key, strlen(keybuf), 0);
    TEST_CHK(status != FDB_RESULT_ITERATOR_FAIL);
    status = fdb_iterator_get(iterator, &rdoc);
    TEST_CHK(status == FDB_RESULT_SUCCESS);

    TEST_CMP(rdoc->key, doc[i]->key, rdoc->keylen);
    TEST_CMP(rdoc->meta, doc[i]->meta, rdoc->metalen);
    TEST_CMP(rdoc->body, doc[i]->body, rdoc->bodylen);
    fdb_doc_free(rdoc);
    rdoc = NULL;

    // iterator should be able to proceed forward
    status = fdb_iterator_next(iterator);
    TEST_CHK(status != FDB_RESULT_ITERATOR_FAIL);
    status = fdb_iterator_get(iterator, &rdoc);
    TEST_CHK(status == FDB_RESULT_SUCCESS);

    i++;
    TEST_CMP(rdoc->key, doc[i]->key, rdoc->keylen);
    TEST_CMP(rdoc->meta, doc[i]->meta, rdoc->metalen);
    TEST_CMP(rdoc->body, doc[i]->body, rdoc->bodylen);
    fdb_doc_free(rdoc);
    rdoc = NULL;

    // seek forward to the last key.
    status = fdb_iterator_seek(iterator, doc[n-1]->key, strlen(keybuf), 0);
    TEST_CHK(status != FDB_RESULT_ITERATOR_FAIL);
    status = fdb_iterator_get(iterator, &rdoc);
    TEST_CHK(status == FDB_RESULT_SUCCESS);

    TEST_CMP(rdoc->key, doc[n-1]->key, rdoc->keylen);
    TEST_CMP(rdoc->meta, doc[n-1]->meta, rdoc->metalen);
    TEST_CMP(rdoc->body, doc[n-1]->body, rdoc->bodylen);
    fdb_doc_free(rdoc);
    rdoc = NULL;

    // seek backward to start key ..
    i = 0;
    status = fdb_iterator_seek(iterator, doc[i]->key, strlen(keybuf), 0);
    TEST_CHK(status != FDB_RESULT_ITERATOR_FAIL);
    status = fdb_iterator_get(iterator, &rdoc);
    TEST_CHK(status == FDB_RESULT_SUCCESS);

    TEST_CMP(rdoc->key, doc[i]->key, rdoc->keylen);
    TEST_CMP(rdoc->meta, doc[i]->meta, rdoc->metalen);
    TEST_CMP(rdoc->body, doc[i]->body, rdoc->bodylen);
    fdb_doc_free(rdoc);
    rdoc = NULL;

    // seek forward to key2 ..
    status = fdb_iterator_seek(iterator, doc[2]->key, strlen(keybuf), 0);
    TEST_CHK(status == FDB_RESULT_SUCCESS);

    i=2;
    do {
        status = fdb_iterator_get(iterator, &rdoc);
        TEST_CHK(status == FDB_RESULT_SUCCESS);

        TEST_CMP(rdoc->key, doc[i]->key, rdoc->keylen);
        TEST_CMP(rdoc->meta, doc[i]->meta, rdoc->metalen);
        TEST_CMP(rdoc->body, doc[i]->body, rdoc->bodylen);

        fdb_doc_free(rdoc);
        rdoc = NULL;
        i++;
    } while(fdb_iterator_next(iterator) != FDB_RESULT_ITERATOR_FAIL);
    TEST_CHK(i==10);

    // Seek backward again to a key in the trie...
    status = fdb_iterator_seek(iterator, doc[3]->key, strlen(keybuf), 0);
    TEST_CHK(status == FDB_RESULT_SUCCESS);

    i=3;
    do {
        status = fdb_iterator_get(iterator, &rdoc);
        TEST_CHK(status == FDB_RESULT_SUCCESS);

        TEST_CMP(rdoc->key, doc[i]->key, rdoc->keylen);
        TEST_CMP(rdoc->meta, doc[i]->meta, rdoc->metalen);
        TEST_CMP(rdoc->body, doc[i]->body, rdoc->bodylen);

        fdb_doc_free(rdoc);
        rdoc = NULL;
        i++;
    } while (fdb_iterator_next(iterator) != FDB_RESULT_ITERATOR_FAIL);
    TEST_CHK(i==10);

    fdb_iterator_close(iterator);

    // Test fdb_iterator_seek_to_max with key range
    // create an iterator for range of doc[4] ~ doc[8]
    sprintf(keybuf, "key%d", 4); // reuse buffer for start key
    sprintf(metabuf, "key%d", 8); // reuse buffer for end_key
    status = fdb_iterator_init(db, &iterator, keybuf, strlen(keybuf),
                      metabuf, strlen(metabuf),
                      FDB_ITR_NO_DELETES);
    TEST_CHK(status == FDB_RESULT_SUCCESS);
    i = 8;
    status = fdb_iterator_seek_to_max(iterator);
    TEST_CHK(status == FDB_RESULT_SUCCESS);
    status = fdb_iterator_get(iterator, &rdoc);
    TEST_CHK(status == FDB_RESULT_SUCCESS);

    TEST_CMP(rdoc->key, doc[i]->key, rdoc->keylen);
    TEST_CMP(rdoc->meta, doc[i]->meta, rdoc->metalen);
    TEST_CMP(rdoc->body, doc[i]->body, rdoc->bodylen);
    fdb_doc_free(rdoc);
    rdoc = NULL;

    // test fdb_iterator_seek_to_min
    i = 4;
    status = fdb_iterator_seek_to_min(iterator);
    TEST_CHK(status == FDB_RESULT_SUCCESS);
    status = fdb_iterator_get(iterator, &rdoc);
    TEST_CHK(status == FDB_RESULT_SUCCESS);

    TEST_CMP(rdoc->key, doc[i]->key, rdoc->keylen);
    TEST_CMP(rdoc->meta, doc[i]->meta, rdoc->metalen);
    TEST_CMP(rdoc->body, doc[i]->body, rdoc->bodylen);
    fdb_doc_free(rdoc);
    rdoc = NULL;

    status = fdb_iterator_close(iterator);
    TEST_CHK(status == FDB_RESULT_SUCCESS);

    // Test fdb_iterator_seek_to_max over full range
    status = fdb_iterator_init(db, &iterator, NULL, 0, NULL, 0, FDB_ITR_NONE);
    TEST_CHK(status == FDB_RESULT_SUCCESS);

    i = n - 1;
    status = fdb_iterator_seek_to_max(iterator);
    TEST_CHK(status == FDB_RESULT_SUCCESS);
    status = fdb_iterator_get(iterator, &rdoc);
    TEST_CHK(status == FDB_RESULT_SUCCESS);

    TEST_CMP(rdoc->key, doc[i]->key, rdoc->keylen);
    TEST_CMP(rdoc->meta, doc[i]->meta, rdoc->metalen);
    TEST_CMP(rdoc->body, doc[i]->body, rdoc->bodylen);
    fdb_doc_free(rdoc);
    rdoc = NULL;

    // test fdb_iterator_seek_to_min
    i = 0;
    status = fdb_iterator_seek_to_min(iterator);
    TEST_CHK(status == FDB_RESULT_SUCCESS);
    status = fdb_iterator_get(iterator, &rdoc);
    TEST_CHK(status == FDB_RESULT_SUCCESS);

    TEST_CMP(rdoc->key, doc[i]->key, rdoc->keylen);
    TEST_CMP(rdoc->meta, doc[i]->meta, rdoc->metalen);
    TEST_CMP(rdoc->body, doc[i]->body, rdoc->bodylen);
    fdb_doc_free(rdoc);
    rdoc = NULL;

    // seek to max using a non-existent FFFF key
    if (status == FDB_RESULT_SUCCESS) {
        uint8_t *big_seek_key = alca(uint8_t, FDB_MAX_KEYLEN);
        memset(big_seek_key, 0xff, FDB_MAX_KEYLEN);
        status = fdb_iterator_seek(iterator, big_seek_key, FDB_MAX_KEYLEN,
                                   FDB_ITR_SEEK_LOWER);
        TEST_CHK(status == FDB_RESULT_SUCCESS);
        i = n - 1;
        status = fdb_iterator_get(iterator, &rdoc);
        TEST_CHK(status == FDB_RESULT_SUCCESS);

        TEST_CMP(rdoc->key, doc[i]->key, rdoc->keylen);
        TEST_CMP(rdoc->meta, doc[i]->meta, rdoc->metalen);
        TEST_CMP(rdoc->body, doc[i]->body, rdoc->bodylen);
        fdb_doc_free(rdoc);
        rdoc = NULL;
    }

    status = fdb_iterator_close(iterator);
    TEST_CHK(status == FDB_RESULT_SUCCESS);

    // delete documents of even number so WAL only has deleted docs
    for (i=0;i<n;i+=2){
        status = fdb_del(db, doc[i]);
        TEST_CHK(status == FDB_RESULT_SUCCESS);
    }
    // commit without WAL flush
    fdb_commit(dbfile, FDB_COMMIT_NORMAL);

    // create an iterator for full range
    fdb_iterator_init(db, &iterator, NULL, 0, NULL, 0, FDB_ITR_NONE);

    // seek forward to 2nd key ..
    rdoc = NULL;
    i=2;
    status = fdb_iterator_seek(iterator, doc[i]->key, strlen(keybuf), 0);
    TEST_CHK(status != FDB_RESULT_ITERATOR_FAIL);
    status = fdb_iterator_get(iterator, &rdoc);
    TEST_CHK(status == FDB_RESULT_SUCCESS);

    TEST_CMP(rdoc->key, doc[i]->key, rdoc->keylen);
    TEST_CMP(rdoc->meta, doc[i]->meta, rdoc->metalen);
    TEST_CMP(rdoc->body, doc[i]->body, rdoc->bodylen);
    fdb_doc_free(rdoc);
    rdoc = NULL;

    status = fdb_iterator_close(iterator);
    TEST_CHK(status == FDB_RESULT_SUCCESS);

    // close the kvs kv1
    fdb_kvs_close(kv1);
    // close db file
    fdb_kvs_close(db);
    fdb_close(dbfile);

    // free all documents
    for (i=0;i<n;++i){
        fdb_doc_free(doc[i]);
    }

    // free all resources
    fdb_shutdown();

    memleak_end();

    TEST_RESULT("iterator seek test");
}

void iterator_complete_test(int insert_opt, int delete_opt)
{
    TEST_INIT();

    int n = 30;
    int i, r, c;
    int *doc_status = alca(int, n); // 0:HB+trie, 1:WAL, 2:deleted
    char cmd[256];
    char key[256], value[256];
    char keystr[] = "key%06d";
    char keystr_mid[] = "key%06d+";
    char valuestr[] = "value%08d";
    char valuestr2[] = "value%08d(WAL)";
    fdb_file_handle *dbfile;
    fdb_kvs_handle *db, *db_prev, *db_next;
    fdb_config config;
    fdb_kvs_config kvs_config;
    fdb_doc *doc = NULL;
    fdb_iterator *fit;
    fdb_iterator_opt_t itr_opt;
    fdb_status s;
    uint64_t mask = 0x11111111111; //0x11111111111

    sprintf(cmd, SHELL_DEL " iterator_test*");
    r = system(cmd);
    (void)r;

    memleak_start();

    config = fdb_get_default_config();
    config.purging_interval = 1; // retain deletes before compaction
    kvs_config = fdb_get_default_kvs_config();
    s = fdb_open(&dbfile, "./iterator_test", &config);
    TEST_CHK(s == FDB_RESULT_SUCCESS);

    s = fdb_kvs_open(dbfile, &db_prev, "prev KVS", &kvs_config);
    TEST_CHK(s == FDB_RESULT_SUCCESS);
    s = fdb_kvs_open(dbfile, &db, "cur KVS", &kvs_config);
    TEST_CHK(s == FDB_RESULT_SUCCESS);
    s = fdb_kvs_open(dbfile, &db_next, "next KVS", &kvs_config);
    TEST_CHK(s == FDB_RESULT_SUCCESS);

    sprintf(key, "prev_key");
    sprintf(value, "prev_value");
    s = fdb_set_kv(db_prev, key, strlen(key)+1, value, strlen(value)+1);
    TEST_CHK(s == FDB_RESULT_SUCCESS);

    sprintf(key, "next_key");
    sprintf(value, "next_value");
    s = fdb_set_kv(db_next, key, strlen(key)+1, value, strlen(value)+1);
    TEST_CHK(s == FDB_RESULT_SUCCESS);

    sprintf(key, "next_key2");
    sprintf(value, "next_value2");
    s = fdb_set_kv(db_next, key, strlen(key)+1, value, strlen(value)+1);
    TEST_CHK(s == FDB_RESULT_SUCCESS);

    s = fdb_commit(dbfile, FDB_COMMIT_MANUAL_WAL_FLUSH);
    TEST_CHK(s == FDB_RESULT_SUCCESS);

    if (insert_opt == 0) {
        // HB+trie contains all keys
        // WAL contains even number keys only
        for (i=0;i<n;++i){
            sprintf(key, keystr, (int)i);
            sprintf(value, valuestr, (int)i);
            s = fdb_set_kv(db, key, strlen(key)+1, value, strlen(value)+1);
            TEST_CHK(s == FDB_RESULT_SUCCESS);
            doc_status[i] = 0;
        }
        s = fdb_commit(dbfile, FDB_COMMIT_MANUAL_WAL_FLUSH);
        TEST_CHK(s == FDB_RESULT_SUCCESS);
        if (delete_opt) {
            // remove doc #15
            i = 15;
            sprintf(key, keystr, (int)i);
            s = fdb_del_kv(db, key, strlen(key)+1);
            TEST_CHK(s == FDB_RESULT_SUCCESS);
            s = fdb_commit(dbfile, FDB_COMMIT_MANUAL_WAL_FLUSH);
            TEST_CHK(s == FDB_RESULT_SUCCESS);
            doc_status[i] = 2;
        }

        for (i=0;i<n;i+=2){
            sprintf(key, keystr, (int)i);
            sprintf(value, valuestr2, (int)i);
            s = fdb_set_kv(db, key, strlen(key)+1, value, strlen(value)+1);
            TEST_CHK(s == FDB_RESULT_SUCCESS);
            doc_status[i] = 1;
        }
        s = fdb_commit(dbfile, FDB_COMMIT_NORMAL);
        TEST_CHK(s == FDB_RESULT_SUCCESS);
    } else if (insert_opt == 1) {
        // HB+trie contains all keys
        // WAL contains odd number keys only
        for (i=0;i<n;++i){
            sprintf(key, keystr, (int)i);
            sprintf(value, valuestr, (int)i);
            s = fdb_set_kv(db, key, strlen(key)+1, value, strlen(value)+1);
            TEST_CHK(s == FDB_RESULT_SUCCESS);
            doc_status[i] = 0;
        }
        s = fdb_commit(dbfile, FDB_COMMIT_MANUAL_WAL_FLUSH);
        TEST_CHK(s == FDB_RESULT_SUCCESS);
        for (i=1;i<n;i+=2){
            sprintf(key, keystr, (int)i);
            sprintf(value, valuestr2, (int)i);
            s = fdb_set_kv(db, key, strlen(key)+1, value, strlen(value)+1);
            TEST_CHK(s == FDB_RESULT_SUCCESS);
            doc_status[i] = 1;
        }
        if (delete_opt) {
            // remove doc #15
            i = 15;
            sprintf(key, keystr, (int)i);
            s = fdb_del_kv(db, key, strlen(key)+1);
            TEST_CHK(s == FDB_RESULT_SUCCESS);
            doc_status[i] = 2;
        }
        s = fdb_commit(dbfile, FDB_COMMIT_NORMAL);
        TEST_CHK(s == FDB_RESULT_SUCCESS);
    } else if (insert_opt == 2) {
        // HB+trie contains odd number keys
        // WAL contains even number keys
        for (i=1;i<n;i+=2){
            sprintf(key, keystr, (int)i);
            sprintf(value, valuestr, (int)i);
            s = fdb_set_kv(db, key, strlen(key)+1, value, strlen(value)+1);
            TEST_CHK(s == FDB_RESULT_SUCCESS);
            doc_status[i] = 0;
        }
        s = fdb_commit(dbfile, FDB_COMMIT_MANUAL_WAL_FLUSH);
        TEST_CHK(s == FDB_RESULT_SUCCESS);
        if (delete_opt) {
            // remove doc #15
            i = 15;
            sprintf(key, keystr, (int)i);
            s = fdb_del_kv(db, key, strlen(key)+1);
            TEST_CHK(s == FDB_RESULT_SUCCESS);
            s = fdb_commit(dbfile, FDB_COMMIT_MANUAL_WAL_FLUSH);
            TEST_CHK(s == FDB_RESULT_SUCCESS);
            doc_status[i] = 2;
        }

        for (i=0;i<n;i+=2){
            sprintf(key, keystr, (int)i);
            sprintf(value, valuestr2, (int)i);
            s = fdb_set_kv(db, key, strlen(key)+1, value, strlen(value)+1);
            TEST_CHK(s == FDB_RESULT_SUCCESS);
            doc_status[i] = 1;
        }
        s = fdb_commit(dbfile, FDB_COMMIT_NORMAL);
        TEST_CHK(s == FDB_RESULT_SUCCESS);
    } else if (insert_opt == 3) {
        // HB+trie contains even number keys
        // WAL contains odd number keys
        for (i=0;i<n;i+=2){
            sprintf(key, keystr, (int)i);
            sprintf(value, valuestr, (int)i);
            s = fdb_set_kv(db, key, strlen(key)+1, value, strlen(value)+1);
            TEST_CHK(s == FDB_RESULT_SUCCESS);
            doc_status[i] = 0;
        }
        s = fdb_commit(dbfile, FDB_COMMIT_MANUAL_WAL_FLUSH);
        TEST_CHK(s == FDB_RESULT_SUCCESS);
        for (i=1;i<n;i+=2){
            sprintf(key, keystr, (int)i);
            sprintf(value, valuestr2, (int)i);
            s = fdb_set_kv(db, key, strlen(key)+1, value, strlen(value)+1);
            TEST_CHK(s == FDB_RESULT_SUCCESS);
            doc_status[i] = 1;
        }
        if (delete_opt) {
            // remove doc #15
            i = 15;
            sprintf(key, keystr, (int)i);
            s = fdb_del_kv(db, key, strlen(key)+1);
            TEST_CHK(s == FDB_RESULT_SUCCESS);
            doc_status[i] = 2;
        }
        s = fdb_commit(dbfile, FDB_COMMIT_NORMAL);
        TEST_CHK(s == FDB_RESULT_SUCCESS);
    } else if (insert_opt == 4) {
        // HB+trie contains all keys
        // WAL is empty
        for (i=0;i<n;i+=1){
            sprintf(key, keystr, (int)i);
            sprintf(value, valuestr, (int)i);
            s = fdb_set_kv(db, key, strlen(key)+1, value, strlen(value)+1);
            TEST_CHK(s == FDB_RESULT_SUCCESS);
            doc_status[i] = 0;
        }
        s = fdb_commit(dbfile, FDB_COMMIT_MANUAL_WAL_FLUSH);
        TEST_CHK(s == FDB_RESULT_SUCCESS);
        if (delete_opt) {
            // remove doc #15
            i = 15;
            sprintf(key, keystr, (int)i);
            s = fdb_del_kv(db, key, strlen(key)+1);
            TEST_CHK(s == FDB_RESULT_SUCCESS);
            doc_status[i] = 2;
        }
        s = fdb_commit(dbfile, FDB_COMMIT_MANUAL_WAL_FLUSH);
        TEST_CHK(s == FDB_RESULT_SUCCESS);
    } else if (insert_opt == 5) {
        // HB+trie is empty
        // WAL contains all keys
        for (i=0;i<n;i+=1){
            sprintf(key, keystr, (int)i);
            sprintf(value, valuestr, (int)i);
            s = fdb_set_kv(db, key, strlen(key)+1, value, strlen(value)+1);
            TEST_CHK(s == FDB_RESULT_SUCCESS);
            doc_status[i] = 0;
        }
        s = fdb_commit(dbfile, FDB_COMMIT_NORMAL);
        TEST_CHK(s == FDB_RESULT_SUCCESS);
        if (delete_opt) {
            // remove doc #15
            i = 15;
            sprintf(key, keystr, (int)i);
            s = fdb_del_kv(db, key, strlen(key)+1);
            TEST_CHK(s == FDB_RESULT_SUCCESS);
            doc_status[i] = 2;
        }
        s = fdb_commit(dbfile, FDB_COMMIT_NORMAL);
        TEST_CHK(s == FDB_RESULT_SUCCESS);
    } else { // if (insert_opt == 6) {
        // Both HB+trie and WAL contains all keys
        for (i=0;i<n;++i){
            sprintf(key, keystr, (int)i);
            sprintf(value, valuestr, (int)i);
            s = fdb_set_kv(db, key, strlen(key)+1, value, strlen(value)+1);
            TEST_CHK(s == FDB_RESULT_SUCCESS);
            doc_status[i] = 0;
        }
        s = fdb_commit(dbfile, FDB_COMMIT_MANUAL_WAL_FLUSH);
        TEST_CHK(s == FDB_RESULT_SUCCESS);
        for (i=0;i<n;i++){
            sprintf(key, keystr, (int)i);
            sprintf(value, valuestr2, (int)i);
            s = fdb_set_kv(db, key, strlen(key)+1, value, strlen(value)+1);
            TEST_CHK(s == FDB_RESULT_SUCCESS);
            doc_status[i] = 1;
        }
        if (delete_opt) {
            // remove doc #15
            i = 15;
            sprintf(key, keystr, (int)i);
            s = fdb_del_kv(db, key, strlen(key)+1);
            TEST_CHK(s == FDB_RESULT_SUCCESS);
            doc_status[i] = 2;
        }
        s = fdb_commit(dbfile, FDB_COMMIT_NORMAL);
        TEST_CHK(s == FDB_RESULT_SUCCESS);
    }

    if (delete_opt) {
        itr_opt = FDB_ITR_NO_DELETES;
    } else {
        itr_opt = FDB_ITR_NONE;
    }

    s = fdb_iterator_init(db, &fit, NULL, 0, NULL, 0, itr_opt);
    TEST_CHK(s == FDB_RESULT_SUCCESS);
    if (mask & 0x1) {
        c = 0;
        do {
            s = fdb_iterator_get(fit, &doc);
            if (s != FDB_RESULT_SUCCESS) {
                if (s == FDB_RESULT_KEY_NOT_FOUND) {
                    continue;
                } else {
                    break;
                }
            }
            c += ((doc_status[c] == 2)?(1):(0));
            sprintf(value, (doc_status[c]==0)?(valuestr):(valuestr2), c);
            TEST_CMP(doc->body, value, doc->bodylen);
            fdb_doc_free(doc);
            doc = NULL;
            c++;
        } while (fdb_iterator_next(fit) != FDB_RESULT_ITERATOR_FAIL);
        TEST_CHK(c == n);
        while (fdb_iterator_prev(fit) != FDB_RESULT_ITERATOR_FAIL) {
            c--;
            s = fdb_iterator_get(fit, &doc);
            if (s != FDB_RESULT_SUCCESS) {
                if (s == FDB_RESULT_KEY_NOT_FOUND) {
                    continue;
                } else {
                    break;
                }
            }
            c -= ((doc_status[c] == 2)?(1):(0));
            sprintf(value, (doc_status[c]==0)?(valuestr):(valuestr2), c);
            TEST_CMP(doc->body, value, doc->bodylen);
            fdb_doc_free(doc);
            doc = NULL;
        }
        TEST_CHK(c == 0);
    }

    if (mask & 0x10) {
        for (i=0;i<n;++i){
            sprintf(key, keystr, (int)i);
            s = fdb_iterator_seek(fit, key, strlen(key)+1, 0x0);
            TEST_CHK(s == FDB_RESULT_SUCCESS);
            c = i;
            if (doc_status[c] == 2) {
                c++; // higher mode
            }
            do {
                s = fdb_iterator_get(fit, &doc);
                if (s != FDB_RESULT_SUCCESS) break;
                sprintf(key, keystr, (int)c);
                c += ((doc_status[c] == 2)?(1):(0));
                sprintf(value, (doc_status[c]==0)?(valuestr):(valuestr2), c);
                TEST_CMP(doc->body, value, doc->bodylen);
                fdb_doc_free(doc);
                doc = NULL;
                c++;
            } while (fdb_iterator_next(fit) != FDB_RESULT_ITERATOR_FAIL);
            TEST_CHK(c == n);
        }
    }

    if (mask & 0x100) {
        for (i=0;i<n;++i){
            sprintf(key, keystr, (int)i);
            s = fdb_iterator_seek(fit, key, strlen(key)+1, 0x0);
            TEST_CHK(s == FDB_RESULT_SUCCESS);
            c = i;
            if (doc_status[c] == 2) {
                c++; // higher mode
            }
            do {
                s = fdb_iterator_get(fit, &doc);
                if (s != FDB_RESULT_SUCCESS) break;
                sprintf(key, keystr, (int)c);
                c -= ((doc_status[c] == 2)?(1):(0));
                sprintf(value, (doc_status[c]==0)?(valuestr):(valuestr2), c);
                TEST_CMP(doc->body, value, doc->bodylen);
                fdb_doc_free(doc);
                doc = NULL;
                c--;
            } while (fdb_iterator_prev(fit) != FDB_RESULT_ITERATOR_FAIL);
            TEST_CHK(c == -1);
        }
    }

    if (mask & 0x1000) {
        for (i=0;i<n;++i){
            sprintf(key, keystr, (int)i);
            s = fdb_iterator_seek(fit, key, strlen(key)+1, FDB_ITR_SEEK_LOWER);
            TEST_CHK(s == FDB_RESULT_SUCCESS);
            c = i;
            if (doc_status[c] == 2) {
                c--; // lower mode
            }
            do {
                s = fdb_iterator_get(fit, &doc);
                if (s != FDB_RESULT_SUCCESS) break;
                sprintf(key, keystr, (int)c);
                c += ((doc_status[c] == 2)?(1):(0));
                sprintf(value, (doc_status[c]==0)?(valuestr):(valuestr2), c);
                TEST_CMP(doc->body, value, doc->bodylen);
                fdb_doc_free(doc);
                doc = NULL;
                c++;
            } while (fdb_iterator_next(fit) != FDB_RESULT_ITERATOR_FAIL);
            TEST_CHK(c == n);
        }
    }

    if (mask & 0x10000) {
        for (i=0;i<n;++i){
            sprintf(key, keystr, (int)i);
            s = fdb_iterator_seek(fit, key, strlen(key)+1, FDB_ITR_SEEK_LOWER);
            TEST_CHK(s == FDB_RESULT_SUCCESS);
            c = i;
            if (doc_status[c] == 2) {
                c--; // lower mode
            }
            do {
                s = fdb_iterator_get(fit, &doc);
                if (s != FDB_RESULT_SUCCESS) break;
                sprintf(key, keystr, (int)c);
                c -= ((doc_status[c] == 2)?(1):(0));
                sprintf(value, (doc_status[c]==0)?(valuestr):(valuestr2), c);
                TEST_CMP(doc->body, value, doc->bodylen);
                fdb_doc_free(doc);
                doc = NULL;
                c--;
            } while (fdb_iterator_prev(fit) != FDB_RESULT_ITERATOR_FAIL);
            TEST_CHK(c == -1);
        }
    }

    if (mask & 0x100000) {
        for (i=0;i<n;++i){
            sprintf(key, keystr_mid, (int)i);
            s = fdb_iterator_seek(fit, key, strlen(key)+1, 0x0);
            (void)s;
            c = i+1;
            if (doc_status[c] == 2) {
                c++; // higher mode
            }
            do {
                s = fdb_iterator_get(fit, &doc);
                if (s != FDB_RESULT_SUCCESS) break;
                sprintf(key, keystr_mid, (int)c);
                c += ((doc_status[c] == 2)?(1):(0));
                sprintf(value, (doc_status[c]==0)?(valuestr):(valuestr2), c);
                TEST_CMP(doc->body, value, doc->bodylen);
                fdb_doc_free(doc);
                doc = NULL;
                c++;
            } while (fdb_iterator_next(fit) != FDB_RESULT_ITERATOR_FAIL);
            TEST_CHK(c == n);
        }
    }

    if (mask & 0x1000000) {
        for (i=0;i<n;++i){
            sprintf(key, keystr_mid, (int)i);
            s = fdb_iterator_seek(fit, key, strlen(key)+1, 0x0);
            (void)s;
            c = i+1;
            if (doc_status[c] == 2) {
                c++; // higher mode
            }
            do {
                s = fdb_iterator_get(fit, &doc);
                if (s != FDB_RESULT_SUCCESS) break;
                sprintf(key, keystr_mid, (int)c);
                c -= ((doc_status[c] == 2)?(1):(0));
                sprintf(value, (doc_status[c]==0)?(valuestr):(valuestr2), c);
                TEST_CMP(doc->body, value, doc->bodylen);
                fdb_doc_free(doc);
                doc = NULL;
                c--;
            } while (fdb_iterator_prev(fit) != FDB_RESULT_ITERATOR_FAIL);
            if (i == n-1) {
                TEST_CHK(c == n);
            } else {
                TEST_CHK(c == -1);
            }
        }
    }

    if (mask & 0x10000000) {
        for (i=0;i<n;++i){
            sprintf(key, keystr_mid, (int)i);
            s = fdb_iterator_seek(fit, key, strlen(key)+1, FDB_ITR_SEEK_LOWER);
            TEST_CHK(s == FDB_RESULT_SUCCESS);
            c = i;
            if (doc_status[c] == 2) {
                c--; // lower mode
            }
            do {
                s = fdb_iterator_get(fit, &doc);
                if (s != FDB_RESULT_SUCCESS) break;
                sprintf(key, keystr_mid, (int)c);
                c += ((doc_status[c] == 2)?(1):(0));
                sprintf(value, (doc_status[c]==0)?(valuestr):(valuestr2), c);
                TEST_CMP(doc->body, value, doc->bodylen);
                fdb_doc_free(doc);
                doc = NULL;
                c++;
            } while (fdb_iterator_next(fit) != FDB_RESULT_ITERATOR_FAIL);
            TEST_CHK(c == n);
        }
    }

    if (mask & 0x100000000) {
        for (i=0;i<n;++i){
            sprintf(key, keystr_mid, (int)i);
            s = fdb_iterator_seek(fit, key, strlen(key)+1, FDB_ITR_SEEK_LOWER);
            TEST_CHK(s == FDB_RESULT_SUCCESS);
            c = i;
            if (doc_status[c] == 2) {
                c--; // lower mode
            }
            do {
                s = fdb_iterator_get(fit, &doc);
                if (s != FDB_RESULT_SUCCESS) break;
                sprintf(key, keystr_mid, (int)c);
                c -= ((doc_status[c] == 2)?(1):(0));
                sprintf(value, (doc_status[c]==0)?(valuestr):(valuestr2), c);
                TEST_CMP(doc->body, value, doc->bodylen);
                fdb_doc_free(doc);
                doc = NULL;
                c--;
            } while (fdb_iterator_prev(fit) != FDB_RESULT_ITERATOR_FAIL);
            TEST_CHK(c == -1);
        }
    }

    if (mask & 0x1000000000) {
        s = fdb_iterator_seek_to_min(fit);
        TEST_CHK(s == FDB_RESULT_SUCCESS);
        c = 0;
        do {
            s = fdb_iterator_get(fit, &doc);
            if (s != FDB_RESULT_SUCCESS) break;
            sprintf(key, keystr_mid, (int)c);
            c += ((doc_status[c] == 2)?(1):(0));
            sprintf(value, (doc_status[c]==0)?(valuestr):(valuestr2), c);
            TEST_CMP(doc->body, value, doc->bodylen);
            fdb_doc_free(doc);
            doc = NULL;
            c++;
        } while (fdb_iterator_next(fit) != FDB_RESULT_ITERATOR_FAIL);
        TEST_CHK(c == n);

        s = fdb_iterator_seek_to_max(fit);
        TEST_CHK(s == FDB_RESULT_SUCCESS);
        c = n-1;
        do {
            s = fdb_iterator_get(fit, &doc);
            if (s != FDB_RESULT_SUCCESS) break;
            sprintf(key, keystr_mid, (int)c);
            c -= ((doc_status[c] == 2)?(1):(0));
            sprintf(value, (doc_status[c]==0)?(valuestr):(valuestr2), c);
            TEST_CMP(doc->body, value, doc->bodylen);
            fdb_doc_free(doc);
            doc = NULL;
            c--;
        } while (fdb_iterator_prev(fit) != FDB_RESULT_ITERATOR_FAIL);
        TEST_CHK(c == -1);
    }
    s = fdb_iterator_close(fit);
    TEST_CHK(s == FDB_RESULT_SUCCESS);

    if (mask & 0x10000000000) {
        // create an iterator with an end key and skip max key option
        i = n/3*2;
        sprintf(key, keystr, (int)i);
        s = fdb_iterator_init(db, &fit, NULL, 0, key, strlen(key)+1,
                              FDB_ITR_SKIP_MAX_KEY);
        TEST_CHK(s == FDB_RESULT_SUCCESS);
        s = fdb_iterator_seek_to_max(fit);
        TEST_CHK(s == FDB_RESULT_SUCCESS);
        s = fdb_iterator_get(fit, &doc);
        TEST_CHK(s == FDB_RESULT_SUCCESS);
        c = i-1;
        sprintf(value, (doc_status[c]==0)?(valuestr):(valuestr2), c);
        TEST_CMP(doc->body, value, doc->bodylen);
        fdb_doc_free(doc);
        doc = NULL;
        s = fdb_iterator_close(fit);
        TEST_CHK(s == FDB_RESULT_SUCCESS);

        // create an iterator with an start key and skip min key option
        i = n/3;
        sprintf(key, keystr, (int)i);
        s = fdb_iterator_init(db, &fit, key, strlen(key)+1, NULL, 0,
                              FDB_ITR_SKIP_MIN_KEY);
        TEST_CHK(s == FDB_RESULT_SUCCESS);
        s = fdb_iterator_seek_to_min(fit);
        TEST_CHK(s == FDB_RESULT_SUCCESS);
        s = fdb_iterator_get(fit, &doc);
        TEST_CHK(s == FDB_RESULT_SUCCESS);
        c = i+1;
        sprintf(value, (doc_status[c]==0)?(valuestr):(valuestr2), c);
        TEST_CMP(doc->body, value, doc->bodylen);
        fdb_doc_free(doc);
        doc = NULL;
        s = fdb_iterator_close(fit);
        TEST_CHK(s == FDB_RESULT_SUCCESS);

        s = fdb_close(dbfile);
        TEST_CHK(s == FDB_RESULT_SUCCESS);
        s = fdb_shutdown();
        TEST_CHK(s == FDB_RESULT_SUCCESS);
        memleak_end();
    }

    sprintf(cmd, "iterator complete test ");
    if (insert_opt == 0) {
        strcat(cmd, "(HB+trie: all, WAL: even");
    } else if (insert_opt == 1) {
        strcat(cmd, "(HB+trie: all, WAL: odd");
    } else if (insert_opt == 2) {
        strcat(cmd, "(HB+trie: odd, WAL: even");
    } else if (insert_opt == 3) {
        strcat(cmd, "(HB+trie: even, WAL: odd");
    } else if (insert_opt == 4) {
        strcat(cmd, "(HB+trie: all, WAL: empty");
    } else if (insert_opt == 5) {
        strcat(cmd, "(HB+trie: empty, WAL: all");
    } else if (insert_opt == 6) {
        strcat(cmd, "(HB+trie: all, WAL: all");
    }
    if (delete_opt) {
        strcat(cmd, ", doc deletion)");
    } else {
        strcat(cmd, ")");
    }
    TEST_RESULT(cmd);
}

void iterator_extreme_key_test()
{
    TEST_INIT();

    int n = 30;
    int i, r, c;
    char cmd[256];
    char key[256], value[256];
    char keyBuf[256], valueBuf[256];
    fdb_file_handle *dbfile;
    fdb_kvs_handle *db;
    fdb_config config;
    fdb_kvs_config kvs_config;
    fdb_doc *doc = NULL;
    fdb_iterator *fit;
    fdb_status s;

    sprintf(cmd, SHELL_DEL " iterator_test*");
    r = system(cmd);
    (void)r;

    memleak_start();

    config = fdb_get_default_config();
    kvs_config = fdb_get_default_kvs_config();
    s = fdb_open(&dbfile, "./iterator_test", &config);
    TEST_CHK(s == FDB_RESULT_SUCCESS);
    s = fdb_kvs_open(dbfile, &db, NULL, &kvs_config);
    TEST_CHK(s == FDB_RESULT_SUCCESS);

    memset(key, 0xff, 256);
    for (i=1;i<n;i+=1){
        sprintf(value, "0xff length %d", (int)i);
        fdb_set_kv(db, key, i, value, strlen(value)+1);
    }
    fdb_commit(dbfile, FDB_COMMIT_MANUAL_WAL_FLUSH);

    // Pre-allocate iterator return document memory and re-use the same
    s = fdb_doc_create(&doc, NULL, 0, NULL, 0, NULL, 0);
    TEST_CHK(s == FDB_RESULT_SUCCESS);
    doc->key = &keyBuf[0];
    doc->meta = NULL;
    doc->body = &valueBuf[0];

    s = fdb_iterator_init(db, &fit, NULL, 0, NULL, 0, 0x0);
    TEST_CHK(s == FDB_RESULT_SUCCESS);
    s = fdb_iterator_seek_to_max(fit);
    TEST_CHK(s == FDB_RESULT_SUCCESS);
    c = n-1;
    while (s == FDB_RESULT_SUCCESS) {
        s = fdb_iterator_get(fit, &doc);
        if (s != FDB_RESULT_SUCCESS) {
            break;
        }
        sprintf(value, "0xff length %d", (int)c);
        TEST_CMP(doc->body, value, doc->bodylen);
        s = fdb_iterator_prev(fit);
        c--;
    }

    i = 8;
    c = i;
    s = fdb_iterator_seek(fit, key, i, FDB_ITR_SEEK_LOWER);
    while (s == FDB_RESULT_SUCCESS) {
        s = fdb_iterator_get(fit, &doc);
        if (s != FDB_RESULT_SUCCESS) {
            break;
        }
        sprintf(value, "0xff length %d", (int)c);
        TEST_CMP(doc->body, value, doc->bodylen);
        s = fdb_iterator_prev(fit);
        c--;
    }

    i = 8;
    c = i;
    s = fdb_iterator_seek(fit, key, i, FDB_ITR_SEEK_LOWER);
    while (s == FDB_RESULT_SUCCESS) {
        s = fdb_iterator_get(fit, &doc);
        if (s != FDB_RESULT_SUCCESS) {
            break;
        }
        sprintf(value, "0xff length %d", (int)c);
        TEST_CMP(doc->body, value, doc->bodylen);
        s = fdb_iterator_next(fit);
        c++;
    }

    s = fdb_iterator_close(fit);
    TEST_CHK(s == FDB_RESULT_SUCCESS);

    // Initialize iterator to an extreme non-existent end_key
    s = fdb_iterator_init(db, &fit, NULL, 0, key, 256, 0x0);
    TEST_CHK(s == FDB_RESULT_SUCCESS);
    s = fdb_iterator_seek_to_max(fit);
    TEST_CHK(s == FDB_RESULT_SUCCESS);

    c = n-1;
    while (s == FDB_RESULT_SUCCESS) {
        s = fdb_iterator_get(fit, &doc);
        if (s != FDB_RESULT_SUCCESS) {
            break;
        }
        sprintf(value, "0xff length %d", (int)c);
        TEST_CMP(doc->body, value, doc->bodylen);
        s = fdb_iterator_prev(fit);
        c--;
    }

    s = fdb_iterator_close(fit);
    TEST_CHK(s == FDB_RESULT_SUCCESS);
    s = fdb_close(dbfile);
    TEST_CHK(s == FDB_RESULT_SUCCESS);

    // Release pre-allocated iterator return document buffer space
    doc->key = NULL;
    doc->body = NULL;
    s = fdb_doc_free(doc);
    TEST_CHK(s == FDB_RESULT_SUCCESS);

    s = fdb_shutdown();
    TEST_CHK(s == FDB_RESULT_SUCCESS);
    memleak_end();
    TEST_RESULT("iterator extreme key test");
}

void iterator_inmem_snapshot_seek_test(bool flush_wal)
{
    TEST_INIT();

    memleak_start();

    int i, r;
    int n = 5;
    fdb_file_handle *dbfile;
    fdb_kvs_handle *db;
    fdb_kvs_handle *snap_db;
    fdb_doc **doc = alca(fdb_doc*, n);
    fdb_status status;
    fdb_iterator *iterator;

    char keybuf[256], metabuf[256], bodybuf[256];

    // remove previous mvcc_test files
    r = system(SHELL_DEL" iterator_test* > errorlog.txt");
    (void)r;

    fdb_config fconfig = fdb_get_default_config();
    fdb_kvs_config kvs_config = fdb_get_default_kvs_config();
    fconfig.buffercache_size = 0;
    fconfig.wal_threshold = 1024;
    fconfig.flags = FDB_OPEN_FLAG_CREATE;
    fconfig.compaction_threshold = 0;

    // open db
    status = fdb_open(&dbfile, "./iterator_test1", &fconfig);
    TEST_CHK(status == FDB_RESULT_SUCCESS);
    status = fdb_kvs_open_default(dbfile, &db, &kvs_config);
    TEST_CHK(status == FDB_RESULT_SUCCESS);

    // ------- Setup test ----------------------------------
    for (i=0; i<n; i++){
        sprintf(keybuf, "%c2",(char)i + 'a');
        sprintf(metabuf, "meta%d", i);
        sprintf(bodybuf, "body%d", i);
        fdb_doc_create(&doc[i], (void*)keybuf, strlen(keybuf),
            (void*)metabuf, strlen(metabuf), (void*)bodybuf, strlen(bodybuf));
        fdb_set(db, doc[i]);
    }

    if (flush_wal) {
        fdb_commit(dbfile, FDB_COMMIT_MANUAL_WAL_FLUSH);
    } else {
        fdb_commit(dbfile, FDB_COMMIT_NORMAL);
    }
    // ---------- Snapshot tests begin -----------------------
    // WAL items are not flushed...
    status = fdb_snapshot_open(db, &snap_db, FDB_SNAPSHOT_INMEM);
    TEST_CHK(status == FDB_RESULT_SUCCESS);

    status = fdb_set_log_callback(db, logCallbackFunc,
                                  (void *) "iterator_inmem_snapshot_seek_test");
    TEST_CHK(status == FDB_RESULT_SUCCESS);

    // create an iterator on the snapshot for full range
    fdb_iterator_init(snap_db, &iterator, (void*)"b2", 2, (void*)"d2", 2,
                      FDB_ITR_NO_DELETES|
                      FDB_ITR_SKIP_MAX_KEY|
                      FDB_ITR_SKIP_MIN_KEY);

    // seek to non-existent key that happens to land on the start key which
    // should not be returned since we have passed ITR_SKIP_MIN_KEY
    status = fdb_iterator_seek(iterator, "c1", 2, FDB_ITR_SEEK_LOWER);
    TEST_CHK(status == FDB_RESULT_ITERATOR_FAIL);

    // seek to non-existent key that happens to land on the end key which
    // should not be returned since we have passed ITR_SKIP_MAX_KEY
    status = fdb_iterator_seek(iterator, "c3", 2, FDB_ITR_SEEK_HIGHER);
    TEST_CHK(status == FDB_RESULT_ITERATOR_FAIL);

    fdb_iterator_close(iterator);

    // create an iterator on the snapshot for full range
    fdb_iterator_init(snap_db, &iterator, (void*)"b3", 2, (void*)"d1", 2,
                      FDB_ITR_NO_DELETES|
                      FDB_ITR_SKIP_MAX_KEY|
                      FDB_ITR_SKIP_MIN_KEY);

    // seek to non-existent key that happens to land on key that is
    // smaller than the start key which should not be returned.
    status = fdb_iterator_seek(iterator, "c1", 2, FDB_ITR_SEEK_LOWER);
    TEST_CHK(status == FDB_RESULT_ITERATOR_FAIL);

    // seek to non-existent key that happens to be land on key larger than
    // end key which should not be returned.
    status = fdb_iterator_seek(iterator, "c3", 2, FDB_ITR_SEEK_HIGHER);
    TEST_CHK(status == FDB_RESULT_ITERATOR_FAIL);

    fdb_iterator_close(iterator);

    // close db handle
    fdb_kvs_close(db);
    // close snapshot handle
    fdb_kvs_close(snap_db);

    // close db file
    fdb_close(dbfile);

    // free all documents
    for (i=0;i<n;++i){
        fdb_doc_free(doc[i]);
    }

    // free all resources
    fdb_shutdown();

    memleak_end();

    TEST_RESULT("in-memory snapshot seek test");
}

void iterator_no_deletes_test()
{

    TEST_INIT();
    memleak_start();
    int i, r, n = 10;
    fdb_file_handle *dbfile;
    fdb_kvs_handle  *kv;
    char keybuf[256], bodybuf[256];
    fdb_doc **doc = alca(fdb_doc*, n);
    fdb_doc *rdoc = NULL;
    fdb_iterator *it;
    fdb_status status;

    // remove previous iterator_test files
    r = system(SHELL_DEL" iterator_test* > errorlog.txt");
    (void)r;

    fdb_config fconfig = fdb_get_default_config();
    fdb_kvs_config kvs_config = fdb_get_default_kvs_config();
    fconfig.wal_threshold = 1024;
    fconfig.flags = FDB_OPEN_FLAG_CREATE;
    fconfig.compaction_threshold = 0;

    // open db
    fdb_open(&dbfile, "./iterator_test", &fconfig);
    fdb_kvs_open(dbfile, &kv, "all_docs",  &kvs_config);

    // insert docs to kv
    for (i=0;i<n;++i){
        sprintf(keybuf, "key%d", i);
        sprintf(bodybuf, "body%d", i);
        fdb_doc_create(&doc[i], (void*)keybuf, strlen(keybuf), NULL, 0,
                       (void*)bodybuf, strlen(bodybuf));
        fdb_set(kv, doc[i]);
    }

    // delete all docs
    for (i=0;i<n;i++){
        status = fdb_del_kv(kv, doc[i]->key, doc[i]->keylen);
        TEST_CHK(status == FDB_RESULT_SUCCESS);
    }

    // commit
    fdb_commit(dbfile, FDB_COMMIT_NORMAL);

    // set doc that was deleted
    status = fdb_set(kv, doc[2]);
    TEST_CHK(status == FDB_RESULT_SUCCESS);

    // get doc from db and verify not-deleted
    fdb_doc_create(&rdoc, doc[2]->key, doc[2]->keylen, NULL, 0, NULL, 0);
    status = fdb_get(kv, rdoc);
    TEST_CHK(status == FDB_RESULT_SUCCESS);
    TEST_CHK(rdoc->deleted == false);
    fdb_doc_free(rdoc);
    rdoc = NULL;

    // iterate over all docs to retrieve undeleted key
    status = fdb_iterator_init(kv, &it, NULL, 0, NULL, 0, FDB_ITR_NO_DELETES);
    TEST_CHK(status == FDB_RESULT_SUCCESS);
    status = fdb_iterator_get(it, &rdoc);
    TEST_CHK(status == FDB_RESULT_SUCCESS);
    if (status == FDB_RESULT_SUCCESS){
        fdb_doc_free(rdoc);
    }
    fdb_iterator_close(it);

    for (i=0;i<n;++i){
        fdb_doc_free(doc[i]);
    }

    fdb_kvs_close(kv);
    fdb_close(dbfile);
    fdb_shutdown();

    memleak_end();
    TEST_RESULT("iterator no deletes test");
}

void iterator_set_del_docs_test()
{
    TEST_INIT();
    memleak_start();

    int r;
    int i, j, k, n=100;
    int expected_doc_count=0;
    char keybuf[256], metabuf[256], bodybuf[256];
    int val2;
    fdb_file_handle *dbfile;
    fdb_iterator *it;
    fdb_kvs_handle *kv1;
    fdb_kvs_info info;
    fdb_config fconfig = fdb_get_default_config();
    fdb_kvs_config kvs_config = fdb_get_default_kvs_config();
    fdb_doc **doc = alca(fdb_doc*, n);
    fdb_doc *vdoc;
    r = system(SHELL_DEL" iterator_test* > errorlog.txt");
    (void)r;

    fconfig.wal_threshold = 1024;
    fconfig.flags = FDB_OPEN_FLAG_CREATE;
    fconfig.compaction_threshold = 10;
    fconfig.purging_interval = 1; //retain deletes until compaction

    fdb_open(&dbfile, "./iterator_test1", &fconfig);
    fdb_kvs_open(dbfile, &kv1, "kv1", &kvs_config);

    for(k=0;k<20;++k){
        // set n docs
        for(i=0;i<n;++i){
            sprintf(keybuf, "key%02d%03d", k, i);
            sprintf(metabuf, "meta%02d%03d", k, i);
            sprintf(bodybuf, "body%02d%03d", k, i);
            fdb_doc_create(&doc[i], (void*)keybuf, strlen(keybuf),
                (void*)metabuf, strlen(metabuf), (void*)bodybuf, strlen(bodybuf));
            fdb_set(kv1, doc[i]);
            expected_doc_count++;
        }

        // commit
        fdb_commit(dbfile, FDB_COMMIT_MANUAL_WAL_FLUSH);

        // delete subset of recently loaded docs
        for(j=n/4;j<n/2;j++){
            fdb_del(kv1, doc[j]);
            expected_doc_count--;
        }
        fdb_commit(dbfile, FDB_COMMIT_MANUAL_WAL_FLUSH);

        fdb_get_kvs_info(kv1, &info);
        if(info.doc_count != (size_t)expected_doc_count){
            // test already failed further debugging check info
            fdb_iterator_init(kv1, &it, NULL, 0,
                              NULL, 0, FDB_ITR_NONE);
            val2=0;
            do {
                fdb_iterator_get(it, &vdoc);
                if (!vdoc->deleted){
                    val2++;
                }
                fdb_doc_free(vdoc);
            } while (fdb_iterator_next(it) != FDB_RESULT_ITERATOR_FAIL);
            fdb_iterator_close(it);
            printf("dbdocs(%d) expected(%d)\n", val2, expected_doc_count);
        }
        TEST_CHK(info.doc_count == (size_t)expected_doc_count);

        // preliminary cleanup
        for(i=0;i<n;++i){
            fdb_doc_free(doc[i]);
        }
    }

    fdb_kvs_close(kv1);
    fdb_close(dbfile);
    fdb_shutdown();
    memleak_end();

    TEST_RESULT("iterator set del docs");
}

void iterator_del_next_test()
{
    TEST_INIT();

    memleak_start();

    int i, r;
    int n = 10;
    fdb_file_handle *dbfile;
    fdb_kvs_handle *db;
    fdb_doc **doc = alca(fdb_doc*, n);
    fdb_doc pre_alloc_doc;
    fdb_doc *rdoc = &pre_alloc_doc;
    fdb_status status;
    fdb_iterator *iterator;

    char keybuf[256], metabuf[256], bodybuf[256];
    rdoc->key = keybuf;
    rdoc->meta = metabuf;
    rdoc->body = bodybuf;
    rdoc->flags = 0;

    // remove previous iterator_test files
    r = system(SHELL_DEL" iterator_test* > errorlog.txt");
    (void)r;

    fdb_config fconfig = fdb_get_default_config();
    fdb_kvs_config kvs_config = fdb_get_default_kvs_config();
    fconfig.buffercache_size = 0;
    fconfig.wal_threshold = 1024;
    fconfig.flags = FDB_OPEN_FLAG_CREATE;
    fconfig.compaction_threshold = 0;

    // open db
    fdb_open(&dbfile, "./iterator_test1", &fconfig);
    fdb_kvs_open(dbfile, &db, "kv1", &kvs_config);

    status = fdb_set_log_callback(db, logCallbackFunc,
                                  (void *) "iterator_del_next_test");
    TEST_CHK(status == FDB_RESULT_SUCCESS);

    // insert documents of even number
    for (i=0;i<n;i+=2){
        sprintf(keybuf, "key%d", i);
        sprintf(metabuf, "meta%d", i);
        sprintf(bodybuf, "body%d", i);
        fdb_doc_create(&doc[i], (void*)keybuf, strlen(keybuf),
            (void*)metabuf, strlen(metabuf), (void*)bodybuf, strlen(bodybuf));
        fdb_set(db, doc[i]);
    }
    // manually flush WAL & commit
    fdb_commit(dbfile, FDB_COMMIT_MANUAL_WAL_FLUSH);

    // insert documents of odd number
    for (i=1;i<n;i+=2){
        sprintf(keybuf, "key%d", i);
        sprintf(metabuf, "meta%d", i);
        sprintf(bodybuf, "body%d", i);
        fdb_doc_create(&doc[i], (void*)keybuf, strlen(keybuf),
            (void*)metabuf, strlen(metabuf), (void*)bodybuf, strlen(bodybuf));
        fdb_set(db, doc[i]);
    }
    // commit without WAL flush
    fdb_commit(dbfile, FDB_COMMIT_NORMAL);

    // now even number docs are in hb-trie & odd number docs are in WAL

    // create an iterator for full range
    fdb_iterator_init(db, &iterator, NULL, 0, NULL, 0, FDB_ITR_NONE);

    // repeat until fail
    i=0;
    do {
        status = fdb_iterator_get(iterator, &rdoc);
        TEST_CHK(status == FDB_RESULT_SUCCESS);

        TEST_CMP(rdoc->key, doc[i]->key, rdoc->keylen);
        TEST_CMP(rdoc->meta, doc[i]->meta, rdoc->metalen);
        TEST_CMP(rdoc->body, doc[i]->body, rdoc->bodylen);
        // Delete the document to ensure that the iteration is not affected
        status = fdb_del(db, rdoc);
        TEST_CHK(status == FDB_RESULT_SUCCESS);
        status = fdb_commit(dbfile, FDB_COMMIT_MANUAL_WAL_FLUSH);
        TEST_CHK(status == FDB_RESULT_SUCCESS);
        i++;
    } while (fdb_iterator_next(iterator) != FDB_RESULT_ITERATOR_FAIL);
    TEST_CHK(i==10);

    // go back to start and retry iteration (should not be affected by deletes)
    status = fdb_iterator_seek_to_min(iterator);
    TEST_CHK(status == FDB_RESULT_SUCCESS);

    // repeat full iteration until fail
    i=0;
    do {
        status = fdb_iterator_get(iterator, &rdoc);
        TEST_CHK(status == FDB_RESULT_SUCCESS);

        TEST_CMP(rdoc->key, doc[i]->key, rdoc->keylen);
        TEST_CMP(rdoc->meta, doc[i]->meta, rdoc->metalen);
        TEST_CMP(rdoc->body, doc[i]->body, rdoc->bodylen);
        i++;
    } while (fdb_iterator_next(iterator) != FDB_RESULT_ITERATOR_FAIL);
    TEST_CHK(i==10);

    fdb_iterator_close(iterator);

    fdb_close(dbfile);
    fdb_shutdown();

    // free all documents
    for (i=0;i<n;++i){
        fdb_doc_free(doc[i]);
    }

    memleak_end();

    TEST_RESULT("iterator del next test");
}

void sequence_iterator_test()
{
    TEST_INIT();

    memleak_start();

    int i, r;
    int n = 10;
    int count;
    fdb_file_handle *dbfile;
    fdb_kvs_handle *db;
    fdb_doc **doc = alca(fdb_doc*, n);
    fdb_doc *rdoc = NULL;
    fdb_status status;
    fdb_iterator *iterator;

    char keybuf[256], metabuf[256], bodybuf[256];

    // remove previous iterator_test files
    r = system(SHELL_DEL" iterator_test* > errorlog.txt");
    (void)r;

    fdb_config fconfig = fdb_get_default_config();
    fdb_kvs_config kvs_config = fdb_get_default_kvs_config();
    fconfig.buffercache_size = 0;
    fconfig.wal_threshold = 1024;
    fconfig.flags = FDB_OPEN_FLAG_CREATE;
    fconfig.seqtree_opt = FDB_SEQTREE_USE; // enable seqtree since get_byseq
    fconfig.compaction_threshold = 0;
    fconfig.purging_interval = 1; // retain deletes until compaction

    // open db
    fdb_open(&dbfile, "./iterator_test1", &fconfig);
    fdb_kvs_open_default(dbfile, &db, &kvs_config);
    status = fdb_set_log_callback(db, logCallbackFunc,
                                  (void *) "sequence_iterator_test");
    TEST_CHK(status == FDB_RESULT_SUCCESS);

    // insert documents of even number
    for (i=0;i<n;i+=2){
        sprintf(keybuf, "key%d", i);
        sprintf(metabuf, "meta%d", i);
        sprintf(bodybuf, "body%d", i);
        fdb_doc_create(&doc[i], (void*)keybuf, strlen(keybuf),
            (void*)metabuf, strlen(metabuf), (void*)bodybuf, strlen(bodybuf));
        fdb_set(db, doc[i]);
    }
    // manually flush WAL & commit
    fdb_commit(dbfile, FDB_COMMIT_MANUAL_WAL_FLUSH);

    // insert documents of odd number
    for (i=1;i<n;i+=2){
        sprintf(keybuf, "key%d", i);
        sprintf(metabuf, "meta%d", i);
        sprintf(bodybuf, "body%d", i);
        fdb_doc_create(&doc[i], (void*)keybuf, strlen(keybuf),
            (void*)metabuf, strlen(metabuf), (void*)bodybuf, strlen(bodybuf));
        fdb_set(db, doc[i]);
    }
    // commit without WAL flush
    fdb_commit(dbfile, FDB_COMMIT_NORMAL);

    // now even number docs are in hb-trie & odd number docs are in WAL

    // create an iterator over sequence number range over FULL RANGE
    fdb_iterator_sequence_init(db, &iterator, 0, 0, FDB_ITR_NONE);

    // repeat until fail
    i=0;
    count = 0;
    do {
        status = fdb_iterator_get(iterator, &rdoc);
        TEST_CHK(status == FDB_RESULT_SUCCESS);

        TEST_CMP(rdoc->key, doc[i]->key, rdoc->keylen);
        TEST_CMP(rdoc->meta, doc[i]->meta, rdoc->metalen);
        TEST_CMP(rdoc->body, doc[i]->body, rdoc->bodylen);

        fdb_doc_free(rdoc);
        rdoc = NULL;
        i = (i + 2 >= n) ? 1: i + 2; // by-seq, first come even docs, then odd
        count++;
    } while (fdb_iterator_next(iterator) != FDB_RESULT_ITERATOR_FAIL);
    TEST_CHK(count==n);
    fdb_iterator_close(iterator);

    // create an iterator over sequence number.
    fdb_iterator_sequence_init(db, &iterator, 0, 0, FDB_ITR_NONE);

    // repeat until fail
    i=0;
    count = 0;
    do {
        status = fdb_iterator_get_metaonly(iterator, &rdoc);
        TEST_CHK(status == FDB_RESULT_SUCCESS);

        TEST_CMP(rdoc->key, doc[i]->key, rdoc->keylen);
        TEST_CMP(rdoc->meta, doc[i]->meta, rdoc->metalen);
        TEST_CHK(rdoc->body == NULL);

        fdb_doc_free(rdoc);
        rdoc = NULL;
        i = (i + 2 >= n) ? 1: i + 2; // by-seq, first come even docs, then odd
        count++;
    } while (fdb_iterator_next(iterator) != FDB_RESULT_ITERATOR_FAIL);
    TEST_CHK(count==n);
    fdb_iterator_close(iterator);

    // create another iterator starts from seq number 2 and ends at 9
    fdb_iterator_sequence_init(db, &iterator, 2, 7, FDB_ITR_NONE);

    // repeat until fail
    i=2;
    count = 0;
    do {
        status = fdb_iterator_get(iterator, &rdoc);
        TEST_CHK(status == FDB_RESULT_SUCCESS);

        TEST_CMP(rdoc->key, doc[i]->key, rdoc->keylen);
        TEST_CMP(rdoc->meta, doc[i]->meta, rdoc->metalen);
        TEST_CMP(rdoc->body, doc[i]->body, rdoc->bodylen);

        fdb_doc_free(rdoc);
        rdoc = NULL;
        i = (i + 2 >= n) ? 1: i + 2; // by-seq, first come even docs, then odd
        count++;
    } while (fdb_iterator_next(iterator) != FDB_RESULT_ITERATOR_FAIL);
    TEST_CHK(count==6);
    fdb_iterator_close(iterator);
    // remove document #8 and #9
    fdb_doc_create(&rdoc, doc[8]->key, doc[8]->keylen, doc[8]->meta, doc[8]->metalen, NULL, 0);
    status = fdb_del(db, rdoc);
    TEST_CHK(status == FDB_RESULT_SUCCESS);
    fdb_doc_free(rdoc);
    rdoc = NULL;
    fdb_doc_create(&rdoc, doc[9]->key, doc[9]->keylen, doc[9]->meta, doc[9]->metalen, NULL, 0);
    status = fdb_del(db, rdoc);
    TEST_CHK(status == FDB_RESULT_SUCCESS);
    fdb_doc_free(rdoc);
    rdoc = NULL;
    // commit
    fdb_commit(dbfile, FDB_COMMIT_NORMAL);

    // create an iterator for full range
    fdb_iterator_sequence_init(db, &iterator, 0, 0, FDB_ITR_NONE);
    // repeat until fail
    i=0;
    count=0;
    do {
        status = fdb_iterator_get(iterator, &rdoc);
        TEST_CHK(status == FDB_RESULT_SUCCESS);

        if (count != 8 && count != 9) { // do not look validate key8 and key9
            TEST_CMP(rdoc->key, doc[i]->key, rdoc->keylen);
            TEST_CMP(rdoc->meta, doc[i]->meta, rdoc->metalen);
            TEST_CMP(rdoc->body, doc[i]->body, rdoc->bodylen);
        } else {
            TEST_CHK(rdoc->deleted == true);
        }

        fdb_doc_free(rdoc);
        rdoc = NULL;
        // Turn around when we hit 8 as the last items, key8 and key9 are gone
        i = (i + 2 >= 8) ? 1: i + 2; // by-seq, first come even docs, then odd
        count++;
    } while (fdb_iterator_next(iterator) != FDB_RESULT_ITERATOR_FAIL);
    TEST_CHK(count==10); // 10 items, with 2 deletions
    fdb_iterator_close(iterator);

    // create an iterator for full range, but no deletes.
    fdb_iterator_sequence_init(db, &iterator, 0, 0, FDB_ITR_NO_DELETES);
    // repeat until fail
    i=0;
    count=0;
    do {
        status = fdb_iterator_get(iterator, &rdoc);
        TEST_CHK(status == FDB_RESULT_SUCCESS);

        if (i != 8 && i != 9) { // key8 and key9 are deleted
            TEST_CMP(rdoc->key, doc[i]->key, rdoc->keylen);
            TEST_CMP(rdoc->meta, doc[i]->meta, rdoc->metalen);
            TEST_CMP(rdoc->body, doc[i]->body, rdoc->bodylen);
        }

        fdb_doc_free(rdoc);
        rdoc = NULL;
        i = (i + 2 >= 8) ? 1: i + 2; // by-seq, first come even docs, then odd
        count++;
    } while (fdb_iterator_next(iterator) != FDB_RESULT_ITERATOR_FAIL);
    TEST_CHK(count==8); // 10 items, with 2 deletions
    fdb_iterator_close(iterator);

    // Update first document and test for absence of duplicates
    *((char *)doc[0]->body) = 'K'; // update key0 to Key0
    fdb_set(db, doc[0]);
    fdb_commit(dbfile, FDB_COMMIT_NORMAL);

    fdb_iterator_sequence_init(db, &iterator, 0, 0, FDB_ITR_NO_DELETES);
    // repeat until fail
    i=2; // i == 0 should not appear until the end
    count=0;
    do {
        status = fdb_iterator_get(iterator, &rdoc);
        TEST_CHK(status == FDB_RESULT_SUCCESS);

        if (i != 8 && i != 9) { // key8 and key9 are deleted
            TEST_CMP(rdoc->key, doc[i]->key, rdoc->keylen);
            TEST_CMP(rdoc->meta, doc[i]->meta, rdoc->metalen);
            TEST_CMP(rdoc->body, doc[i]->body, rdoc->bodylen);
        }

        fdb_doc_free(rdoc);
        rdoc = NULL;
        i = (i + 2 >= 8) ? 1: i + 2; // by-seq, first come even docs, then odd
        if (count == 6) i = 0; // go back to test for i=0 at the end
        count++;
    } while (fdb_iterator_next(iterator) != FDB_RESULT_ITERATOR_FAIL);
    TEST_CHK(count==8); // 10 items, with 2 deletions
    fdb_iterator_close(iterator);

    // close db file
    fdb_kvs_close(db);
    fdb_close(dbfile);

    // free all documents
    for (i=0;i<n;++i){
        fdb_doc_free(doc[i]);
    }

    // free all resources
    fdb_shutdown();

    memleak_end();

    TEST_RESULT("sequence iterator test");
}

void sequence_iterator_duplicate_test()
{
    // Unit test for MB-12225
    TEST_INIT();

    memleak_start();

    int i, r;
    int n = 100;
    int count;
    fdb_file_handle *dbfile;
    fdb_kvs_handle *db;
    fdb_doc **doc = alca(fdb_doc*, n);
    fdb_doc *rdoc = NULL;
    fdb_status status;
    fdb_iterator *iterator;
    fdb_seqnum_t seqnum;

    char keybuf[256], metabuf[256], bodybuf[256];

    // remove previous iterator_test files
    r = system(SHELL_DEL" iterator_test* > errorlog.txt");
    (void)r;

    fdb_config fconfig = fdb_get_default_config();
    fdb_kvs_config kvs_config = fdb_get_default_kvs_config();
    fconfig.buffercache_size = 0;
    fconfig.seqtree_opt = FDB_SEQTREE_USE; // enable seqtree since get_byseq
    fconfig.wal_threshold = 1024;
    fconfig.compaction_threshold = 0;
    fconfig.purging_interval = 1; // retain deletes until compaction

    // open db
    fdb_open(&dbfile, "./iterator_test1", &fconfig);
    fdb_kvs_open_default(dbfile, &db, &kvs_config);
    status = fdb_set_log_callback(db, logCallbackFunc,
                                  (void *) "sequence_iterator_test");
    TEST_CHK(status == FDB_RESULT_SUCCESS);

    // insert documents first time
    for (i=0;i<n;i++){
        sprintf(keybuf, "key%d", i);
        sprintf(metabuf, "meta%d", i);
        sprintf(bodybuf, "body%d(first)", i);
        fdb_doc_create(&doc[i], (void*)keybuf, strlen(keybuf),
            (void*)metabuf, strlen(metabuf), (void*)bodybuf, strlen(bodybuf));
        fdb_set(db, doc[i]);
    }
    // manually flush WAL & commit
    fdb_commit(dbfile, FDB_COMMIT_MANUAL_WAL_FLUSH);

    // insert documents second time
    for (i=0;i<n;i++){
        sprintf(bodybuf, "body%d(second)", i);
        fdb_doc_update(&doc[i], NULL, 0, bodybuf, strlen(bodybuf));
        fdb_set(db, doc[i]);
    }
    // manually flush WAL & commit
    fdb_commit(dbfile, FDB_COMMIT_MANUAL_WAL_FLUSH);

    // insert documents third time (only even number documents)
    for (i=0;i<n;i+=2){
        sprintf(bodybuf, "body%d(third)", i);
        fdb_doc_update(&doc[i], NULL, 0, bodybuf, strlen(bodybuf));
        fdb_set(db, doc[i]);
    }
    // commit without WAL flushing
    fdb_commit(dbfile, FDB_COMMIT_NORMAL);

    // create an iterator over sequence number
    fdb_iterator_sequence_init(db, &iterator, 0, 220, FDB_ITR_NONE);

    // repeat until fail
    count = 0;
    seqnum = 100;
    do {
        status = fdb_iterator_get(iterator, &rdoc);
        TEST_CHK(status == FDB_RESULT_SUCCESS);
        if (seqnum < 140) { // point where WAL range & trie range overlap ends!
            seqnum += 2; // WAL overlap with trie, get unique trie keys only
        } else { // beyond this even keys in trie are also in WAL but outside..
            seqnum ++; // the iteration range, so they can be sequentially got
        }

        if (seqnum <= 200) { // uptil WAL, unique trie items are returned...
            i = seqnum - 101;
            sprintf(bodybuf, "body%d(second)", i);
        } else { // once seqnum enters WAL range only WAL elements are returned..
            i = ((seqnum - 101) % n) * 2;
            sprintf(bodybuf, "body%d(third)", i);
        }
        TEST_CMP(rdoc->key, doc[i]->key, rdoc->keylen);
        TEST_CMP(rdoc->meta, doc[i]->meta, rdoc->metalen);
        TEST_CMP(rdoc->body, bodybuf, rdoc->bodylen);
        TEST_CHK(rdoc->seqnum == seqnum);

        count++;
        fdb_doc_free(rdoc);
        rdoc = NULL;
    } while (fdb_iterator_next(iterator) != FDB_RESULT_ITERATOR_FAIL);
    TEST_CHK(count==n); // since 220 > n all keys should be iterated
    fdb_iterator_close(iterator);

    // close db file
    fdb_kvs_close(db);
    fdb_close(dbfile);
    // free all documents
    for (i=0;i<n;++i){
        fdb_doc_free(doc[i]);
    }
    // free all resources
    fdb_shutdown();

    memleak_end();

    TEST_RESULT("sequence iterator duplicate test");
}

// MB-16406
void sequence_iterator_range_test()
{
    TEST_INIT();

    memleak_start();

    int i, r;
    int n = 10;
    int count;
    fdb_file_handle *dbfile;
    fdb_kvs_handle *db;
    fdb_doc **doc = alca(fdb_doc*, n);
    fdb_doc *rdoc = NULL;
    fdb_status status;
    fdb_iterator *iterator;
    fdb_seqnum_t seqnum;

    char keybuf[256], metabuf[256], bodybuf[256];

    // remove previous iterator_test files
    r = system(SHELL_DEL" iterator_test* > errorlog.txt");
    (void)r;

    fdb_config fconfig = fdb_get_default_config();
    fdb_kvs_config kvs_config = fdb_get_default_kvs_config();
    fconfig.buffercache_size = 0;
    fconfig.seqtree_opt = FDB_SEQTREE_USE; // enable seqtree since get_byseq

    // open db
    fdb_open(&dbfile, "./iterator_test1", &fconfig);
    fdb_kvs_open_default(dbfile, &db, &kvs_config);
    status = fdb_set_log_callback(db, logCallbackFunc,
                                  (void *) "sequence_iterator_test");
    TEST_CHK(status == FDB_RESULT_SUCCESS);

    // insert docs
    for (i=0;i<n;i++){
        sprintf(keybuf, "key%d", i);
        sprintf(metabuf, "meta%d", i);
        sprintf(bodybuf, "body%d", i);
        fdb_doc_create(&doc[i], (void*)keybuf, strlen(keybuf),
                                (void*)metabuf, strlen(metabuf),
                                (void*)bodybuf, strlen(bodybuf));
        fdb_set(db, doc[i]);
    }
    // manually flush WAL & commit
    fdb_commit(dbfile, FDB_COMMIT_MANUAL_WAL_FLUSH);

    // create a full range seq iterator
    status = fdb_iterator_sequence_init(db, &iterator, 0, 0, FDB_ITR_NONE);
    TEST_CHK(status == FDB_RESULT_SUCCESS);

    // repeat until fail
    count = 0;
    do {
        status = fdb_iterator_get(iterator, &rdoc);
        TEST_CHK(status == FDB_RESULT_SUCCESS);
        i = count;
        seqnum = i+1;

        TEST_CMP(rdoc->key, doc[i]->key, rdoc->keylen);
        TEST_CMP(rdoc->meta, doc[i]->meta, rdoc->metalen);
        TEST_CMP(rdoc->body, doc[i]->body, rdoc->bodylen);
        TEST_CHK(rdoc->seqnum == seqnum);

        count++;
        fdb_doc_free(rdoc);
        rdoc = NULL;
    } while (fdb_iterator_next(iterator) != FDB_RESULT_ITERATOR_FAIL);
    TEST_CHK(count == n);
    fdb_iterator_close(iterator);

    // create a partial range seq iterator with the given max seq number
    status = fdb_iterator_sequence_init(db, &iterator, 0, n/2, FDB_ITR_NONE);
    TEST_CHK(status == FDB_RESULT_SUCCESS);

    // repeat until fail
    count = 0;
    do {
        status = fdb_iterator_get(iterator, &rdoc);
        TEST_CHK(status == FDB_RESULT_SUCCESS);
        i = count;
        seqnum = i+1;

        TEST_CMP(rdoc->key, doc[i]->key, rdoc->keylen);
        TEST_CMP(rdoc->meta, doc[i]->meta, rdoc->metalen);
        TEST_CMP(rdoc->body, doc[i]->body, rdoc->bodylen);
        TEST_CHK(rdoc->seqnum == seqnum);

        count++;
        fdb_doc_free(rdoc);
        rdoc = NULL;
    } while (fdb_iterator_next(iterator) != FDB_RESULT_ITERATOR_FAIL);
    TEST_CHK(count == n/2);
    fdb_iterator_close(iterator);

    // create a partial range seq iterator with the given min seq number
    status = fdb_iterator_sequence_init(db, &iterator, (n/2)+1, 0, FDB_ITR_NONE);
    TEST_CHK(status == FDB_RESULT_SUCCESS);

    // repeat until fail
    count = 0;
    do {
        status = fdb_iterator_get(iterator, &rdoc);
        TEST_CHK(status == FDB_RESULT_SUCCESS);
        i = count + n/2;
        seqnum = i+1;

        TEST_CMP(rdoc->key, doc[i]->key, rdoc->keylen);
        TEST_CMP(rdoc->meta, doc[i]->meta, rdoc->metalen);
        TEST_CMP(rdoc->body, doc[i]->body, rdoc->bodylen);
        TEST_CHK(rdoc->seqnum == seqnum);

        count++;
        fdb_doc_free(rdoc);
        rdoc = NULL;
    } while (fdb_iterator_next(iterator) != FDB_RESULT_ITERATOR_FAIL);
    TEST_CHK(count == n/2);
    fdb_iterator_close(iterator);

    // close db file
    fdb_kvs_close(db);
    fdb_close(dbfile);
    // free all documents
    for (i=0;i<n;++i){
        fdb_doc_free(doc[i]);
    }
    // free all resources
    fdb_shutdown();

    memleak_end();

    TEST_RESULT("sequence iterator range test");
}

void reverse_sequence_iterator_test()
{
    TEST_INIT();

    memleak_start();

    int i, r, count;
    int n = 10;
    fdb_file_handle *dbfile;
    fdb_kvs_handle *db;
    fdb_doc **doc = alca(fdb_doc*, n);
    fdb_doc *rdoc = NULL;
    fdb_status status;
    fdb_iterator *iterator;

    char keybuf[256], metabuf[256], bodybuf[256];

    // remove previous iterator_test files
    r = system(SHELL_DEL" iterator_test* > errorlog.txt");
    (void)r;

    fdb_config fconfig = fdb_get_default_config();
    fdb_kvs_config kvs_config = fdb_get_default_kvs_config();
    fconfig.buffercache_size = 0;
    fconfig.seqtree_opt = FDB_SEQTREE_USE; // enable seqtree since get_byseq
    fconfig.wal_threshold = 1024;
    fconfig.flags = FDB_OPEN_FLAG_CREATE;
    fconfig.compaction_threshold = 0;

    // open db
    fdb_open(&dbfile, "./iterator_test1", &fconfig);
    fdb_kvs_open_default(dbfile, &db, &kvs_config);
    status = fdb_set_log_callback(db, logCallbackFunc,
                                  (void *) "reverse_sequence_iterator_test");
    TEST_CHK(status == FDB_RESULT_SUCCESS);

    // insert documents of even number
    for (i=0;i<n;i+=2){
        sprintf(keybuf, "key%d", i);
        sprintf(metabuf, "meta%d", i);
        sprintf(bodybuf, "body%d", i);
        fdb_doc_create(&doc[i], (void*)keybuf, strlen(keybuf),
            (void*)metabuf, strlen(metabuf), (void*)bodybuf, strlen(bodybuf));
        fdb_set(db, doc[i]);
    }
    // manually flush WAL & commit
    fdb_commit(dbfile, FDB_COMMIT_MANUAL_WAL_FLUSH);

    // insert documents of odd number
    for (i=1;i<n;i+=2){
        sprintf(keybuf, "key%d", i);
        sprintf(metabuf, "meta%d", i);
        sprintf(bodybuf, "body%d", i);
        fdb_doc_create(&doc[i], (void*)keybuf, strlen(keybuf),
            (void*)metabuf, strlen(metabuf), (void*)bodybuf, strlen(bodybuf));
        fdb_set(db, doc[i]);
    }
    // commit without WAL flush
    fdb_commit(dbfile, FDB_COMMIT_NORMAL);

    // now even number docs are in hb-trie & odd number docs are in WAL

    // First test reverse sequence iteration as it only involves btrees
    // create an iterator over sequence number range over FULL RANGE
    fdb_iterator_sequence_init(db, &iterator, 0, 0, FDB_ITR_NONE);

    // move iterator forward up till middle...
    i=0;
    count = 0;
    do {
        status = fdb_iterator_get(iterator, &rdoc);
        TEST_CHK(status == FDB_RESULT_SUCCESS);

        TEST_CMP(rdoc->key, doc[i]->key, rdoc->keylen);
        TEST_CMP(rdoc->meta, doc[i]->meta, rdoc->metalen);
        TEST_CMP(rdoc->body, doc[i]->body, rdoc->bodylen);

        fdb_doc_free(rdoc);
        rdoc = NULL;
        count++;
        if (i + 2 >= n) break;
        i = i + 2; // by-seq, first come even docs, then odd
    } while (fdb_iterator_next(iterator) != FDB_RESULT_ITERATOR_FAIL);
    TEST_CHK(count==n/2);

    // Now test reverse sequence iterator from mid-way..

    i = i - 2;
    status = fdb_iterator_prev(iterator);
    TEST_CHK(status != FDB_RESULT_ITERATOR_FAIL);
    status = fdb_iterator_get(iterator, &rdoc);
    TEST_CHK(status == FDB_RESULT_SUCCESS);

    TEST_CMP(rdoc->key, doc[i]->key, rdoc->keylen);
    TEST_CMP(rdoc->meta, doc[i]->meta, rdoc->metalen);
    TEST_CMP(rdoc->body, doc[i]->body, rdoc->bodylen);

    fdb_doc_free(rdoc);
    rdoc = NULL;
    count++;

    // change direction to forward again...
    TEST_CHK(fdb_iterator_next(iterator) != FDB_RESULT_ITERATOR_FAIL);
    i = i + 2;
    do {
        status = fdb_iterator_get(iterator, &rdoc);
        TEST_CHK(status == FDB_RESULT_SUCCESS);

        TEST_CMP(rdoc->key, doc[i]->key, rdoc->keylen);
        TEST_CMP(rdoc->meta, doc[i]->meta, rdoc->metalen);
        TEST_CMP(rdoc->body, doc[i]->body, rdoc->bodylen);

        fdb_doc_free(rdoc);
        rdoc = NULL;
        i = (i + 2 >= n) ? 1 : i + 2;// by-seq, first come even docs, then odd
        count++;
    } while (fdb_iterator_next(iterator) != FDB_RESULT_ITERATOR_FAIL);

    TEST_CHK(count==n+2); // two items were double counted due to reverse

    // Reached End, now reverse iterate till start
    i = n - 1;
    count = n;
    status = fdb_iterator_prev(iterator);
    TEST_CHK(status != FDB_RESULT_ITERATOR_FAIL);
    do {
        status = fdb_iterator_get(iterator, &rdoc);
        TEST_CHK(status == FDB_RESULT_SUCCESS);

        TEST_CMP(rdoc->key, doc[i]->key, rdoc->keylen);
        TEST_CMP(rdoc->meta, doc[i]->meta, rdoc->metalen);
        TEST_CMP(rdoc->body, doc[i]->body, rdoc->bodylen);

        fdb_doc_free(rdoc);
        rdoc = NULL;
        i = (i - 2 < 0) ? n - 2 : i - 2;
        if (count) count--;
    } while (fdb_iterator_prev(iterator) != FDB_RESULT_ITERATOR_FAIL);
    TEST_CHK(count == 0);
    fdb_iterator_close(iterator);

    // close db file
    fdb_kvs_close(db);
    fdb_close(dbfile);

    // free all documents
    for (i=0;i<n;++i){
        fdb_doc_free(doc[i]);
    }

    // free all resources
    fdb_shutdown();

    memleak_end();

    TEST_RESULT("reverse sequence iterator test");
}


void reverse_sequence_iterator_kvs_test()
{
    TEST_INIT();
    memleak_start();

    int i, r, count;
    int n = 10;
    fdb_file_handle *dbfile;
    fdb_kvs_handle *kv1, *kv2;
    fdb_doc **doc = alca(fdb_doc*, n);
    fdb_doc **doc2 = alca(fdb_doc*, n);
    fdb_doc *rdoc = NULL;
    fdb_status status;
    fdb_iterator *iterator;
    fdb_iterator *iterator2;

    char keybuf[256], metabuf[256], bodybuf[256];

    // remove previous iterator_test files
    r = system(SHELL_DEL" iterator_test* > errorlog.txt");
    (void)r;

    fdb_config fconfig = fdb_get_default_config();
    fdb_kvs_config kvs_config = fdb_get_default_kvs_config();
    fconfig.buffercache_size = 0;
    fconfig.seqtree_opt = FDB_SEQTREE_USE; // enable seqtree since get_byseq
    fconfig.wal_threshold = 1024;
    fconfig.flags = FDB_OPEN_FLAG_CREATE;
    fconfig.compaction_threshold = 0;

    // open db
    fdb_open(&dbfile, "./iterator_test1", &fconfig);
    fdb_kvs_open_default(dbfile, &kv1, &kvs_config);
    status = fdb_set_log_callback(kv1, logCallbackFunc,
                                  (void *) "reverse_sequence_iterator_kvs_test");
    TEST_CHK(status == FDB_RESULT_SUCCESS);

    // Create another KV store...
    status = fdb_kvs_open(dbfile, &kv2, "kv2", &kvs_config);
    TEST_CHK(status == FDB_RESULT_SUCCESS);

    // to 'kv2' with entire range
    for (i=0;i<n;++i) {
        sprintf(keybuf, "kEy%d", i);
        sprintf(metabuf, "mEta%d", i);
        sprintf(bodybuf, "bOdy%d", i);
        fdb_doc_create(&doc2[i], (void*)keybuf, strlen(keybuf),
            (void*)metabuf, strlen(metabuf), (void*)bodybuf, strlen(bodybuf));
        status = fdb_set(kv2, doc2[i]);
        TEST_CHK(status == FDB_RESULT_SUCCESS);
    }

    // insert kv1 documents of even number
    for (i=0;i<n;i+=2) {
        sprintf(keybuf, "key%d", i);
        sprintf(metabuf, "meta%d", i);
        sprintf(bodybuf, "body%d", i);
        fdb_doc_create(&doc[i], (void*)keybuf, strlen(keybuf),
            (void*)metabuf, strlen(metabuf), (void*)bodybuf, strlen(bodybuf));
        fdb_set(kv1, doc[i]);
    }

    // manually flush WAL & commit
    fdb_commit(dbfile, FDB_COMMIT_MANUAL_WAL_FLUSH);

    // insert kv1 documents of odd number
    for (i=1;i<n;i+=2) {
        sprintf(keybuf, "key%d", i);
        sprintf(metabuf, "meta%d", i);
        sprintf(bodybuf, "body%d", i);
        fdb_doc_create(&doc[i], (void*)keybuf, strlen(keybuf),
            (void*)metabuf, strlen(metabuf), (void*)bodybuf, strlen(bodybuf));
        fdb_set(kv1, doc[i]);
    }
    // commit without WAL flush
    fdb_commit(dbfile, FDB_COMMIT_NORMAL);

    // iterate even docs on kv1
    status = fdb_iterator_sequence_init(kv1, &iterator, 0, 0, FDB_ITR_NONE);
    TEST_CHK(status == FDB_RESULT_SUCCESS);

    i=0;
    count = 0;
    while (1) {
        fdb_iterator_get(iterator, &rdoc);
        TEST_CHK(!memcmp(rdoc->key, doc[i]->key, rdoc->keylen));
        TEST_CHK(!memcmp(rdoc->meta, doc[i]->meta, rdoc->metalen));
        TEST_CHK(!memcmp(rdoc->body, doc[i]->body, rdoc->bodylen));
        fdb_doc_free(rdoc);
        rdoc = NULL;
        count++;
        if (i + 2 >= n) {
            break;
        }
        i = i + 2; // by-seq, first come even docs, then odd
        status = fdb_iterator_next(iterator);
        if (status == FDB_RESULT_ITERATOR_FAIL) break;
    }
    TEST_CHK(count==n/2);

    // iterate all docs over kv2
    status = fdb_iterator_sequence_init(kv2, &iterator2, 0, 0, FDB_ITR_NONE);
    TEST_CHK(status == FDB_RESULT_SUCCESS);
    while(1) {
        status = fdb_iterator_get(iterator2, &rdoc);
        TEST_CHK(status == FDB_RESULT_SUCCESS);
        fdb_doc_free(rdoc);
        rdoc = NULL;
        status = fdb_iterator_next(iterator2);
        if (status == FDB_RESULT_ITERATOR_FAIL) {
            break;
        }
    }

    // manually flush WAL & commit
    // iterators should be unaffected
    fdb_commit(dbfile, FDB_COMMIT_MANUAL_WAL_FLUSH);

    // reverse iterate even docs over kv1
     i = n - 4;
    count = 0;
    while (1) {
        status = fdb_iterator_prev(iterator);
        if (status == FDB_RESULT_ITERATOR_FAIL) {
            break;
        }
        status = fdb_iterator_get(iterator, &rdoc);
        TEST_CHK(status == FDB_RESULT_SUCCESS);
        TEST_CHK(!memcmp(rdoc->key, doc[i]->key, rdoc->keylen));
        TEST_CHK(!memcmp(rdoc->meta, doc[i]->meta, rdoc->metalen));
        TEST_CHK(!memcmp(rdoc->body, doc[i]->body, rdoc->bodylen));
        fdb_doc_free(rdoc);
        rdoc = NULL;
        i-=2;
        count++;
    }

    TEST_CHK(count==4);
    fdb_iterator_close(iterator);

    i = n-1;
    count = 0;
    // reverse iterate all docs over kv2
    while (1) {
        status = fdb_iterator_prev(iterator2);
        if (status == FDB_RESULT_ITERATOR_FAIL) {
            break;
        }
        status = fdb_iterator_get(iterator2, &rdoc);
        TEST_CHK(status == FDB_RESULT_SUCCESS);
        TEST_CHK(!memcmp(rdoc->key, doc2[i]->key, rdoc->keylen));
        TEST_CHK(!memcmp(rdoc->meta, doc2[i]->meta, rdoc->metalen));
        TEST_CHK(!memcmp(rdoc->body, doc2[i]->body, rdoc->bodylen));
        fdb_doc_free(rdoc);
        rdoc = NULL;
        i--;
        count++;
    }
    TEST_CHK(count==n);
    fdb_iterator_close(iterator2);

    // re-open iterator after commit should return all docs for kv1
    i = 0;
    count = 0;
    status = fdb_iterator_sequence_init(kv1, &iterator, 0, 0, FDB_ITR_NONE);
    TEST_CHK(status == FDB_RESULT_SUCCESS);
    while (1) {
        status = fdb_iterator_get(iterator, &rdoc);
        TEST_CHK(status == FDB_RESULT_SUCCESS);
        TEST_CMP(rdoc->key, doc[i]->key, rdoc->keylen);
        TEST_CMP(rdoc->meta, doc[i]->meta, rdoc->metalen);
        TEST_CMP(rdoc->body, doc[i]->body, rdoc->bodylen);
        fdb_doc_free(rdoc);
        rdoc = NULL;
        if (i == 8) {
            i=1; // switch to odds
        } else {
            i+=2;
        }
        count++;
        status = fdb_iterator_next(iterator);
        if (status == FDB_RESULT_ITERATOR_FAIL) {
            break;
        }
    }
    TEST_CHK(count==n);
    fdb_iterator_close(iterator);

    // free all documents
    for (i=0;i<n;++i) {
        fdb_doc_free(doc[i]);
        fdb_doc_free(doc2[i]);
    }

    fdb_kvs_close(kv1);
    fdb_kvs_close(kv2);
    fdb_close(dbfile);

    fdb_shutdown();
    memleak_end();
    TEST_RESULT("reverse sequence iterator kvs test");

}

void reverse_iterator_test()
{
    TEST_INIT();

    memleak_start();

    int i, r;
    int n = 10;
    fdb_file_handle *dbfile;
    fdb_kvs_handle *db;
    fdb_doc **doc = alca(fdb_doc*, n);
    fdb_doc *rdoc = NULL;
    fdb_status status;
    fdb_iterator *iterator;

    char keybuf[256], metabuf[256], bodybuf[256];

    // remove previous iterator_test files
    r = system(SHELL_DEL" iterator_test* > errorlog.txt");
    (void)r;

    fdb_config fconfig = fdb_get_default_config();
    fdb_kvs_config kvs_config = fdb_get_default_kvs_config();
    fconfig.buffercache_size = 0;
    fconfig.wal_threshold = 1024;
    fconfig.flags = FDB_OPEN_FLAG_CREATE;
    fconfig.compaction_threshold = 0;

    // open db
    fdb_open(&dbfile, "./iterator_test1", &fconfig);
    fdb_kvs_open_default(dbfile, &db, &kvs_config);
    status = fdb_set_log_callback(db, logCallbackFunc,
                                  (void *) "reverse_iterator_test");
    TEST_CHK(status == FDB_RESULT_SUCCESS);

    // insert documents of even number
    for (i=0;i<n;i+=2){
        sprintf(keybuf, "key%d", i);
        sprintf(metabuf, "meta%d", i);
        sprintf(bodybuf, "body%d", i);
        fdb_doc_create(&doc[i], (void*)keybuf, strlen(keybuf),
            (void*)metabuf, strlen(metabuf), (void*)bodybuf, strlen(bodybuf));
        fdb_set(db, doc[i]);
    }
    // manually flush WAL & commit
    fdb_commit(dbfile, FDB_COMMIT_MANUAL_WAL_FLUSH);

    // insert documents of odd number
    for (i=1;i<n;i+=2){
        sprintf(keybuf, "key%d", i);
        sprintf(metabuf, "meta%d", i);
        sprintf(bodybuf, "body%d", i);
        fdb_doc_create(&doc[i], (void*)keybuf, strlen(keybuf),
            (void*)metabuf, strlen(metabuf), (void*)bodybuf, strlen(bodybuf));
        fdb_set(db, doc[i]);
    }
    // commit without WAL flush
    fdb_commit(dbfile, FDB_COMMIT_NORMAL);

    // now even number docs are in hb-trie & odd number docs are in WAL

    // Reverse iteration over key range which involves hb-tries
    // create an iterator for full range
    fdb_iterator_init(db, &iterator, NULL, 0, NULL, 0, FDB_ITR_NONE);

    // first test forward iterator - repeat until fail
    i=0;
    do {
        status = fdb_iterator_get(iterator, &rdoc);
        TEST_CHK(status == FDB_RESULT_SUCCESS);

        TEST_CMP(rdoc->key, doc[i]->key, rdoc->keylen);
        TEST_CMP(rdoc->meta, doc[i]->meta, rdoc->metalen);
        TEST_CMP(rdoc->body, doc[i]->body, rdoc->bodylen);

        fdb_doc_free(rdoc);
        rdoc = NULL;
        i++;
    } while (fdb_iterator_next(iterator) != FDB_RESULT_ITERATOR_FAIL);
    TEST_CHK(i==10);

    // Now test reverse iterator..
    for (--i; fdb_iterator_prev(iterator) != FDB_RESULT_ITERATOR_FAIL; --i) {
        status = fdb_iterator_get(iterator, &rdoc);
        TEST_CHK(status == FDB_RESULT_SUCCESS);

        TEST_CMP(rdoc->key, doc[i]->key, rdoc->keylen);
        TEST_CMP(rdoc->meta, doc[i]->meta, rdoc->metalen);
        TEST_CMP(rdoc->body, doc[i]->body, rdoc->bodylen);

        fdb_doc_free(rdoc);
        rdoc = NULL;
        if (i == 5) break; // Change direction at half point
    }
    TEST_CHK(i == 5);

    // Mid-way reverse direction, again test forward iterator...
    i++;
    status = fdb_iterator_next(iterator);
    TEST_CHK(status != FDB_RESULT_ITERATOR_FAIL);
    status = fdb_iterator_get(iterator, &rdoc);
    TEST_CHK(status == FDB_RESULT_SUCCESS);

    TEST_CMP(rdoc->key, doc[i]->key, rdoc->keylen);
    TEST_CMP(rdoc->meta, doc[i]->meta, rdoc->metalen);
    TEST_CMP(rdoc->body, doc[i]->body, rdoc->bodylen);

    fdb_doc_free(rdoc);
    rdoc = NULL;

    // Mid-way reverse direction, again test forward iterator...
    i++;
    status = fdb_iterator_next(iterator);
    TEST_CHK(status != FDB_RESULT_ITERATOR_FAIL);
    status = fdb_iterator_get(iterator, &rdoc);
    TEST_CHK(status == FDB_RESULT_SUCCESS);

    TEST_CMP(rdoc->key, doc[i]->key, rdoc->keylen);
    TEST_CMP(rdoc->meta, doc[i]->meta, rdoc->metalen);
    TEST_CMP(rdoc->body, doc[i]->body, rdoc->bodylen);

    fdb_doc_free(rdoc);
    rdoc = NULL;

    // Again change direction and test reverse iterator..
    for (--i; fdb_iterator_prev(iterator) != FDB_RESULT_ITERATOR_FAIL; --i) {
        status = fdb_iterator_get(iterator, &rdoc);
        TEST_CHK(status == FDB_RESULT_SUCCESS);

        TEST_CMP(rdoc->key, doc[i]->key, rdoc->keylen);
        TEST_CMP(rdoc->meta, doc[i]->meta, rdoc->metalen);
        TEST_CMP(rdoc->body, doc[i]->body, rdoc->bodylen);

        fdb_doc_free(rdoc);
        rdoc = NULL;
    }
    TEST_CHK(i == -1);

    // Reached end - now test forward iterator...
    TEST_CHK(fdb_iterator_next(iterator) != FDB_RESULT_ITERATOR_FAIL);
    i++;
    do {
        status = fdb_iterator_get(iterator, &rdoc);
        TEST_CHK(status == FDB_RESULT_SUCCESS);

        TEST_CMP(rdoc->key, doc[i]->key, rdoc->keylen);
        TEST_CMP(rdoc->meta, doc[i]->meta, rdoc->metalen);
        TEST_CMP(rdoc->body, doc[i]->body, rdoc->bodylen);

        fdb_doc_free(rdoc);
        rdoc = NULL;
        i++;
    } while (fdb_iterator_next(iterator) != FDB_RESULT_ITERATOR_FAIL);
    TEST_CHK(i==10);

    fdb_iterator_close(iterator);

    // close db file
    fdb_kvs_close(db);
    fdb_close(dbfile);

    // free all documents
    for (i=0;i<n;++i){
        fdb_doc_free(doc[i]);
    }

    // free all resources
    fdb_shutdown();

    memleak_end();

    TEST_RESULT("reverse iterator test");
}

void iterator_seek_wal_only_test()
{
    TEST_INIT();

    memleak_start();

    int i, r;
    int n = 10;
    fdb_file_handle *dbfile;
    fdb_kvs_handle *db, *kv1;
    fdb_doc **doc = alca(fdb_doc*, n);
    fdb_doc *rdoc = NULL;
    fdb_status status;
    fdb_iterator *iterator;

    char keybuf[256], metabuf[256], bodybuf[256];

    // remove previous iterator_test files
    r = system(SHELL_DEL" iterator_test* > errorlog.txt");
    (void)r;

    fdb_config fconfig = fdb_get_default_config();
    fdb_kvs_config kvs_config = fdb_get_default_kvs_config();
    fconfig.buffercache_size = 0;
    fconfig.wal_threshold = 1024;
    fconfig.flags = FDB_OPEN_FLAG_CREATE;
    fconfig.compaction_threshold = 0;

    // open db
    fdb_open(&dbfile, "./iterator_test1", &fconfig);
    fdb_kvs_open_default(dbfile, &db, &kvs_config);
    status = fdb_set_log_callback(db, logCallbackFunc,
                                  (void *) "iterator_seek_wal_only_test");
    TEST_CHK(status == FDB_RESULT_SUCCESS);

    // Create another KV store..
    status = fdb_kvs_open(dbfile, &kv1, "kv1", &kvs_config);
    TEST_CHK(status == FDB_RESULT_SUCCESS);

    // insert using 'kv1' instance to ensure it does not interfere
    for (i=0;i<n;++i){
        sprintf(keybuf, "kEy%d", i);
        sprintf(metabuf, "mEta%d", i);
        sprintf(bodybuf, "bOdy%d", i);
        fdb_doc_create(&doc[i], (void*)keybuf, strlen(keybuf),
            (void*)metabuf, strlen(metabuf), (void*)bodybuf, strlen(bodybuf));
        status = fdb_set(kv1, doc[i]);
        TEST_CHK(status == FDB_RESULT_SUCCESS);
        fdb_doc_free(doc[i]);
    }

    // insert all documents into WAL only
    for (i=0;i<n;++i){
        sprintf(keybuf, "key%d", i);
        sprintf(metabuf, "meta%d", i);
        sprintf(bodybuf, "body%d", i);
        fdb_doc_create(&doc[i], (void*)keybuf, strlen(keybuf),
            (void*)metabuf, strlen(metabuf), (void*)bodybuf, strlen(bodybuf));
        fdb_set(db, doc[i]);
    }
    // commit without WAL flush
    fdb_commit(dbfile, FDB_COMMIT_NORMAL);

    // create an iterator for full range
    fdb_iterator_init(db, &iterator, NULL, 0, NULL, 0, FDB_ITR_NONE);

    // seek current iterator to inside the WAL's avl tree..
    status = fdb_iterator_get(iterator, &rdoc);
    TEST_CHK(status == FDB_RESULT_SUCCESS);

    TEST_CMP(rdoc->key, doc[0]->key, rdoc->keylen);
    TEST_CMP(rdoc->meta, doc[0]->meta, rdoc->metalen);
    TEST_CMP(rdoc->body, doc[0]->body, rdoc->bodylen);
    fdb_doc_free(rdoc);
    rdoc = NULL;

    // seek forward to 2nd key ..
    i=2;
    status = fdb_iterator_seek(iterator, doc[i]->key, strlen(keybuf), 0);
    TEST_CHK(status != FDB_RESULT_ITERATOR_FAIL);
    status = fdb_iterator_get(iterator, &rdoc);
    TEST_CHK(status == FDB_RESULT_SUCCESS);

    TEST_CMP(rdoc->key, doc[i]->key, rdoc->keylen);
    TEST_CMP(rdoc->meta, doc[i]->meta, rdoc->metalen);
    TEST_CMP(rdoc->body, doc[i]->body, rdoc->bodylen);
    fdb_doc_free(rdoc);
    rdoc = NULL;

    // iterator should be able to proceed forward
    status = fdb_iterator_next(iterator);
    TEST_CHK(status != FDB_RESULT_ITERATOR_FAIL);
    status = fdb_iterator_get(iterator, &rdoc);
    TEST_CHK(status == FDB_RESULT_SUCCESS);

    i++;
    TEST_CMP(rdoc->key, doc[i]->key, rdoc->keylen);
    TEST_CMP(rdoc->meta, doc[i]->meta, rdoc->metalen);
    TEST_CMP(rdoc->body, doc[i]->body, rdoc->bodylen);
    fdb_doc_free(rdoc);
    rdoc = NULL;

    // seek forward to the last key.
    status = fdb_iterator_seek(iterator, doc[n-1]->key, strlen(keybuf), 0);
    TEST_CHK(status != FDB_RESULT_ITERATOR_FAIL);
    status = fdb_iterator_get(iterator, &rdoc);
    TEST_CHK(status == FDB_RESULT_SUCCESS);

    TEST_CMP(rdoc->key, doc[n-1]->key, rdoc->keylen);
    TEST_CMP(rdoc->meta, doc[n-1]->meta, rdoc->metalen);
    TEST_CMP(rdoc->body, doc[n-1]->body, rdoc->bodylen);
    fdb_doc_free(rdoc);
    rdoc = NULL;

    // seek backward to start key ..
    i = 0;
    status = fdb_iterator_seek(iterator, doc[i]->key, strlen(keybuf), 0);
    TEST_CHK(status != FDB_RESULT_ITERATOR_FAIL);
    status = fdb_iterator_get(iterator, &rdoc);
    TEST_CHK(status == FDB_RESULT_SUCCESS);

    TEST_CMP(rdoc->key, doc[i]->key, rdoc->keylen);
    TEST_CMP(rdoc->meta, doc[i]->meta, rdoc->metalen);
    TEST_CMP(rdoc->body, doc[i]->body, rdoc->bodylen);
    fdb_doc_free(rdoc);
    rdoc = NULL;

    // seek forward to key2 ..
    status = fdb_iterator_seek(iterator, doc[2]->key, strlen(keybuf), 0);
    TEST_CHK(status == FDB_RESULT_SUCCESS);

    i=2;
    do {
        status = fdb_iterator_get(iterator, &rdoc);
        TEST_CHK(status == FDB_RESULT_SUCCESS);

        TEST_CMP(rdoc->key, doc[i]->key, rdoc->keylen);
        TEST_CMP(rdoc->meta, doc[i]->meta, rdoc->metalen);
        TEST_CMP(rdoc->body, doc[i]->body, rdoc->bodylen);

        fdb_doc_free(rdoc);
        rdoc = NULL;
        i++;
    } while(fdb_iterator_next(iterator) != FDB_RESULT_ITERATOR_FAIL);
    TEST_CHK(i==10);

    // Seek backward again to a key...
    status = fdb_iterator_seek(iterator, doc[3]->key, strlen(keybuf), 0);
    TEST_CHK(status == FDB_RESULT_SUCCESS);

    i=3;
    do {
        status = fdb_iterator_get(iterator, &rdoc);
        TEST_CHK(status == FDB_RESULT_SUCCESS);

        TEST_CMP(rdoc->key, doc[i]->key, rdoc->keylen);
        TEST_CMP(rdoc->meta, doc[i]->meta, rdoc->metalen);
        TEST_CMP(rdoc->body, doc[i]->body, rdoc->bodylen);

        fdb_doc_free(rdoc);
        rdoc = NULL;
        i++;
    } while (fdb_iterator_next(iterator) != FDB_RESULT_ITERATOR_FAIL);
    TEST_CHK(i==10);

    fdb_iterator_close(iterator);

    // Test fdb_iterator_seek_to_max with key range
    // create an iterator for range of doc[4] ~ doc[8]
    sprintf(keybuf, "key%d", 4); // reuse buffer for start key
    sprintf(metabuf, "key%d", 8); // reuse buffer for end_key
    status = fdb_iterator_init(db, &iterator, keybuf, strlen(keybuf),
                      metabuf, strlen(metabuf),
                      FDB_ITR_NO_DELETES);
    TEST_CHK(status == FDB_RESULT_SUCCESS);
    i = 8;
    status = fdb_iterator_seek_to_max(iterator);
    TEST_CHK(status == FDB_RESULT_SUCCESS);
    status = fdb_iterator_get(iterator, &rdoc);
    TEST_CHK(status == FDB_RESULT_SUCCESS);

    TEST_CMP(rdoc->key, doc[i]->key, rdoc->keylen);
    TEST_CMP(rdoc->meta, doc[i]->meta, rdoc->metalen);
    TEST_CMP(rdoc->body, doc[i]->body, rdoc->bodylen);
    fdb_doc_free(rdoc);
    rdoc = NULL;

    // test fdb_iterator_seek_to_min
    i = 4;
    status = fdb_iterator_seek_to_min(iterator);
    TEST_CHK(status == FDB_RESULT_SUCCESS);
    status = fdb_iterator_get(iterator, &rdoc);
    TEST_CHK(status == FDB_RESULT_SUCCESS);

    TEST_CMP(rdoc->key, doc[i]->key, rdoc->keylen);
    TEST_CMP(rdoc->meta, doc[i]->meta, rdoc->metalen);
    TEST_CMP(rdoc->body, doc[i]->body, rdoc->bodylen);
    fdb_doc_free(rdoc);
    rdoc = NULL;

    status = fdb_iterator_close(iterator);
    TEST_CHK(status == FDB_RESULT_SUCCESS);

    // Test fdb_iterator_seek_to_max over full range
    status = fdb_iterator_init(db, &iterator, NULL, 0, NULL, 0, FDB_ITR_NONE);
    TEST_CHK(status == FDB_RESULT_SUCCESS);

    i = n - 1;
    status = fdb_iterator_seek_to_max(iterator);
    TEST_CHK(status == FDB_RESULT_SUCCESS);
    status = fdb_iterator_get(iterator, &rdoc);
    TEST_CHK(status == FDB_RESULT_SUCCESS);

    TEST_CMP(rdoc->key, doc[i]->key, rdoc->keylen);
    TEST_CMP(rdoc->meta, doc[i]->meta, rdoc->metalen);
    TEST_CMP(rdoc->body, doc[i]->body, rdoc->bodylen);
    fdb_doc_free(rdoc);
    rdoc = NULL;

    // test fdb_iterator_seek_to_min
    i = 0;
    status = fdb_iterator_seek_to_min(iterator);
    TEST_CHK(status == FDB_RESULT_SUCCESS);
    status = fdb_iterator_get(iterator, &rdoc);
    TEST_CHK(status == FDB_RESULT_SUCCESS);

    TEST_CMP(rdoc->key, doc[i]->key, rdoc->keylen);
    TEST_CMP(rdoc->meta, doc[i]->meta, rdoc->metalen);
    TEST_CMP(rdoc->body, doc[i]->body, rdoc->bodylen);
    fdb_doc_free(rdoc);
    rdoc = NULL;

    status = fdb_iterator_close(iterator);
    TEST_CHK(status == FDB_RESULT_SUCCESS);

    // close the kvs kv1
    fdb_kvs_close(kv1);
    // close db file
    fdb_kvs_close(db);
    fdb_close(dbfile);

    // free all documents
    for (i=0;i<n;++i){
        fdb_doc_free(doc[i]);
    }

    // free all resources
    fdb_shutdown();

    memleak_end();

    TEST_RESULT("iterator seek wal only test");
}

void iterator_after_wal_threshold()
{
    TEST_INIT();
    memleak_start();

    int i, r;
    int n = 6;
    char keybuf[256], bodybuf[256];
    fdb_file_handle *dbfile;
    fdb_kvs_handle *db, *db2;
    fdb_doc *rdoc = NULL;
    fdb_status status;
    fdb_iterator *it;
    fdb_config fconfig = fdb_get_default_config();
    fdb_kvs_config kvs_config = fdb_get_default_kvs_config();
    fconfig.wal_threshold = 10;
    fconfig.flags = FDB_OPEN_FLAG_CREATE;
    fconfig.seqtree_opt = FDB_SEQTREE_USE; // enable seqtree since get_byseq

    // remove previous iterator_test files
    r = system(SHELL_DEL" iterator_test* > errorlog.txt");
    (void)r;

    // open db
    fdb_open(&dbfile, "./iterator_test1", &fconfig);
    fdb_kvs_open(dbfile, &db, "db1", &kvs_config);
    fdb_kvs_open(dbfile, &db2, "db2", &kvs_config);

    // write 600 docs
    for (i=0;i<n;++i){
        sprintf(keybuf, "key%d", i);
        sprintf(bodybuf, "body%d", i);
        fdb_set_kv(db, keybuf, strlen(keybuf), bodybuf, strlen(bodybuf));
    }

    // copy keys into another kv
    status = fdb_iterator_sequence_init(db, &it, 0, 0, FDB_ITR_NONE);
    TEST_CHK(status == FDB_RESULT_SUCCESS);
    do {
            status = fdb_iterator_get(it, &rdoc);
            TEST_CHK(status == FDB_RESULT_SUCCESS);
            status = fdb_set_kv(db2, rdoc->key, rdoc->keylen, NULL, 0);
            TEST_CHK(status == FDB_RESULT_SUCCESS);
            fdb_doc_free(rdoc);
            rdoc = NULL;
    } while (fdb_iterator_next(it) != FDB_RESULT_ITERATOR_FAIL);
    fdb_iterator_close(it);


    // verify read docs
    status = fdb_iterator_sequence_init(db, &it, 0, 0, FDB_ITR_NONE);
    TEST_CHK(status == FDB_RESULT_SUCCESS);
     do {
            status = fdb_iterator_get(it, &rdoc);
            TEST_CHK(status == FDB_RESULT_SUCCESS);
            status = fdb_get(db, rdoc);
            TEST_CHK(status == FDB_RESULT_SUCCESS);
            fdb_doc_free(rdoc);
            rdoc = NULL;
    } while (fdb_iterator_next(it) != FDB_RESULT_ITERATOR_FAIL);
    fdb_iterator_close(it);

    fdb_kvs_close(db);
    fdb_kvs_close(db2);
    fdb_close(dbfile);
    fdb_shutdown();

    memleak_end();
    TEST_RESULT("iterator after wal threshold");
}

void iterator_manual_wal_flush()
{
    TEST_INIT();
    memleak_start();

    int r;
    unsigned char key1[] =       { 8,  5, 62, 62, 52, 50, 48, 49,
                                  45,  0,  6, 49,  0,  0,  0};
    unsigned char key2[] =       { 8,  5, 62, 62, 52, 50, 48, 49,
                                  49, 45,  0,  6, 49, 50,  0,  0,
                                   0};
    unsigned char start_key1[] = { 8,  5, 62, 62, 52, 49, 57, 57,
                                  57, 45,  0};
    unsigned char start_key2[] = { 8,  5, 62, 62, 52, 51, 52, 53,
                                  10, 20,  0};
    fdb_file_handle *dbfile;
    fdb_kvs_handle *db, *db2;
    fdb_doc *rdoc = NULL;
    fdb_status status;
    fdb_iterator *it;
    fdb_config fconfig = fdb_get_default_config();
    fdb_kvs_config kvs_config = fdb_get_default_kvs_config();
    fconfig.wal_threshold = 1024;
    fconfig.flags = FDB_OPEN_FLAG_CREATE;

    // remove previous iterator_test files
    r = system(SHELL_DEL" iterator_test* > errorlog.txt");
    (void)r;

    // open db
    fdb_open(&dbfile, "./iterator_test1", &fconfig);
    fdb_kvs_open(dbfile, &db, "db1", &kvs_config);
    fdb_kvs_open(dbfile, &db2, "db2", &kvs_config);

    fdb_set_kv(db, key1, sizeof(key1), NULL, 0);
    fdb_set_kv(db, key2, sizeof(key2), NULL, 0);

    // normal commit
    fdb_commit(dbfile, FDB_COMMIT_NORMAL);

    // start_key's skipped prefix is smaller than the common prefix
    status = fdb_iterator_init(db, &it, start_key1, sizeof(start_key1),
                               NULL, 0, FDB_ITR_NONE);
    TEST_CHK(status == FDB_RESULT_SUCCESS);
    do {
        status = fdb_iterator_get(it, &rdoc);
        TEST_CHK(status == FDB_RESULT_SUCCESS);
        fdb_doc_free(rdoc);
        rdoc = NULL;
    } while (fdb_iterator_next(it) != FDB_RESULT_ITERATOR_FAIL);
    fdb_iterator_close(it);

    // start_key's skipped prefix is gerater than the common prefix
    status = fdb_iterator_init(db, &it, start_key2, sizeof(start_key2),
                               NULL, 0, FDB_ITR_NONE);
    TEST_CHK(status == FDB_RESULT_SUCCESS);
    status = fdb_iterator_get(it, &rdoc);
    TEST_CHK(status != FDB_RESULT_SUCCESS);
    fdb_iterator_close(it);

    fdb_set_kv(db2, key1, sizeof(key1), NULL, 0);
    fdb_set_kv(db2, key2, sizeof(key2), NULL, 0);

    // manually flush WAL & commit
    fdb_commit(dbfile, FDB_COMMIT_MANUAL_WAL_FLUSH);

    // start_key's skipped prefix is smaller than the common prefix
    status = fdb_iterator_init(db2, &it, start_key1, sizeof(start_key1),
                               NULL, 0, FDB_ITR_NONE);
    TEST_CHK(status == FDB_RESULT_SUCCESS);
    do {
        status = fdb_iterator_get(it, &rdoc);
        TEST_CHK(status == FDB_RESULT_SUCCESS);
        fdb_doc_free(rdoc);
        rdoc = NULL;
    } while (fdb_iterator_next(it) != FDB_RESULT_ITERATOR_FAIL);
    fdb_iterator_close(it);

    // start_key's skipped prefix is gerater than the common prefix
    status = fdb_iterator_init(db, &it, start_key2, sizeof(start_key2),
                               NULL, 0, FDB_ITR_NONE);
    TEST_CHK(status == FDB_RESULT_SUCCESS);
    status = fdb_iterator_get(it, &rdoc);
    TEST_CHK(status != FDB_RESULT_SUCCESS);
    fdb_iterator_close(it);

    // start_key's skipped prefix is smaller than the common prefix
    status = fdb_iterator_init(db2, &it, NULL, 0,
                               start_key1, sizeof(start_key1), FDB_ITR_NONE);
    TEST_CHK(status == FDB_RESULT_SUCCESS);
    status = fdb_iterator_seek(it, start_key1, sizeof(start_key1), FDB_ITR_SEEK_LOWER);
    TEST_CHK(status != FDB_RESULT_SUCCESS);
    fdb_iterator_close(it);

    // start_key's skipped prefix is gerater than the common prefix
    status = fdb_iterator_init(db, &it, NULL, 0,
                               start_key2, sizeof(start_key2), FDB_ITR_NONE);
    TEST_CHK(status == FDB_RESULT_SUCCESS);
    status = fdb_iterator_seek(it, start_key2, sizeof(start_key2), FDB_ITR_SEEK_LOWER);
    TEST_CHK(status == FDB_RESULT_SUCCESS);
    status = fdb_iterator_get(it, &rdoc);
    TEST_CHK(status == FDB_RESULT_SUCCESS);
    fdb_doc_free(rdoc);
    rdoc = NULL;
    while (fdb_iterator_prev(it) != FDB_RESULT_ITERATOR_FAIL) {
        status = fdb_iterator_get(it, &rdoc);
        TEST_CHK(status == FDB_RESULT_SUCCESS);
        fdb_doc_free(rdoc);
        rdoc = NULL;
    }
    fdb_iterator_close(it);

    fdb_close(dbfile);
    fdb_shutdown();

    memleak_end();
    TEST_RESULT("iterator manual wal flush");
}

void sequence_iterator_seek_test(bool multi_kv)
{
    TEST_INIT();

    memleak_start();

    int i, r;
    int n = 10;
    fdb_file_handle *dbfile;
    fdb_kvs_handle *db;
    fdb_doc **doc = alca(fdb_doc*, n);
    fdb_doc *rdoc = NULL;
    fdb_status status;
    fdb_iterator *iterator;

    char keybuf[256], metabuf[256], bodybuf[256];

    // remove previous iterator_test files
    r = system(SHELL_DEL" iterator_test* > errorlog.txt");
    (void)r;

    fdb_config fconfig = fdb_get_default_config();
    fdb_kvs_config kvs_config = fdb_get_default_kvs_config();
    fconfig.buffercache_size = 0;
    fconfig.wal_threshold = 1024;
    fconfig.seqtree_opt = FDB_SEQTREE_USE; // enable seqtree since get_byseq
    fconfig.flags = FDB_OPEN_FLAG_CREATE;
    fconfig.multi_kv_instances = multi_kv;
    fconfig.compaction_threshold = 0;

    // open db
    fdb_open(&dbfile, "./iterator_test7", &fconfig);
    if (multi_kv) {
        fdb_kvs_open(dbfile, &db, "kv1", &kvs_config);
    } else {
        fdb_kvs_open_default(dbfile, &db, &kvs_config);
    }
    status = fdb_set_log_callback(db, logCallbackFunc,
                                  (void *) "sequence_iterator_seek_test");
    TEST_CHK(status == FDB_RESULT_SUCCESS);

    // insert half the docs into main index
    for (i=0;i<n/2;++i){
        sprintf(keybuf, "key%d", i);
        sprintf(metabuf, "meta%d", i);
        sprintf(bodybuf, "body%d", i);
        fdb_doc_create(&doc[i], (void*)keybuf, strlen(keybuf),
            (void*)metabuf, strlen(metabuf), (void*)bodybuf, strlen(bodybuf));
        fdb_set(db, doc[i]);
    }
    // manually flush WAL & commit
    fdb_commit(dbfile, FDB_COMMIT_MANUAL_WAL_FLUSH);

    // insert remaining half into WAL
    for (;i<n;++i){
        sprintf(keybuf, "key%d", i);
        sprintf(metabuf, "meta%d", i);
        sprintf(bodybuf, "body%d", i);
        fdb_doc_create(&doc[i], (void*)keybuf, strlen(keybuf),
            (void*)metabuf, strlen(metabuf), (void*)bodybuf, strlen(bodybuf));
        fdb_set(db, doc[i]);
    }
    // commit without WAL flush
    fdb_commit(dbfile, FDB_COMMIT_NORMAL);

    // create an iterator over sequence number range over FULL RANGE
    fdb_iterator_sequence_init(db, &iterator, 0, 0, FDB_ITR_NONE);
    status = fdb_iterator_seek_to_max(iterator);

    i = n - 1;
    TEST_CHK(status == FDB_RESULT_SUCCESS);
    do {
        status = fdb_iterator_get(iterator, &rdoc);
        TEST_CHK(status == FDB_RESULT_SUCCESS);

        TEST_CMP(rdoc->key, doc[i]->key, rdoc->keylen);
        TEST_CMP(rdoc->meta, doc[i]->meta, rdoc->metalen);
        TEST_CMP(rdoc->body, doc[i]->body, rdoc->bodylen);

        fdb_doc_free(rdoc);
        rdoc = NULL;
        --i;
    } while (fdb_iterator_prev(iterator) != FDB_RESULT_ITERATOR_FAIL);
    fdb_iterator_close(iterator);

    // create an iterator over sequence number range over HALF RANGE
    fdb_iterator_sequence_init(db, &iterator, 0, 7, FDB_ITR_NONE);

    status = fdb_iterator_seek_to_max(iterator);
    TEST_CHK(status == FDB_RESULT_SUCCESS);

    i = 6;
    TEST_CHK(status != FDB_RESULT_ITERATOR_FAIL);
    do {
        status = fdb_iterator_get(iterator, &rdoc);
        TEST_CHK(status == FDB_RESULT_SUCCESS);

        TEST_CMP(rdoc->key, doc[i]->key, rdoc->keylen);
        TEST_CMP(rdoc->meta, doc[i]->meta, rdoc->metalen);
        TEST_CMP(rdoc->body, doc[i]->body, rdoc->bodylen);

        fdb_doc_free(rdoc);
        rdoc = NULL;
        --i;
    } while (fdb_iterator_prev(iterator) != FDB_RESULT_ITERATOR_FAIL);
    fdb_iterator_close(iterator);

    // create an iterator over sequence number range over HALF RANGE
    fdb_iterator_sequence_init(db, &iterator, 0, 7,
                               FDB_ITR_NONE|FDB_ITR_SKIP_MAX_KEY);

    status = fdb_iterator_seek_to_max(iterator);
    TEST_CHK(status == FDB_RESULT_SUCCESS);

    i = 5;
    TEST_CHK(status != FDB_RESULT_ITERATOR_FAIL);
    do {
        status = fdb_iterator_get(iterator, &rdoc);
        TEST_CHK(status == FDB_RESULT_SUCCESS);

        TEST_CMP(rdoc->key, doc[i]->key, rdoc->keylen);
        TEST_CMP(rdoc->meta, doc[i]->meta, rdoc->metalen);
        TEST_CMP(rdoc->body, doc[i]->body, rdoc->bodylen);

        fdb_doc_free(rdoc);
        rdoc = NULL;
        --i;
    } while (fdb_iterator_prev(iterator) != FDB_RESULT_ITERATOR_FAIL);
    fdb_iterator_close(iterator);


    // close db file
    fdb_kvs_close(db);
    fdb_close(dbfile);

    // free all documents
    for (i=0;i<n;++i){
        fdb_doc_free(doc[i]);
    }

    // free all resources
    fdb_shutdown();

    memleak_end();

    TEST_RESULT("sequence iterator seek test");
}

void iterator_concurrent_compaction()
{
    TEST_INIT();
    memleak_start();

    int i, r;
    int n = 10;
    char keybuf[256], bodybuf[256];
    fdb_file_handle *dbfile, *dbfile2;
    fdb_kvs_handle *db, *db2;
    fdb_doc *rdoc = NULL;
    fdb_status status;
    fdb_iterator *it_id, *it_seq;
    fdb_config fconfig = fdb_get_default_config();
    fdb_kvs_config kvs_config = fdb_get_default_kvs_config();
    void *value_out;
    size_t valuelen_out;

    fconfig.wal_threshold = 1024;
    fconfig.seqtree_opt = FDB_SEQTREE_USE; // enable seqtree since get_byseq
    fconfig.flags = FDB_OPEN_FLAG_CREATE;

    // remove previous iterator_test files
    r = system(SHELL_DEL" iterator_test* > errorlog.txt");
    (void)r;

    // open db
    fdb_open(&dbfile, "./iterator_test1", &fconfig);
    fdb_kvs_open(dbfile, &db, "db", &kvs_config);

    // write docs
    for (i=0;i<n;++i){
        sprintf(keybuf, "key%d", i);
        sprintf(bodybuf, "body%d", i);
        fdb_set_kv(db, keybuf, strlen(keybuf), bodybuf, strlen(bodybuf));
    }
    fdb_commit(dbfile, FDB_COMMIT_NORMAL);

    fdb_open(&dbfile2, "./iterator_test1", &fconfig);
    fdb_kvs_open(dbfile2, &db2, "db", &kvs_config);

    fdb_compact(dbfile, "./iterator_test2");

    status = fdb_iterator_init(db2, &it_id, NULL, 0, NULL, 0, 0x0);
    TEST_CHK(status == FDB_RESULT_SUCCESS);
    status = fdb_iterator_sequence_init(db, &it_seq, 0, 0, 0x0);
    TEST_CHK(status == FDB_RESULT_SUCCESS);

    // retrieve docs
    // now handle's header is updated
    for (i=0;i<n;++i){
        sprintf(keybuf, "key%d", i);
        fdb_get_kv(db, keybuf, strlen(keybuf), &value_out, &valuelen_out);
        fdb_free_block(value_out);
    }

    do {
        rdoc = NULL;
        status = fdb_iterator_get(it_id, &rdoc);
        TEST_CHK(status == FDB_RESULT_SUCCESS);
        fdb_doc_free(rdoc);
    } while (fdb_iterator_next(it_id) != FDB_RESULT_ITERATOR_FAIL);
    status = fdb_iterator_close(it_id);
    TEST_CHK(status == FDB_RESULT_SUCCESS);

    do {
        rdoc = NULL;
        status = fdb_iterator_get(it_seq, &rdoc);
        TEST_CHK(status == FDB_RESULT_SUCCESS);
        fdb_doc_free(rdoc);
    } while (fdb_iterator_next(it_seq) != FDB_RESULT_ITERATOR_FAIL);
    status = fdb_iterator_close(it_seq);
    TEST_CHK(status == FDB_RESULT_SUCCESS);

    fdb_close(dbfile);
    fdb_close(dbfile2);
    fdb_shutdown();

    memleak_end();
    TEST_RESULT("iterator with concurrent compaction test");
}

void iterator_offset_access_test()
{
    TEST_INIT();
    memleak_start();


    int i, r;
    int n = 1000;
    char keybuf[256], bodybuf[256];
    fdb_file_handle *dbfile;
    fdb_kvs_handle *db, *o_db;
    fdb_doc **doc = alca(fdb_doc*, n);
    fdb_doc *rdoc = NULL;
    fdb_status s;
    fdb_iterator *it;

    // remove  all previous iterator_test files
    r = system(SHELL_DEL" iterator_test* > errorlog.txt");
    (void)r;

    fdb_config fconfig = fdb_get_default_config();
    fdb_kvs_config kvs_config = fdb_get_default_kvs_config();
    fconfig.wal_threshold = 512;
    fconfig.buffercache_size = 4096;
    fconfig.flags = FDB_OPEN_FLAG_CREATE;
    fconfig.compaction_mode = FDB_COMPACTION_MANUAL;
    fconfig.purging_interval = 1; // retain deletes until compaction

    // open db
    s = fdb_open(&dbfile, "./iterator_test1", &fconfig);
    TEST_CHK(s == FDB_RESULT_SUCCESS);
    s = fdb_kvs_open(dbfile, &db, "DB", &kvs_config);
    TEST_CHK(s == FDB_RESULT_SUCCESS);
    s = fdb_kvs_open(dbfile, &o_db,"ODB", &kvs_config);
    TEST_CHK(s == FDB_RESULT_SUCCESS);

    // set docs
    for (i=0;i<n;++i){
        sprintf(keybuf, "key%d", i);
        sprintf(bodybuf, "body%d", i);
        fdb_doc_create(&doc[i], (void*)keybuf, strlen(keybuf),
            NULL, 0, (void*)bodybuf, strlen(bodybuf));
        s = fdb_set(db, doc[i]);
        TEST_CHK(s == FDB_RESULT_SUCCESS);

        // set in offset verification index
        s = fdb_set_kv(o_db, keybuf, strlen(keybuf),
                        &doc[i]->offset, sizeof(uint64_t));
        TEST_CHK(s == FDB_RESULT_SUCCESS);
    }

    s = fdb_commit(dbfile, FDB_COMMIT_MANUAL_WAL_FLUSH);
    TEST_CHK(s == FDB_RESULT_SUCCESS);
    // delete some
     for (i=n/4;i<n/2;++i){
        sprintf(keybuf, "key%d", i);
        s = fdb_del_kv(db, (void*)keybuf, strlen(keybuf));
        TEST_CHK(s == FDB_RESULT_SUCCESS);
    }

    // update initial n/4 docs
    for (i=0;i<n/4;++i){
        sprintf(keybuf, "k0y%d", i);
        sprintf(bodybuf, "b0dy%d", i);
        fdb_doc_free(doc[i]);
        fdb_doc_create(&doc[i], (void*)keybuf, strlen(keybuf),
            NULL, 0, (void*)bodybuf, strlen(bodybuf));
        s = fdb_set(db, doc[i]);
        TEST_CHK(s == FDB_RESULT_SUCCESS);
    }

    s = fdb_commit(dbfile, FDB_COMMIT_NORMAL);
    TEST_CHK(s == FDB_RESULT_SUCCESS);

    // create iterator with no deletes
    fdb_iterator_init(o_db, &it, NULL, 0, NULL, 0, FDB_ITR_NO_DELETES);

    // only 2nd half of docs should exist at original offset
    for (i=n/2;i<n;i+=10){

        // get by offset
        s = fdb_get_byoffset(db, doc[i]);
        TEST_CHK(s == FDB_RESULT_SUCCESS);

        // seek to in verificaiton db
        s = fdb_iterator_seek(it, doc[i]->key, doc[i]->keylen, 0);
        TEST_CHK(s == FDB_RESULT_SUCCESS);
        s = fdb_iterator_get(it, &rdoc);
        TEST_CHK(s == FDB_RESULT_SUCCESS);
        TEST_CHK(*((uint64_t *)rdoc->body) == doc[i]->offset);

        // delete
        s = fdb_del(db, doc[i]);
        TEST_CHK(s == FDB_RESULT_SUCCESS);

        // track new offset storing in doc[i]
        fdb_get_metaonly(db, doc[i]);
    }

    fdb_iterator_close(it);
    s = fdb_commit(dbfile, FDB_COMMIT_MANUAL_WAL_FLUSH);
    TEST_CHK(s == FDB_RESULT_SUCCESS);

    // do some sets passed recorded offset
    for (i=0;i<n/4;++i){
        sprintf(keybuf, "k1y%d", i);
        sprintf(bodybuf, "b1dy%d", i);
        s = fdb_set_kv(db, keybuf, strlen(keybuf), bodybuf, strlen(bodybuf));
        TEST_CHK(s == FDB_RESULT_SUCCESS);
    }

    // known offsets exist between n/2 - n
    for (i=n/2;i<n;i+=10){

        // verify can get by offset from main db
        s = fdb_get_byoffset(db, doc[i]);
        TEST_CHK(s == FDB_RESULT_KEY_NOT_FOUND);

        // should be deleted now at new offset
        TEST_CHK(doc[i]->deleted == true);
    }

    for(i=0;i<n;++i){
        fdb_doc_free(doc[i]);
    }

    fdb_doc_free(rdoc);
    fdb_close(dbfile);
    fdb_shutdown();

    memleak_end();
    TEST_RESULT("iterator offset access test");
}

void iterator_deleted_doc_right_before_the_end_test()
{
    TEST_INIT();
    int i, r;
    fdb_file_handle *dbfile;
    fdb_kvs_handle *db;
    fdb_iterator *fit;
    fdb_doc *rdoc;
    fdb_config config;
    fdb_kvs_config kvs_config;
    fdb_status s; (void)s;
    char keybuf[256], valuebuf[256], cmd[256];

    memleak_start();

    config = fdb_get_default_config();
    config.buffercache_size = 0;
    kvs_config = fdb_get_default_kvs_config();

    sprintf(cmd, SHELL_DEL " %s*", "./dummy");
    r = system(cmd); (void)r;

    fdb_open(&dbfile, "./dummy", &config);
    fdb_kvs_open(dbfile, &db, NULL, &kvs_config);

    // insert 3 docs
    for (i=0;i<3;++i) {
        sprintf(keybuf, "k%06d\n", i);
        sprintf(valuebuf, "v%06d\n", i);
        fdb_set_kv(db, keybuf, 8, valuebuf, 8);
    }

    // delete the middle doc
    i = 1;
    sprintf(keybuf, "k%06d\n", i);
    fdb_del_kv(db, keybuf, 8);

    fdb_commit(dbfile, FDB_COMMIT_NORMAL);

    sprintf(keybuf, "a");
    sprintf(cmd, "z");
    s = fdb_iterator_init(db, &fit, keybuf, 1, cmd, 1, FDB_ITR_NO_DELETES);
    TEST_CHK(s == FDB_RESULT_SUCCESS);

    s = fdb_iterator_seek_to_max(fit);
    TEST_CHK(s == FDB_RESULT_SUCCESS);

    rdoc = NULL;
    s = fdb_iterator_get(fit, &rdoc);
    TEST_CHK(s == FDB_RESULT_SUCCESS);
    i = 2;
    sprintf(keybuf, "k%06d\n", i);
    TEST_CMP(rdoc->key, keybuf, 8);
    fdb_doc_free(rdoc);

    s = fdb_iterator_prev(fit);
    TEST_CHK(s == FDB_RESULT_SUCCESS);

    rdoc = NULL;
    s = fdb_iterator_get(fit, &rdoc);
    TEST_CHK(s == FDB_RESULT_SUCCESS);
    i = 0;
    sprintf(keybuf, "k%06d\n", i);
    TEST_CMP(rdoc->key, keybuf, 8);
    fdb_doc_free(rdoc);

    fdb_iterator_close(fit);

    // opposite case
    s = fdb_iterator_init(db, &fit, keybuf, 1, cmd, 1, FDB_ITR_NO_DELETES);
    TEST_CHK(s == FDB_RESULT_SUCCESS);

    s = fdb_iterator_seek_to_min(fit);
    TEST_CHK(s == FDB_RESULT_SUCCESS);

    rdoc = NULL;
    s = fdb_iterator_get(fit, &rdoc);
    TEST_CHK(s == FDB_RESULT_SUCCESS);
    i = 0;
    sprintf(keybuf, "k%06d\n", i);
    TEST_CMP(rdoc->key, keybuf, 8);
    fdb_doc_free(rdoc);

    s = fdb_iterator_next(fit);
    TEST_CHK(s == FDB_RESULT_SUCCESS);

    rdoc = NULL;
    s = fdb_iterator_get(fit, &rdoc);
    TEST_CHK(s == FDB_RESULT_SUCCESS);
    i = 2;
    sprintf(keybuf, "k%06d\n", i);
    TEST_CMP(rdoc->key, keybuf, 8);
    fdb_doc_free(rdoc);

    fdb_iterator_close(fit);

    fdb_close(dbfile);
    fdb_shutdown();

    memleak_end();

    TEST_RESULT("iterator deleted doc right before the end of iteration test");
}

void iterator_uncommited_seeks()
{
    TEST_INIT();

    int r;

    fdb_status status;
    fdb_kvs_handle *db;
    fdb_file_handle *dbfile;
    fdb_iterator *it;
    fdb_doc *rdoc;
    rdoc=NULL;

    memleak_start();

    fdb_config fconfig = fdb_get_default_config();
    fdb_kvs_config kvs_config = fdb_get_default_kvs_config();

    r = system(SHELL_DEL" iterator_test* > errorlog.txt");
    (void)r;
    TEST_STATUS(fdb_open(&dbfile, "./iterator_test1", &fconfig));
    TEST_STATUS(fdb_kvs_open_default(dbfile, &db, &kvs_config));

    fdb_set_kv(db, "a", 1, NULL, 0);
    fdb_set_kv(db, "b", 1, NULL, 0);
    fdb_set_kv(db, "c", 1, NULL, 0);

    status = fdb_iterator_init(db, &it, "b", 1, NULL, 0, FDB_ITR_NONE);
    TEST_CHK(status == FDB_RESULT_SUCCESS);

    // to 'b'
    status = fdb_iterator_seek_to_min(it);
    TEST_STATUS(status);
    status = fdb_iterator_get(it, &rdoc);
    TEST_STATUS(status);
    TEST_CMP(rdoc->key, "b", 1);
    fdb_doc_free(rdoc);
    rdoc=NULL;

    // to 'c'
    status = fdb_iterator_seek_to_max(it);
    TEST_STATUS(status);
    status = fdb_iterator_get(it, &rdoc);
    TEST_STATUS(status);
    TEST_CMP(rdoc->key, "c", 1);
    fdb_doc_free(rdoc);
    rdoc=NULL;

    // to 'b'
    status = fdb_iterator_prev(it);
    TEST_STATUS(status);
    status = fdb_iterator_get(it, &rdoc);
    TEST_STATUS(status);
    TEST_CMP(rdoc->key, "b", 1);
    fdb_doc_free(rdoc);
    rdoc=NULL;

    // to 'c'
    status = fdb_iterator_next(it);
    TEST_STATUS(status);
    status = fdb_iterator_get(it, &rdoc);
    TEST_STATUS(status);
    TEST_CMP(rdoc->key, "c", 1);
    fdb_doc_free(rdoc);
    rdoc=NULL;

    fdb_iterator_close(it);

    fdb_close(dbfile);
    fdb_shutdown();
    memleak_end();
    TEST_RESULT("iterator single doc range");
}

void iterator_init_using_substring_test()
{
    // MB-18712
    TEST_INIT();
    memleak_start();

    int i, r;
    fdb_file_handle *dbfile;
    fdb_kvs_handle *db;
    fdb_iterator *fit;
    fdb_doc *rdoc;
    fdb_config config;
    fdb_kvs_config kvs_config;
    fdb_status s; (void)s;
    char valuebuf[256], cmd[256];

    config = fdb_get_default_config();
    config.buffercache_size = 0;
    kvs_config = fdb_get_default_kvs_config();

    sprintf(cmd, SHELL_DEL " %s*", "./iterator_test");
    r = system(cmd); (void)r;

    s = fdb_open(&dbfile, "./iterator_test1", &config);
    TEST_CHK(s == FDB_RESULT_SUCCESS);

    s = fdb_kvs_open(dbfile, &db, NULL, &kvs_config);
    TEST_CHK(s == FDB_RESULT_SUCCESS);

    uint8_t key1[] = {0x73, 0x37, 0x35, 0x34, 0x36, 0x32, 0x34, 0xff, 0x00, 0x00, 0x00};
    uint8_t key2[] = {0x73, 0x37, 0x35, 0x34, 0x36, 0x32, 0x34, 0xff, 0x00, 0x00, 0x01};
    // skey is a substring of key1
    uint8_t skey[] = {0x73, 0x37, 0x35, 0x34, 0x36, 0x32, 0x34, 0xff};
    uint8_t ekey[] = {0x73, 0x37, 0x35, 0x34, 0x36, 0x32, 0x34, 0xff, 0xff};

    sprintf(valuebuf, "key1");
    s = fdb_set_kv(db, key1, 11, valuebuf, 4);
    TEST_CHK(s == FDB_RESULT_SUCCESS);

    sprintf(valuebuf, "key2");
    s = fdb_set_kv(db, key2, 11, valuebuf, 4);
    TEST_CHK(s == FDB_RESULT_SUCCESS);

    s = fdb_commit(dbfile, FDB_COMMIT_MANUAL_WAL_FLUSH);
    TEST_CHK(s == FDB_RESULT_SUCCESS);

    s = fdb_iterator_init(db, &fit, skey, 8, ekey, 9,
                          FDB_ITR_NO_DELETES | FDB_ITR_SKIP_MAX_KEY);
    TEST_CHK(s == FDB_RESULT_SUCCESS);

    i = 0;
    do {
        rdoc = NULL;
        s = fdb_iterator_get(fit, &rdoc);
        if (s != FDB_RESULT_SUCCESS) break;
        i++;
        fdb_doc_free(rdoc);
    } while (fdb_iterator_next(fit) == FDB_RESULT_SUCCESS);
    TEST_CHK(i == 2);

    s = fdb_iterator_close(fit);
    TEST_CHK(s == FDB_RESULT_SUCCESS);

    s = fdb_close(dbfile);
    TEST_CHK(s == FDB_RESULT_SUCCESS);
    s = fdb_shutdown();
    TEST_CHK(s == FDB_RESULT_SUCCESS);

    memleak_end();

    TEST_RESULT("iterator init using substring test");
}

int main(){
    int i, j;

    iterator_test();
    iterator_with_concurrent_updates_test();
    iterator_compact_uncommitted_db();
    iterator_seek_test();
    for (i=0;i<=6;++i){
        for (j=0;j<2;++j){
            iterator_complete_test(i, j);
        }
    }
    iterator_extreme_key_test();
    iterator_inmem_snapshot_seek_test(false);
    iterator_inmem_snapshot_seek_test(true);
    iterator_no_deletes_test();
    iterator_set_del_docs_test();
    iterator_del_next_test();
    sequence_iterator_test();
    sequence_iterator_duplicate_test();
    sequence_iterator_range_test();
    reverse_sequence_iterator_test();
    reverse_sequence_iterator_kvs_test();
    reverse_iterator_test();
    iterator_seek_wal_only_test();
    iterator_after_wal_threshold();
    iterator_manual_wal_flush();
<<<<<<< HEAD
    sequence_iterator_seek_test(false);
    sequence_iterator_seek_test(true);
=======
    sequence_iterator_seek_test(true);
    sequence_iterator_seek_test(false);
>>>>>>> c81e41fe
    iterator_concurrent_compaction();
    iterator_offset_access_test();
    iterator_deleted_doc_right_before_the_end_test();
    iterator_uncommited_seeks();
    iterator_init_using_substring_test();
    return 0;
}<|MERGE_RESOLUTION|>--- conflicted
+++ resolved
@@ -4039,13 +4039,8 @@
     iterator_seek_wal_only_test();
     iterator_after_wal_threshold();
     iterator_manual_wal_flush();
-<<<<<<< HEAD
-    sequence_iterator_seek_test(false);
-    sequence_iterator_seek_test(true);
-=======
     sequence_iterator_seek_test(true);
     sequence_iterator_seek_test(false);
->>>>>>> c81e41fe
     iterator_concurrent_compaction();
     iterator_offset_access_test();
     iterator_deleted_doc_right_before_the_end_test();
