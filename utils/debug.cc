--- conflicted
+++ resolved
@@ -154,8 +154,6 @@
     }
     return FDB_RESULT_SUCCESS;
 }
-<<<<<<< HEAD
-=======
 
 # else
 fdb_status _dbg_init_altstack() { return FDB_RESULT_SUCCESS; }
@@ -229,5 +227,4 @@
     }
 }
 
->>>>>>> c81e41fe
 // LCOV_EXCL_STOP