--- conflicted
+++ resolved
@@ -175,9 +175,6 @@
 
         case FDB_RESULT_FILE_VERSION_NOT_SUPPORTED:
             return "This version of DB file is not supported";
-
-<<<<<<< HEAD
-=======
 
         // All the error codes below correspond to errno values in Linux, OSX,
         // and Windows, which can happen in file opeations.
@@ -232,7 +229,6 @@
         case FDB_RESULT_EAGAIN:
             return "Resource temporarily unavailable";
 
->>>>>>> c81e41fe
         default:
             return "unknown error";
     }
