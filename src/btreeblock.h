--- conflicted
+++ resolved
@@ -46,11 +46,7 @@
 struct btreeblk_handle{
     uint32_t nodesize;
     uint16_t nnodeperblock;
-<<<<<<< HEAD
-    uint64_t nlivenodes;
-=======
     int64_t nlivenodes;
->>>>>>> c81e41fe
     int64_t ndeltanodes;
     struct list alc_list;
     struct list read_list;
