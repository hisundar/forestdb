/* -*- Mode: C++; tab-width: 4; c-basic-offset: 4; indent-tabs-mode: nil -*- */
/*
 *     Copyright 2010 Couchbase, Inc
 *
 *   Licensed under the Apache License, Version 2.0 (the "License");
 *   you may not use this file except in compliance with the License.
 *   You may obtain a copy of the License at
 *
 *       http://www.apache.org/licenses/LICENSE-2.0
 *
 *   Unless required by applicable law or agreed to in writing, software
 *   distributed under the License is distributed on an "AS IS" BASIS,
 *   WITHOUT WARRANTIES OR CONDITIONS OF ANY KIND, either express or implied.
 *   See the License for the specific language governing permissions and
 *   limitations under the License.
 */

#ifndef _JSAHN_ARCH_H
#define _JSAHN_ARCH_H

#ifndef __STDC_FORMAT_MACROS
#define __STDC_FORMAT_MACROS
#endif

#include <stdio.h>
#include <fcntl.h>

#include "forestdb_endian.h"
/* Large File Support */
#define _LARGE_FILE 1
#ifndef _FILE_OFFSET_BITS
#  define _FILE_OFFSET_BITS 64
#elif (_FILE_OFFSET_BITS != 64)
#error "bad things"
#endif
#define _LARGEFILE_SOURCE 1
#ifndef O_LARGEFILE
# define O_LARGEFILE 0
#endif

#ifndef _MSC_VER
#include <stdbool.h>
#else
#ifndef __cplusplus
#pragma once
#define false (0)
#define true (1)
#define bool int
#endif
#endif

#ifdef HAVE_JEMALLOC
#ifdef WIN32
/* jemalloc.h tries to include strings.h, but on win32
   that is our own "hacked" version that provides stuff
   we use elsewhere in the system. By including that
   file you might end up having to link with the
   platform lib which supplies a lot of the functions
   forestdb also provides an implementation of (but
   with a different linkage)
*/
#define STRINGS_H
#endif

#include <jemalloc/jemalloc.h>

#ifdef WIN32
#undef STRINGS_H
#endif

#undef malloc
#undef calloc
#undef realloc
#undef free
#undef posix_memalign
#undef memalign
#undef aligned_malloc
#undef aligned_free

#define malloc(size) je_malloc(size)
#define calloc(nmemb, size) je_calloc(nmemb, size)
#define realloc(ptr, size) je_realloc(ptr, size)
#define free(addr) je_free(addr)
#define posix_memalign(memptr, alignment, size) \
	je_posix_memalign(memptr, alignment, size)
#define memalign(alignment, size) je_memalign(alignment, size)
#define aligned_malloc(size, align) je_aligned_malloc(size, align)
#define aligned_free(addr) je_aligned_free(addr)
#endif //HAVE_JEMALLOC

#ifdef __APPLE__
    #include <inttypes.h>
    #include <alloca.h>
    #include <TargetConditionals.h>

    #define INLINE extern inline

    #define _X64 "llx"
    #define _F64 "lld"
    #define _FSEC "ld"
    #define _FUSEC "d"

    #define _ARCH_O_DIRECT (0x0)

    #if TARGET_CPU_ARM
    #define _ALIGN_MEM_ACCESS
    #endif

<<<<<<< HEAD
    #ifdef HAVE_JEMALLOC
    // string has some memory allocators of its own which MUST come first
    // in the include order to ensure that je_malloc can correctly override
    // the string malloc and free definitions too, otherwise we can have
    // asymmetrical operation resulting in crashes.
    // TODO: We plan to address this in a modularized way in the future.
    #include <string>
    #include <jemalloc/jemalloc.h>
    #define malloc(size) je_malloc(size)
    #define calloc(nmemb, size) je_calloc(nmemb, size)
    #define realloc(ptr, size) je_realloc(ptr, size)
    #define free(addr) je_free(addr)
    #define posix_memalign(memptr, alignment, size)\
                           je_posix_memalign(memptr, alignment, size)
    #define memalign(alignment, size) je_memalign(alignment, size)
    #define aligned_malloc(size, align) je_aligned_malloc(size, align)
    #define aligned_free(addr) je_aligned_free(addr)
    #endif //HAVE_JEMALLOC

=======
>>>>>>> 93e1be85
    #define malloc_align(addr, align, size) \
        {int __ret__; __ret__=posix_memalign(&(addr), (align), (size));\
         (void)__ret__;}
    #define free_align(addr) free(addr)

    #ifndef spin_t
        // spinlock
        #include <libkern/OSAtomic.h>
        #define spin_t OSSpinLock
        #define spin_lock(arg) OSSpinLockLock(arg)
        #define spin_trylock(arg) OSSpinLockTry(arg)
        #define spin_unlock(arg) OSSpinLockUnlock(arg)
        #define SPIN_INITIALIZER (spin_t)(0)
        #define spin_init(arg) *(arg) = (spin_t)(0)
        #define spin_destroy(arg)
    #endif
    #ifndef mutex_t
        // mutex
        #include <pthread.h>
        #define mutex_t pthread_mutex_t
        #define mutex_init(arg) pthread_mutex_init(arg, NULL)
        #define mutex_lock(arg) pthread_mutex_lock(arg)
        #define mutex_trylock(arg) \
            (pthread_mutex_trylock(arg) == 0)
        #define mutex_unlock(arg) pthread_mutex_unlock(arg)
        #define MUTEX_INITIALIZER PTHREAD_MUTEX_INITIALIZER
        #define mutex_destroy(arg) pthread_mutex_destroy(arg)
    #endif
    #ifndef thread_t
            // thread
        #include <pthread.h>
        #define thread_t pthread_t
        #define thread_cond_t pthread_cond_t
        #define thread_create(tid, func, args) \
            pthread_create((tid), NULL, (func), (args))
        #define thread_join(tid, ret) pthread_join(tid, ret)
        #define thread_cancel(tid) pthread_cancel(tid)
        #define thread_exit(code) pthread_exit(code)
        #define thread_cond_init(cond) pthread_cond_init(cond, NULL)
        #define thread_cond_destroy(cond) pthread_cond_destroy(cond)
        #define thread_cond_wait(cond, mutex) pthread_cond_wait(cond, mutex)
        #define thread_cond_timedwait(cond, mutex, ms) \
            { \
            struct timespec ts = convert_reltime_to_abstime(ms); \
            pthread_cond_timedwait(cond, mutex, &ts); \
            }
        #define thread_cond_signal(cond) pthread_cond_signal(cond)
        #define thread_cond_broadcast(cond) pthread_cond_broadcast(cond)
    #endif

#elif __ANDROID__
    #include <inttypes.h>
    #include <alloca.h>

    #define INLINE static __inline

    #define _X64 "llx"
    #define _F64 "lld"
    #define _FSEC "ld"
    #define _FUSEC "ld"

    #define _ARCH_O_DIRECT (O_DIRECT)
    #define malloc_align(addr, align, size) \
        (addr = memalign((align), (size)))
    #define free_align(addr) free(addr)

    #ifndef spin_t
        // spinlock
        #include <pthread.h>
        #define spin_t pthread_mutex_t
        #define spin_init(arg) pthread_mutex_init(arg, NULL)
        #define spin_lock(arg) pthread_mutex_lock(arg)
        #define spin_trylock(arg) \
            (pthread_mutex_trylock(arg) == 0)
        #define spin_unlock(arg) pthread_mutex_unlock(arg)
        #define spin_destroy(arg) pthread_mutex_destroy(arg)
        #define SPIN_INITIALIZER ((spin_t)PTHREAD_MUTEX_INITIALIZER)
    #endif
    #ifndef mutex_t
        // mutex
        #include <pthread.h>
        #define mutex_t pthread_mutex_t
        #define mutex_init(arg) pthread_mutex_init(arg, NULL)
        #define mutex_lock(arg) pthread_mutex_lock(arg)
        #define mutex_trylock(arg) \
            (pthread_mutex_trylock(arg) == 0)
        #define mutex_unlock(arg) pthread_mutex_unlock(arg)
        #define MUTEX_INITIALIZER PTHREAD_MUTEX_INITIALIZER
        #define mutex_destroy(arg) pthread_mutex_destroy(arg)
    #endif
    #ifndef thread_t
        // thread
        #include <pthread.h>
        #define thread_t pthread_t
        #define thread_cond_t pthread_cond_t
        #define thread_create(tid, func, args) \
            pthread_create((tid), NULL, (func), (args))
        #define thread_join(tid, ret) pthread_join(tid, ret)
        #define thread_cancel(tid) pthread_cancel(tid)
        #define thread_exit(code) pthread_exit(code)
        #define thread_cond_init(cond) pthread_cond_init(cond, NULL)
        #define thread_cond_destroy(cond) pthread_cond_destroy(cond)
        #define thread_cond_wait(cond, mutex) pthread_cond_wait(cond, mutex)
        #define thread_cond_timedwait(cond, mutex, ms) \
            { \
            struct timespec ts = convert_reltime_to_abstime(ms); \
            pthread_cond_timedwait(cond, mutex, &ts); \
            }
        #define thread_cond_signal(cond) pthread_cond_signal(cond)
        #define thread_cond_broadcast(cond) pthread_cond_broadcast(cond)
    #endif

    #ifdef assert
        #undef assert
    #endif
    #define assert(a) (a)

#elif __linux__ && __arm__
    #include <inttypes.h>
    #include <alloca.h>

    #define INLINE static __inline

    #define _X64 "llx"
    #define _F64 "lld"
    #define _FSEC "ld"
    #define _FUSEC "ld"

    #define _ARCH_O_DIRECT (O_DIRECT)
    #define malloc_align(addr, align, size) \
        (addr = memalign((align), (size)))
    #define free_align(addr) free(addr)

<<<<<<< HEAD

    #ifdef HAVE_JEMALLOC
    // string has some memory allocators of its own which MUST come first
    // in the include order to ensure that je_malloc can correctly override
    // the string malloc and free definitions too, otherwise we can have
    // asymmetrical operation resulting in crashes.
    // TODO: We plan to address this in a modularized way in the future.
    #include <string>
    #include <jemalloc/jemalloc.h>
    #define malloc(size) je_malloc(size)
    #define calloc(nmemb, size) je_calloc(nmemb, size)
    #define realloc(ptr, size) je_realloc(ptr, size)
    #define free(addr) je_free(addr)
    #define posix_memalign(memptr, alignment, size)\
                           je_posix_memalign(memptr, alignment, size)
    #define memalign(alignment, size) je_memalign(alignment, size)
    #define aligned_malloc(size, align) je_aligned_malloc(size, align)
    #define aligned_free(addr) je_aligned_free(addr)
    #endif //HAVE_JEMALLOC

=======
>>>>>>> 93e1be85
    #ifndef spin_t
        // spinlock
        #include <pthread.h>
        #define spin_t pthread_spinlock_t
        #define spin_init(arg) pthread_spin_init(arg, PTHREAD_PROCESS_SHARED)
        #define spin_lock(arg) pthread_spin_lock(arg)
        #define spin_trylock(arg) \
            (pthread_spin_trylock(arg) == 0)
        #define spin_unlock(arg) pthread_spin_unlock(arg)
        #define spin_destroy(arg) pthread_spin_destroy(arg)
        #define SPIN_INITIALIZER (spin_t)(0)
    #endif
    #ifndef mutex_t
        // mutex
        #include <pthread.h>
        #define mutex_t pthread_mutex_t
        #define mutex_init(arg) pthread_mutex_init(arg, NULL)
        #define mutex_lock(arg) pthread_mutex_lock(arg)
        #define mutex_trylock(arg) \
            (pthread_mutex_trylock(arg) == 0)
        #define mutex_unlock(arg) pthread_mutex_unlock(arg)
        #define MUTEX_INITIALIZER PTHREAD_MUTEX_INITIALIZER
        #define mutex_destroy(arg) pthread_mutex_destroy(arg)
    #endif
    #ifndef thread_t
        // thread
        #include <pthread.h>
        #define thread_t pthread_t
        #define thread_cond_t pthread_cond_t
        #define thread_create(tid, func, args) \
            pthread_create((tid), NULL, (func), (args))
        #define thread_join(tid, ret) pthread_join(tid, ret)
        #define thread_cancel(tid) pthread_cancel(tid)
        #define thread_exit(code) pthread_exit(code)
        #define thread_cond_init(cond) pthread_cond_init(cond, NULL)
        #define thread_cond_destroy(cond) pthread_cond_destroy(cond)
        #define thread_cond_wait(cond, mutex) pthread_cond_wait(cond, mutex)
        #define thread_cond_timedwait(cond, mutex, ms) \
            { \
            struct timespec ts = convert_reltime_to_abstime(ms); \
            pthread_cond_timedwait(cond, mutex, &ts); \
            }
        #define thread_cond_signal(cond) pthread_cond_signal(cond)
        #define thread_cond_broadcast(cond) pthread_cond_broadcast(cond)
    #endif

#elif __linux__
    #include <inttypes.h>
    #include <alloca.h>

    #define INLINE __inline

    #define _X64 PRIx64
    #define _F64 PRIu64
    #define _FSEC "ld"
    #define _FUSEC "ld"

    #define _ARCH_O_DIRECT (O_DIRECT)

<<<<<<< HEAD
    #ifdef HAVE_JEMALLOC
    // string has some memory allocators of its own which MUST come first
    // in the include order to ensure that je_malloc can correctly override
    // the string malloc and free definitions too, otherwise we can have
    // asymmetrical operation resulting in crashes.
    // TODO: We plan to address this in a modularized way in the future.
    #include <string>
    #include <jemalloc/jemalloc.h>
    #define malloc(size) je_malloc(size)
    #define calloc(nmemb, size) je_calloc(nmemb, size)
    #define realloc(ptr, size) je_realloc(ptr, size)
    #define free(addr) je_free(addr)
    #define posix_memalign(memptr, alignment, size)\
                           je_posix_memalign(memptr, alignment, size)
    #define memalign(alignment, size) je_memalign(alignment, size)
    #define aligned_malloc(size, align) je_aligned_malloc(size, align)
    #define aligned_free(addr) je_aligned_free(addr)
    #endif //HAVE_JEMALLOC

=======
>>>>>>> 93e1be85
    #define malloc_align(addr, align, size) \
        {int __ret__; __ret__=posix_memalign(&(addr), (align), (size));\
         (void)__ret__;}
    #define free_align(addr) free(addr)

    #ifndef spin_t
        // spinlock
        #include <pthread.h>
        #define spin_t pthread_spinlock_t
        #define spin_init(arg) pthread_spin_init(arg, PTHREAD_PROCESS_SHARED)
        #define spin_lock(arg) pthread_spin_lock(arg)
        #define spin_trylock(arg) \
            (pthread_spin_trylock(arg) == 0)
        #define spin_unlock(arg) pthread_spin_unlock(arg)
        #define spin_destroy(arg) pthread_spin_destroy(arg)
        #if defined(__GLIBC__) && !defined(__s390x__)
            #define SPIN_INITIALIZER (spin_t)(1)
        #else
            #define SPIN_INITIALIZER (spin_t)(0)
        #endif
    #endif
    #ifndef mutex_t
        // mutex
        #include <pthread.h>
        #define mutex_t pthread_mutex_t
        #define mutex_init(arg) pthread_mutex_init(arg, NULL)
        #define mutex_lock(arg) pthread_mutex_lock(arg)
        #define mutex_trylock(arg) \
            (pthread_mutex_trylock(arg) == 0)
        #define mutex_unlock(arg) pthread_mutex_unlock(arg)
        #define MUTEX_INITIALIZER PTHREAD_MUTEX_INITIALIZER
        #define mutex_destroy(arg) pthread_mutex_destroy(arg)
    #endif
    #ifndef thread_t
        // thread
        #include <pthread.h>
        #define thread_t pthread_t
        #define thread_cond_t pthread_cond_t
        #define thread_create(tid, func, args) \
            pthread_create((tid), NULL, (func), (args))
        #define thread_join(tid, ret) pthread_join(tid, ret)
        #define thread_cancel(tid) pthread_cancel(tid)
        #define thread_exit(code) pthread_exit(code)
        #define thread_cond_init(cond) pthread_cond_init(cond, NULL)
        #define thread_cond_destroy(cond) pthread_cond_destroy(cond)
        #define thread_cond_wait(cond, mutex) pthread_cond_wait(cond, mutex)
        #define thread_cond_timedwait(cond, mutex, ms) \
            { \
            struct timespec ts = convert_reltime_to_abstime(ms); \
            pthread_cond_timedwait(cond, mutex, &ts); \
            }
        #define thread_cond_signal(cond) pthread_cond_signal(cond)
        #define thread_cond_broadcast(cond) pthread_cond_broadcast(cond)
    #endif

#elif defined(WIN32) || defined(_WIN32)
    // mingw compatiable

    #define _FSEC "ld"
    #define _FUSEC "ld"

    #define _ARCH_O_DIRECT (0x0)

#ifdef _MSC_VER
    // visual studio CL compiler
    #include <Windows.h>
    #include "gettimeofday_vs.h"
    #define INLINE static inline
    //#define alloca(size) _alloca(size)
    #define _X64 "llx"
    #define _F64 "llu"
#ifndef _CRT_SECURE_NO_WARNINGS
    #define _CRT_SECURE_NO_WARNINGS
#endif
    #define gettimeofday gettimeofday_vs
    #define sleep(sec) Sleep((sec)*1000)
    typedef unsigned long mode_t;
    #include <BaseTsd.h>
    typedef SSIZE_T ssize_t;
#else
    #include <inttypes.h>
    #include <windows.h>
    #define _X64 PRIx64
    #define _F64 PRIu64
    #define INLINE __inline
#endif
    #include <stdint.h>
    #include <stdlib.h>
    #define malloc_align(addr, align, size) \
        (addr = (void*)_aligned_malloc((size), (align)))
    #define free_align(addr) _aligned_free(addr)

    #ifndef spin_t
        // spinlock
        #define spin_t CRITICAL_SECTION
        #define spin_init(arg) InitializeCriticalSection(arg)
        #define spin_lock(arg) EnterCriticalSection(arg)
        #define spin_trylock(arg) TryEnterCriticalSection(arg)
        #define spin_unlock(arg) LeaveCriticalSection(arg)
        #define spin_destroy(arg) DeleteCriticalSection(arg)
    #endif
    #ifndef mutex_t
        // mutex
        #define mutex_t CRITICAL_SECTION
        #define mutex_init(arg) InitializeCriticalSection(arg)
        #define mutex_lock(arg) EnterCriticalSection(arg)
        #define mutex_trylock(arg) TryEnterCriticalSection(arg)
        #define mutex_unlock(arg) LeaveCriticalSection(arg)
        #define mutex_destroy(arg) DeleteCriticalSection(arg)
    #endif
    #ifndef thread_t
        // thread
        #define thread_t HANDLE
        #define thread_cond_t CONDITION_VARIABLE
        #define thread_create(tid, func, args) \
            { \
            DWORD __dt__; \
            *(tid) = CreateThread(NULL, 0, \
                (LPTHREAD_START_ROUTINE)(func), (args), 0, &__dt__); \
            }
        #define thread_join(tid, ret) WaitForSingleObject(tid, INFINITE)
        #define thread_cancel(tid) TerminateThread(tid, 0);
        #define thread_exit(code) ExitThread(code)
        #define thread_cond_init(cond) InitializeConditionVariable(cond)
        #define thread_cond_destroy(cond) (void)cond
        #define thread_cond_wait(cond, mutex) SleepConditionVariableCS(cond, mutex, INFINITE)
        #define thread_cond_timedwait(cond, mutex, msec) \
            SleepConditionVariableCS(cond, mutex, msec)
        #define thread_cond_signal(cond) WakeConditionVariable(cond)
        #define thread_cond_broadcast(cond) WakeAllConditionVariable(cond)
    #endif

#elif __CYGWIN__
    // cygwin compatiable
    #include <inttypes.h>
    #include <alloca.h>

    #define INLINE __inline

    #define _X64 PRIx64
    #define _F64 PRIu64
    #define _FSEC "ld"
    #define _FUSEC "ld"

    #define _ARCH_O_DIRECT (0x0)

    #define malloc_align(addr, align, size) \
        (addr = (void *)memalign((align), (size)))
    #define free_align(addr) free(addr)

    #ifndef spin_t
        // spinlock
        #include <pthread.h>
        #define spin_t pthread_spinlock_t
        #define spin_init(arg) pthread_spin_init(arg, PTHREAD_PROCESS_SHARED)
        #define spin_lock(arg) pthread_spin_lock(arg)
        #define spin_trylock(arg) \
            (pthread_spin_trylock(arg) == 0)
        #define spin_unlock(arg) pthread_spin_unlock(arg)
        #define spin_destroy(arg) pthread_spin_destroy(arg)
        #define SPIN_INITIALIZER (spin_t)(1)
    #endif
    #ifndef mutex_t
        // mutex
        #include <pthread.h>
        #define mutex_t pthread_mutex_t
        #define mutex_init(arg) pthread_mutex_init(arg, NULL)
        #define mutex_lock(arg) pthread_mutex_lock(arg)
        #define mutex_trylock(arg) \
            (pthread_mutex_trylock(arg) == 0)
        #define mutex_unlock(arg) pthread_mutex_unlock(arg)
        #define MUTEX_INITIALIZER PTHREAD_MUTEX_INITIALIZER
        #define mutex_destroy(arg) pthread_mutex_destroy(arg)
    #endif
    #ifndef thread_t
        // thread
        #include <pthread.h>
        #define thread_t pthread_t
        #define thread_cond_t pthread_cond_t
        #define thread_create(tid, func, args) \
            pthread_create((tid), NULL, (func), (args))
        #define thread_join(tid, ret) pthread_join(tid, ret)
        #define thread_cancel(tid) pthread_cancel(tid)
        #define thread_exit(code) pthread_exit(code)
        #define thread_cond_init(cond) pthread_cond_init(cond, NULL)
        #define thread_cond_destroy(cond) pthread_cond_destroy(cond)
        #define thread_cond_wait(cond, mutex) pthread_cond_wait(cond, mutex)
        #define thread_cond_timedwait(cond, mutex, ms) \
            { \
            struct timespec ts = convert_reltime_to_abstime(ms); \
            pthread_cond_timedwait(cond, mutex, &ts); \
            }
        #define thread_cond_signal(cond) pthread_cond_signal(cond)
        #define thread_cond_broadcast(cond) pthread_cond_broadcast(cond)
    #endif

#elif __sun
    #include <inttypes.h>
    #include <alloca.h>

    #define INLINE __inline

    #define _X64 PRIx64
    #define _F64 PRIu64
    #define _FSEC "ld"
    #define _FUSEC "ld"

    /* Solaris don't have flag to open to set direct io, but
       rather use directio() afterwards to enable it. lets look
       into that later on.
    */
    #define _ARCH_O_DIRECT (0)

    #define malloc_align(addr, align, size) \
        {int __ret__=0; __ret__=posix_memalign(&(addr), (align), (size));}
    #define free_align(addr) free(addr)

    #ifndef spin_t
        // spinlock
        // There isn't much point of keeping a separate
        // spinlock datatype, because the mutexes on
        // solaris is adaptive anyway and will spin
        // initially.
        #include <pthread.h>
        #define spin_t pthread_mutex_t
        #define spin_init(arg) pthread_mutex_init(arg, NULL)
        #define spin_lock(arg) pthread_mutex_lock(arg)
        #define spin_trylock(arg) \
            (pthread_mutex_trylock(arg) == 0)
        #define spin_unlock(arg) pthread_mutex_unlock(arg)
        #define spin_destroy(arg) pthread_mutex_destroy(arg)
        #define SPIN_INITIALIZER PTHREAD_MUTEX_INITIALIZER
    #endif
    #ifndef mutex_t
        // mutex
        #include <pthread.h>
        #define mutex_t pthread_mutex_t
        #define mutex_init(arg) pthread_mutex_init(arg, NULL)
        #define mutex_lock(arg) pthread_mutex_lock(arg)
        #define mutex_trylock(arg) \
            (pthread_mutex_trylock(arg) == 0)
        #define mutex_unlock(arg) pthread_mutex_unlock(arg)
        #define MUTEX_INITIALIZER PTHREAD_MUTEX_INITIALIZER
        #define mutex_destroy(arg) pthread_mutex_destroy(arg)
    #endif
    #ifndef thread_t
        // thread
        #include <pthread.h>
        #define thread_t pthread_t
        #define thread_cond_t pthread_cond_t
        #define thread_create(tid, func, args) \
            pthread_create((tid), NULL, (func), (args))
        #define thread_join(tid, ret) pthread_join(tid, ret)
        #define thread_cancel(tid) pthread_cancel(tid)
        #define thread_exit(code) pthread_exit(code)
        #define thread_cond_init(cond) pthread_cond_init(cond, NULL)
        #define thread_cond_destroy(cond) pthread_cond_destroy(cond)
        #define thread_cond_wait(cond, mutex) pthread_cond_wait(cond, mutex)
        #define thread_cond_timedwait(cond, mutex, ms) \
            { \
            struct timespec ts = convert_reltime_to_abstime(ms); \
            pthread_cond_timedwait(cond, mutex, &ts); \
            }
        #define thread_cond_signal(cond) pthread_cond_signal(cond)
        #define thread_cond_broadcast(cond) pthread_cond_broadcast(cond)
    #endif

#elif __FreeBSD__
    #include <inttypes.h>

    #define INLINE __inline

    #define _X64 PRIx64
    #define _F64 PRIu64
    #define _FSEC "ld"
    #define _FUSEC "ld"

    #define _ARCH_O_DIRECT (O_DIRECT)

    #define malloc_align(addr, align, size) \
        {int __ret__=0; __ret__=posix_memalign(&(addr), (align), (size));}
    #define free_align(addr) free(addr)

    #ifndef spin_t
        // spinlock
        #include <pthread.h>
        #define spin_t pthread_mutex_t
        #define spin_init(arg) pthread_mutex_init(arg, NULL)
        #define spin_lock(arg) pthread_mutex_lock(arg)
        #define spin_trylock(arg) \
            (pthread_mutex_trylock(arg) == 0)
        #define spin_unlock(arg) pthread_mutex_unlock(arg)
        #define spin_destroy(arg) pthread_mutex_destroy(arg)
        #define SPIN_INITIALIZER PTHREAD_MUTEX_INITIALIZER
    #endif
    #ifndef mutex_t
        // mutex
        #include <pthread.h>
        #define mutex_t pthread_mutex_t
        #define mutex_init(arg) pthread_mutex_init(arg, NULL)
        #define mutex_lock(arg) pthread_mutex_lock(arg)
        #define mutex_trylock(arg) \
            (pthread_mutex_trylock(arg) == 0)
        #define mutex_unlock(arg) pthread_mutex_unlock(arg)
        #define MUTEX_INITIALIZER PTHREAD_MUTEX_INITIALIZER
        #define mutex_destroy(arg) pthread_mutex_destroy(arg)
    #endif
    #ifndef thread_t
        // thread
        #include <pthread.h>
        #define thread_t pthread_t
        #define thread_cond_t pthread_cond_t
        #define thread_create(tid, func, args) \
            pthread_create((tid), NULL, (func), (args))
        #define thread_join(tid, ret) pthread_join(tid, ret)
        #define thread_cancel(tid) pthread_cancel(tid)
        #define thread_exit(code) pthread_exit(code)
        #define thread_cond_init(cond) pthread_cond_init(cond, NULL)
        #define thread_cond_destroy(cond) pthread_cond_destroy(cond)
        #define thread_cond_wait(cond, mutex) pthread_cond_wait(cond, mutex)
        #define thread_cond_timedwait(cond, mutex, ms) \
            { \
            struct timespec ts = convert_reltime_to_abstime(ms); \
            pthread_cond_timedwait(cond, mutex, &ts); \
            }
        #define thread_cond_signal(cond) pthread_cond_signal(cond)
        #define thread_cond_broadcast(cond) pthread_cond_broadcast(cond)
    #endif


#else
#pragma error "Unknown architecture"
    #define INLINE make_error
#endif

#endif<|MERGE_RESOLUTION|>--- conflicted
+++ resolved
@@ -62,6 +62,13 @@
 #define STRINGS_H
 #endif
 
+/* string has some memory allocators of its own which MUST come first
+ in the include order to ensure that je_malloc can correctly override
+ the string malloc and free definitions too, otherwise we can have
+ asymmetrical operation resulting in crashes.
+ TODO: We plan to address this in a modularized way in the future.
+*/
+#include <string>
 #include <jemalloc/jemalloc.h>
 
 #ifdef WIN32
@@ -106,28 +113,6 @@
     #define _ALIGN_MEM_ACCESS
     #endif
 
-<<<<<<< HEAD
-    #ifdef HAVE_JEMALLOC
-    // string has some memory allocators of its own which MUST come first
-    // in the include order to ensure that je_malloc can correctly override
-    // the string malloc and free definitions too, otherwise we can have
-    // asymmetrical operation resulting in crashes.
-    // TODO: We plan to address this in a modularized way in the future.
-    #include <string>
-    #include <jemalloc/jemalloc.h>
-    #define malloc(size) je_malloc(size)
-    #define calloc(nmemb, size) je_calloc(nmemb, size)
-    #define realloc(ptr, size) je_realloc(ptr, size)
-    #define free(addr) je_free(addr)
-    #define posix_memalign(memptr, alignment, size)\
-                           je_posix_memalign(memptr, alignment, size)
-    #define memalign(alignment, size) je_memalign(alignment, size)
-    #define aligned_malloc(size, align) je_aligned_malloc(size, align)
-    #define aligned_free(addr) je_aligned_free(addr)
-    #endif //HAVE_JEMALLOC
-
-=======
->>>>>>> 93e1be85
     #define malloc_align(addr, align, size) \
         {int __ret__; __ret__=posix_memalign(&(addr), (align), (size));\
          (void)__ret__;}
@@ -261,29 +246,6 @@
         (addr = memalign((align), (size)))
     #define free_align(addr) free(addr)
 
-<<<<<<< HEAD
-
-    #ifdef HAVE_JEMALLOC
-    // string has some memory allocators of its own which MUST come first
-    // in the include order to ensure that je_malloc can correctly override
-    // the string malloc and free definitions too, otherwise we can have
-    // asymmetrical operation resulting in crashes.
-    // TODO: We plan to address this in a modularized way in the future.
-    #include <string>
-    #include <jemalloc/jemalloc.h>
-    #define malloc(size) je_malloc(size)
-    #define calloc(nmemb, size) je_calloc(nmemb, size)
-    #define realloc(ptr, size) je_realloc(ptr, size)
-    #define free(addr) je_free(addr)
-    #define posix_memalign(memptr, alignment, size)\
-                           je_posix_memalign(memptr, alignment, size)
-    #define memalign(alignment, size) je_memalign(alignment, size)
-    #define aligned_malloc(size, align) je_aligned_malloc(size, align)
-    #define aligned_free(addr) je_aligned_free(addr)
-    #endif //HAVE_JEMALLOC
-
-=======
->>>>>>> 93e1be85
     #ifndef spin_t
         // spinlock
         #include <pthread.h>
@@ -343,28 +305,6 @@
 
     #define _ARCH_O_DIRECT (O_DIRECT)
 
-<<<<<<< HEAD
-    #ifdef HAVE_JEMALLOC
-    // string has some memory allocators of its own which MUST come first
-    // in the include order to ensure that je_malloc can correctly override
-    // the string malloc and free definitions too, otherwise we can have
-    // asymmetrical operation resulting in crashes.
-    // TODO: We plan to address this in a modularized way in the future.
-    #include <string>
-    #include <jemalloc/jemalloc.h>
-    #define malloc(size) je_malloc(size)
-    #define calloc(nmemb, size) je_calloc(nmemb, size)
-    #define realloc(ptr, size) je_realloc(ptr, size)
-    #define free(addr) je_free(addr)
-    #define posix_memalign(memptr, alignment, size)\
-                           je_posix_memalign(memptr, alignment, size)
-    #define memalign(alignment, size) je_memalign(alignment, size)
-    #define aligned_malloc(size, align) je_aligned_malloc(size, align)
-    #define aligned_free(addr) je_aligned_free(addr)
-    #endif //HAVE_JEMALLOC
-
-=======
->>>>>>> 93e1be85
     #define malloc_align(addr, align, size) \
         {int __ret__; __ret__=posix_memalign(&(addr), (align), (size));\
          (void)__ret__;}
