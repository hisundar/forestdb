/* -*- Mode: C++; tab-width: 4; c-basic-offset: 4; indent-tabs-mode: nil -*- */
/*
 *     Copyright 2010 Couchbase, Inc
 *
 *   Licensed under the Apache License, Version 2.0 (the "License");
 *   you may not use this file except in compliance with the License.
 *   You may obtain a copy of the License at
 *
 *       http://www.apache.org/licenses/LICENSE-2.0
 *
 *   Unless required by applicable law or agreed to in writing, software
 *   distributed under the License is distributed on an "AS IS" BASIS,
 *   WITHOUT WARRANTIES OR CONDITIONS OF ANY KIND, either express or implied.
 *   See the License for the specific language governing permissions and
 *   limitations under the License.
 */

#ifndef _JSAHN_DOCIO_H
#define _JSAHN_DOCIO_H

#include "filemgr.h"
#include "common.h"

#ifdef __cplusplus
extern "C" {
#endif

typedef uint16_t keylen_t;
typedef uint32_t timestamp_t;

struct docio_handle {
    struct filemgr *file;
    bid_t curblock;
    uint32_t curpos;
    uint16_t cur_bmp_revnum_hash;
    // for buffer purpose
    bid_t lastbid;
    void *readbuffer;
    err_log_callback *log_callback;
    bool compress_document_body;
};

#define DOCIO_NORMAL (0x00)
#define DOCIO_COMPACT (0x01)
#define DOCIO_COMPRESSED (0x02)
#define DOCIO_DELETED (0x04)
#define DOCIO_TXN_DIRTY (0x08)
#define DOCIO_TXN_COMMITTED (0x10)
#define DOCIO_SYSTEM (0x20) /* system document */
#ifdef DOCIO_LEN_STRUCT_ALIGN
    // this structure will occupy 16 bytes
    struct docio_length {
        keylen_t keylen;
        uint16_t metalen;
        uint32_t bodylen;
        uint32_t bodylen_ondisk;
        uint8_t flag;
        uint8_t checksum;
    };
#else
    // this structure will occupy 14 bytes
    struct __attribute__ ((packed)) docio_length {
        keylen_t keylen;
        uint16_t metalen;
        uint32_t bodylen;
        uint32_t bodylen_ondisk;
        uint8_t flag;
        uint8_t checksum;
    };
#endif

struct docio_object {
    struct docio_length length;
    timestamp_t timestamp;
    void *key;
    union {
        fdb_seqnum_t seqnum;
        uint64_t doc_offset;
    };
    void *meta;
    void *body;
};

void docio_init(struct docio_handle *handle,
                struct filemgr *file,
                bool compress_document_body);
void docio_free(struct docio_handle *handle);

bid_t docio_append_doc_raw(struct docio_handle *handle,
                           uint64_t size,
                           void *buf);

#define DOCIO_COMMIT_MARK_SIZE (sizeof(struct docio_length) + sizeof(uint64_t))
bid_t docio_append_commit_mark(struct docio_handle *handle, uint64_t doc_offset);
bid_t docio_append_doc(struct docio_handle *handle, struct docio_object *doc,
                       uint8_t deleted, uint8_t txn_enabled);
bid_t docio_append_doc_system(struct docio_handle *handle, struct docio_object *doc);

/**
 * Retrieve the length info of a KV item at a given file offset.
 *
 * @param handle Pointer to the doc I/O handle
 * @Param length Pointer to docio_length instance to be populated
 * @param offset File offset to a KV item
 * @return FDB_RESULT_SUCCESS on success
 */
fdb_status docio_read_doc_length(struct docio_handle *handle,
                                 struct docio_length *length,
                                 uint64_t offset);

/**
 * Read a key and its length at a given file offset.
 *
 * @param handle Pointer to the doc I/O handle
 * @param offset File offset to a KV item
 * @param keylen Pointer to a key length variable
 * @param keybuf Pointer to a key buffer
 * @return FDB_RESULT_SUCCESS on success
 */
fdb_status docio_read_doc_key(struct docio_handle *handle,
                              uint64_t offset,
                              keylen_t *keylen,
                              void *keybuf);

/**
 * Read a key and its metadata at a given file offset.
 *
 * @param handle Pointer to the doc I/O handle
 * @param offset File offset to a KV item
 * @param doc Pointer to docio_object instance
 * @param read_on_cache_miss Flag indicating if a disk read should be performed
 *        on cache miss
 * @return next offset right after a key and its metadata on succcessful read,
 *         otherwise, the corresponding error code is returned.
 */
int64_t docio_read_doc_key_meta(struct docio_handle *handle,
                                uint64_t offset,
                                struct docio_object *doc,
                                bool read_on_cache_miss);

/**
 * Read a KV item at a given file offset.
 *
 * @param handle Pointer to the doc I/O handle
 * @param offset File offset to a KV item
 * @param doc Pointer to docio_object instance
 * @param read_on_cache_miss Flag indicating if a disk read should be performed
 *        on cache miss
 * @return next offset right after a key and its value on succcessful read,
 *         otherwise, the corresponding error code is returned.
 */
int64_t docio_read_doc(struct docio_handle *handle,
                       uint64_t offset,
                       struct docio_object *doc,
                       bool read_on_cache_miss);

size_t docio_batch_read_docs(struct docio_handle *handle,
                             uint64_t *offset_array,
                             struct docio_object *doc_array,
                             size_t array_size,
                             size_t data_size_threshold,
                             size_t batch_size_threshold,
                             struct async_io_handle *aio_handle,
                             bool keymeta_only);

/**
 * Check if the given block is a valid document block. The bitmap revision number of
 * the document block should match the passed revision number.
 *
 * @param handle Pointer to DocIO handle.
 * @param bid ID of the block.
 * @param sb_bmp_revnum Revision number of bitmap in superblock. If the value is
 *        -1, this function does not care about revision number.
 * @return True if valid.
 */
bool docio_check_buffer(struct docio_handle *handle,
                        bid_t bid,
                        uint64_t sb_bmp_revnum);

<<<<<<< HEAD
=======

>>>>>>> c81e41fe
INLINE void docio_reset(struct docio_handle *dhandle) {
    dhandle->curblock = BLK_NOT_FOUND;
}
void free_docio_object(struct docio_object *doc, uint8_t key_alloc,
                       uint8_t meta_alloc, uint8_t body_alloc);

#ifdef __cplusplus
}
#endif

#endif<|MERGE_RESOLUTION|>--- conflicted
+++ resolved
@@ -177,10 +177,7 @@
                         bid_t bid,
                         uint64_t sb_bmp_revnum);
 
-<<<<<<< HEAD
-=======
 
->>>>>>> c81e41fe
 INLINE void docio_reset(struct docio_handle *dhandle) {
     dhandle->curblock = BLK_NOT_FOUND;
 }
