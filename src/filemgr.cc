--- conflicted
+++ resolved
@@ -296,7 +296,7 @@
                                        err_log_callback *log_callback)
 {
     uint8_t marker[BLK_MARKER_SIZE];
-    filemgr_magic_t magic;
+    filemgr_magic_t magic = FILEMGR_MAGIC_V2;
     filemgr_header_len_t len;
     uint8_t *buf;
     uint32_t crc, crc_file;
@@ -421,6 +421,7 @@
     atomic_store_uint64_t(&file->header.dirty_idtree_root, BLK_NOT_FOUND);
     atomic_store_uint64_t(&file->header.dirty_seqtree_root, BLK_NOT_FOUND);
     memset(&file->header.stat, 0x0, sizeof(file->header.stat));
+    file->version = magic;
     return status;
 }
 
@@ -872,10 +873,7 @@
 fdb_status filemgr_fetch_header(struct filemgr *file, uint64_t bid,
                                 void *buf, size_t *len, fdb_seqnum_t *seqnum,
                                 filemgr_header_revnum_t *header_revnum,
-<<<<<<< HEAD
                                 uint64_t *deltasize, uint64_t *version,
-=======
->>>>>>> 41a273e3
                                 err_log_callback *log_callback)
 {
     uint8_t *_buf;
@@ -1889,6 +1887,7 @@
     }
     // race condition?
     atomic_store_uint64_t(&file->last_commit, atomic_get_uint64_t(&file->pos));
+    file->version = magic;
 
     spin_unlock(&file->lock);
 
