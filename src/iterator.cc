/* -*- Mode: C++; tab-width: 4; c-basic-offset: 4; indent-tabs-mode: nil -*- */
/*
 *     Copyright 2010 Couchbase, Inc
 *
 *   Licensed under the Apache License, Version 2.0 (the "License");
 *   you may not use this file except in compliance with the License.
 *   You may obtain a copy of the License at
 *
 *       http://www.apache.org/licenses/LICENSE-2.0
 *
 *   Unless required by applicable law or agreed to in writing, software
 *   distributed under the License is distributed on an "AS IS" BASIS,
 *   WITHOUT WARRANTIES OR CONDITIONS OF ANY KIND, either express or implied.
 *   See the License for the specific language governing permissions and
 *   limitations under the License.
 */

#include <stdio.h>
#include <stdlib.h>
#include <string.h>
#include <fcntl.h>

#include "libforestdb/forestdb.h"
#include "fdb_internal.h"
#include "hbtrie.h"
#include "docio.h"
#include "btreeblock.h"
#include "common.h"
#include "wal.h"
#include "avltree.h"
#include "list.h"
#include "internal_types.h"
#include "btree_var_kv_ops.h"
#include "timing.h"

#include "memleak.h"

#ifdef __DEBUG
#ifndef __DEBUG_FDB
    #undef DBG
    #undef DBGCMD
    #undef DBGSW
    #define DBG(...)
    #define DBGCMD(...)
    #define DBGSW(n, ...)
#endif
#endif

// lexicographically compares two variable-length binary streams
static int _fdb_keycmp(void *key1, size_t keylen1, void *key2, size_t keylen2)
{
    if (keylen1 == keylen2) {
        return memcmp(key1, key2, keylen1);
    }else {
        size_t len = MIN(keylen1, keylen2);
        int cmp = memcmp(key1, key2, len);
        if (cmp != 0) return cmp;
        else {
            return (int)((int)keylen1 - (int)keylen2);
        }
    }
}

static int _fdb_key_cmp(fdb_iterator *iterator, void *key1, size_t keylen1,
                        void *key2, size_t keylen2) {
    int cmp;
    if (iterator->handle->kvs_config.custom_cmp) {
        // custom compare function for variable length key
        if (iterator->handle->kvs) {
            // multi KV instance mode
            // KV ID should be compared separately
            size_t size_chunk = iterator->handle->config.chunksize;
            fdb_kvs_id_t a_id, b_id;
            buf2kvid(size_chunk, key1, &a_id);
            buf2kvid(size_chunk, key2, &b_id);

            if (a_id < b_id) {
                cmp = -1;
            } else if (a_id > b_id) {
                cmp = 1;
            } else {
                if (keylen1 == size_chunk) { // key1 < key2
                    return -1;
                } else if (keylen2 == size_chunk) { // key1 > key2
                    return 1;
                }
                cmp = iterator->handle->kvs_config.custom_cmp(
                          (uint8_t*)key1 + size_chunk, keylen1 - size_chunk,
                          (uint8_t*)key2 + size_chunk, keylen2 - size_chunk);
            }
        } else {
            cmp = iterator->handle->kvs_config.custom_cmp(key1, keylen1,
                                                       key2, keylen2);
        }
    } else {
        cmp = _fdb_keycmp(key1, keylen1, key2, keylen2);
    }
    return cmp;
}

<<<<<<< HEAD
static void _fdb_itr_sync_dirty_root(fdb_iterator *iterator,
                                     fdb_kvs_handle *handle)
{
    if (handle->shandle) {
        // Note that snapshot handle (including in-memory snapshot)
        // does not need to update the dirty root, since
        // 1) a normal snapshot is created on a committed point,
        // 2) in-memory snapshot already updated their dirty root nodes
        //    during the initialization.
        return;
    }
    if (( handle->dirty_updates ||
           filemgr_dirty_root_exist(handle->file) ) &&
         filemgr_get_header_bid(handle->file) == handle->last_hdr_bid ) {
        // 1) { a) dirty WAL flush by this handle exists OR
        //      b) dirty WAL flush by other handle exists } AND
        // 2) no commit was performed yet.
        bid_t dirty_idtree_root, dirty_seqtree_root;

        filemgr_mutex_lock(iterator->handle->file);

        // get dirty root nodes
        filemgr_get_dirty_root(iterator->handle->file,
                               &dirty_idtree_root, &dirty_seqtree_root);
        if (dirty_idtree_root != BLK_NOT_FOUND) {
            iterator->handle->trie->root_bid = dirty_idtree_root;
        }
        if (iterator->handle->config.seqtree_opt == FDB_SEQTREE_USE) {
            if (dirty_seqtree_root != BLK_NOT_FOUND) {
                if (iterator->handle->kvs) {
                    iterator->handle->seqtrie->root_bid = dirty_seqtree_root;
                } else {
                    btree_init_from_bid(iterator->handle->seqtree,
                                        iterator->handle->seqtree->blk_handle,
                                        iterator->handle->seqtree->blk_ops,
                                        iterator->handle->seqtree->kv_ops,
                                        iterator->handle->seqtree->blksize,
                                        dirty_seqtree_root);
                }
            }
        }
        btreeblk_discard_blocks(iterator->handle->bhandle);

        // create snapshot for dirty HB+trie nodes
        btreeblk_create_dirty_snapshot(iterator->handle->bhandle);

        filemgr_mutex_unlock(iterator->handle->file);
    }
}

=======
>>>>>>> c81e41fe
LIBFDB_API
fdb_status fdb_iterator_init(fdb_kvs_handle *handle,
                             fdb_iterator **ptr_iterator,
                             const void *start_key,
                             size_t start_keylen,
                             const void *end_key,
                             size_t end_keylen,
                             fdb_iterator_opt_t opt)
{
<<<<<<< HEAD
    int cmp;
    hbtrie_result hr;
    fdb_status fs;
    struct avl_node *he;
    struct list_elem *ie;
    struct wal_item_header *wal_item_header;
    struct wal_item *wal_item;
    struct snap_wal_entry *snap_item;

    if (handle == NULL) {
        return FDB_RESULT_INVALID_HANDLE;
    }
=======
    if (!handle) {
        return FDB_RESULT_INVALID_HANDLE;
    }

>>>>>>> c81e41fe
    if (start_keylen > FDB_MAX_KEYLEN ||
        (handle->kvs_config.custom_cmp &&
           (start_keylen > handle->config.blocksize - HBTRIE_HEADROOM ||
            end_keylen > handle->config.blocksize - HBTRIE_HEADROOM)) ||
        end_keylen > FDB_MAX_KEYLEN) {
        return FDB_RESULT_INVALID_ARGS;
    }

    if ((opt & FDB_ITR_SKIP_MIN_KEY && (!start_key || !start_keylen)) ||
        (opt & FDB_ITR_SKIP_MAX_KEY && (!end_key || !end_keylen))) {
        return FDB_RESULT_INVALID_ARGS;
    }

    hbtrie_result hr;
    fdb_status fs;
    LATENCY_STAT_START();

    if (!handle->shandle) {
        // If compaction is already done before this line,
        // handle->file needs to be replaced with handle->new_file.
        fdb_check_file_reopen(handle, NULL);
        fdb_sync_db_header(handle);
    }

    fdb_iterator *iterator = (fdb_iterator *)calloc(1, sizeof(fdb_iterator));

    if (!handle->shandle) {
        // snapshot handle doesn't exist
        // open a new handle to make the iterator handle as a snapshot
        fs = fdb_snapshot_open(handle, &iterator->handle, FDB_SNAPSHOT_INMEM);
        if (fs != FDB_RESULT_SUCCESS) {
            fdb_log(&handle->log_callback, fs,
                    "Failed to create an iterator instance due to the failure of "
                    "open operation on the KV Store '%s' in a database file '%s'",
                    _fdb_kvs_get_name(handle, handle->file),
                    handle->file->filename);
            return fs;
        }
        iterator->snapshot_handle = false;
    } else {
        // Snapshot handle exists
        // We don't need to open a new handle.. just point to the snapshot handle.
        iterator->handle = handle;
        iterator->snapshot_handle = true;
    }
    iterator->opt = opt;

    iterator->_key = (void*)malloc(FDB_MAX_KEYLEN_INTERNAL);
    // set to zero the first <chunksize> bytes
    memset(iterator->_key, 0x0, iterator->handle->config.chunksize);
    iterator->_keylen = 0;
    iterator->_offset = BLK_NOT_FOUND;
    iterator->hbtrie_iterator = NULL;
    iterator->seqtree_iterator = NULL;
    iterator->seqtrie_iterator = NULL;

    if (iterator->handle->kvs) {
        // multi KV instance mode .. prepend KV ID
        size_t size_chunk = handle->config.chunksize;
        uint8_t *start_key_temp, *end_key_temp;

        if (start_key == NULL) {
            start_key_temp = alca(uint8_t, size_chunk);
            kvid2buf(size_chunk, iterator->handle->kvs->id, start_key_temp);
            start_key = start_key_temp;
            start_keylen = size_chunk;
        } else {
            start_key_temp = alca(uint8_t, size_chunk + start_keylen);
            kvid2buf(size_chunk, iterator->handle->kvs->id, start_key_temp);
            memcpy(start_key_temp + size_chunk, start_key, start_keylen);
            start_key = start_key_temp;
            start_keylen += size_chunk;
        }

        if (end_key == NULL) {
            // set end_key as NULL key of the next KV ID.
            // NULL key doesn't actually exist so that the iterator ends
            // at the last key of the current KV ID.
            end_key_temp = alca(uint8_t, size_chunk);
            kvid2buf(size_chunk, iterator->handle->kvs->id+1, end_key_temp);
            end_key = end_key_temp;
            end_keylen = size_chunk;
        } else {
            end_key_temp = alca(uint8_t, size_chunk + end_keylen);
            kvid2buf(size_chunk, iterator->handle->kvs->id, end_key_temp);
            memcpy(end_key_temp + size_chunk, end_key, end_keylen);
            end_key = end_key_temp;
            end_keylen += size_chunk;
        }

        iterator->start_key = (void*)malloc(start_keylen);
        memcpy(iterator->start_key, start_key, start_keylen);
        iterator->start_keylen = start_keylen;

        iterator->end_key = (void*)malloc(end_keylen);
        memcpy(iterator->end_key, end_key, end_keylen);
        iterator->end_keylen = end_keylen;

    } else { // single KV instance mode
        if (start_key == NULL) {
            iterator->start_key = NULL;
            iterator->start_keylen = 0;
        } else {
            iterator->start_key = (void*)malloc(start_keylen);
            memcpy(iterator->start_key, start_key, start_keylen);
            iterator->start_keylen = start_keylen;
        }

        if (end_key == NULL) {
            iterator->end_key = NULL;
            end_keylen = 0;
        }else{
            iterator->end_key = (void*)malloc(end_keylen);
            memcpy(iterator->end_key, end_key, end_keylen);
        }
        iterator->end_keylen = end_keylen;
    }

    // create an iterator handle for hb-trie
    iterator->hbtrie_iterator = (struct hbtrie_iterator *)
                                malloc(sizeof(struct hbtrie_iterator));
    hr = hbtrie_iterator_init(iterator->handle->trie,
                              iterator->hbtrie_iterator,
                              (void *)start_key, start_keylen);
    assert(hr == HBTRIE_RESULT_SUCCESS);

<<<<<<< HEAD
    // create a snapshot for WAL (avl-tree)
    // (from the beginning to the last committed element)

    // init tree
    if (!handle->shandle) {
        struct filemgr *wal_file;

        wal_file = iterator->handle->file;

        fdb_txn *txn = handle->fhandle->root->txn;
        if (!txn) {
            txn = &wal_file->global_txn;
        }

        iterator->wal_tree = (struct avl_tree*)malloc(sizeof(struct avl_tree));
        avl_init(iterator->wal_tree, (void*)iterator->handle);

        size_t i = 0;
        size_t num_shards = wal_file->wal->num_shards;
        for (; i < num_shards; ++i) {
            spin_lock(&wal_file->wal->key_shards[i].lock);
            he = avl_first(&wal_file->wal->key_shards[i].map_bykey);
            while(he) {
                wal_item_header = _get_entry(he, struct wal_item_header,
                                             avl_key);
                ie = list_begin(&wal_item_header->items);
                if (txn->isolation == FDB_ISOLATION_READ_COMMITTED) {
                    // Search for the first uncommitted item belonging to this txn..
                    for (; ie; ie = list_next(ie)) {
                        wal_item = _get_entry(ie, struct wal_item, list_elem);
                        if (wal_item->txn == txn) {
                            break;
                        } // else fall through and pick the committed item at end..
                    }
                    if (!ie) {
                        ie = list_end(&wal_item_header->items);
                    }
                }

                wal_item = _get_entry(ie, struct wal_item, list_elem);
                if (wal_item->flag & WAL_ITEM_BY_COMPACTOR) {
                    // ignore items moved by compactor
                    he = avl_next(he);
                    continue;
                }
                if ((wal_item->flag & WAL_ITEM_COMMITTED) ||
                    (wal_item->txn == txn) ||
                    (txn->isolation == FDB_ISOLATION_READ_UNCOMMITTED)) {
                    if (end_key) {
                        cmp = _fdb_key_cmp(iterator,
                                           (void *)end_key, end_keylen,
                                           wal_item_header->key,
                                           wal_item_header->keylen);
                        if ((cmp == 0 && opt & FDB_ITR_SKIP_MAX_KEY) || cmp < 0) {
                            he = avl_next(he);
                            continue; // skip keys greater than max or equal (opt)
                        }
                    }
                    if (start_key) {
                        cmp = _fdb_key_cmp(iterator,
                                           (void *)start_key, start_keylen,
                                           wal_item_header->key,
                                           wal_item_header->keylen);
                        if ((cmp == 0 && opt & FDB_ITR_SKIP_MIN_KEY) || cmp > 0) {
                            he = avl_next(he);
                            continue; // skip keys smaller than min or equal (opt)
                        }
                    }
                    // copy from 'wal_item_header'
                    snap_item = (struct snap_wal_entry*)malloc(sizeof(struct snap_wal_entry));
                    snap_item->keylen = wal_item_header->keylen;
                    snap_item->key = (void*)malloc(snap_item->keylen);
                    memcpy(snap_item->key, wal_item_header->key, snap_item->keylen);
                    snap_item->action = wal_item->action;
                    snap_item->offset = wal_item->offset;

                    // insert into tree
                    avl_insert(iterator->wal_tree, &snap_item->avl, _fdb_wal_cmp);
                }
                he = avl_next(he);
            }
            spin_unlock(&wal_file->wal->key_shards[i].lock);
        }
=======
    wal_itr_init(iterator->handle->file, iterator->handle->shandle, true,
                 &iterator->wal_itr);

    if (start_key) {
        struct wal_item query;
        struct wal_item_header query_key;
        query.header = &query_key;
        query_key.key = iterator->start_key;
        query_key.keylen = iterator->start_keylen;
        iterator->tree_cursor = wal_itr_search_greater(iterator->wal_itr,
                                                       &query);
>>>>>>> c81e41fe
    } else {
        iterator->tree_cursor = wal_itr_first(iterator->wal_itr);
    }
    // to know reverse iteration endpoint store the start cursor
    if (iterator->tree_cursor) {
        iterator->tree_cursor_start = iterator->tree_cursor;
    }
    iterator->tree_cursor_prev = iterator->tree_cursor;
    iterator->direction = FDB_ITR_DIR_NONE;
    iterator->status = FDB_ITR_IDX;
    iterator->_dhandle = NULL; // populated at the first iterator movement

    *ptr_iterator = iterator;

    ++iterator->handle->num_iterators; // Increment the iterator counter of the KV handle
    fdb_iterator_next(iterator); // position cursor at first key

    LATENCY_STAT_END(iterator->handle->file, FDB_LATENCY_ITR_INIT);

    return FDB_RESULT_SUCCESS;
}

LIBFDB_API
fdb_status fdb_iterator_sequence_init(fdb_kvs_handle *handle,
                                      fdb_iterator **ptr_iterator,
                                      const fdb_seqnum_t start_seq,
                                      const fdb_seqnum_t end_seq,
                                      fdb_iterator_opt_t opt)
{
<<<<<<< HEAD
    struct avl_node *he;
    struct list_elem *ie;
    struct wal_item_header *wal_item_header;
    struct wal_item *wal_item;
    struct snap_wal_entry *snap_item;
    if (handle == NULL) {
        return FDB_RESULT_INVALID_HANDLE;
    }
    if (ptr_iterator == NULL ||
        (end_seq && start_seq > end_seq)) {
=======
    if (!handle) {
        return FDB_RESULT_INVALID_HANDLE;
    }

    if (ptr_iterator == NULL || (end_seq && start_seq > end_seq)) {
>>>>>>> c81e41fe
        return FDB_RESULT_INVALID_ARGS;
    }

    fdb_status fs;
    fdb_seqnum_t _start_seq = _endian_encode(start_seq);
    fdb_kvs_id_t _kv_id;
    size_t size_id, size_seq;
    uint8_t *start_seq_kv;
    struct wal_item query;
    struct wal_item_header query_key;
    LATENCY_STAT_START();

<<<<<<< HEAD
=======
    query.header = &query_key;

>>>>>>> c81e41fe
    // Sequence trees are a must for byseq operations
    if (handle->config.seqtree_opt != FDB_SEQTREE_USE) {
        return FDB_RESULT_INVALID_CONFIG;
    }

    if (!handle->shandle) {
        // If compaction is already done before this line,
        // handle->file needs to be replaced with handle->new_file.
        fdb_check_file_reopen(handle, NULL);
        fdb_sync_db_header(handle);
    }

    size_id = sizeof(fdb_kvs_id_t);
    size_seq = sizeof(fdb_seqnum_t);
    fdb_iterator *iterator = (fdb_iterator *)calloc(1, sizeof(fdb_iterator));

    if (!handle->shandle) {
        // snapshot handle doesn't exist
        // open a new handle to make the iterator handle as a snapshot
        fs = fdb_snapshot_open(handle, &iterator->handle, FDB_SNAPSHOT_INMEM);
        if (fs != FDB_RESULT_SUCCESS) {
            fdb_log(&handle->log_callback, fs,
                    "Failed to create an sequence iterator instance due to the "
                    "failure of "
                    "open operation on the KV Store '%s' in a database file '%s'",
                    _fdb_kvs_get_name(handle, handle->file),
                    handle->file->filename);
            return fs;
        }
        iterator->snapshot_handle = false;
    } else {
        // Snapshot handle exists
        // We don't need to open a new handle.. just point to the snapshot handle.
        iterator->handle = handle;
        iterator->snapshot_handle = true;
    }

    iterator->hbtrie_iterator = NULL;
    iterator->_key = NULL;
    iterator->_keylen = 0;
    iterator->opt = opt;
    iterator->_offset = BLK_NOT_FOUND;
    iterator->_seqnum = start_seq;

    // For easy API call, treat zero seq as 0xffff...
    // (because zero seq number is not used)
    if (end_seq == 0) {
        iterator->end_seqnum = SEQNUM_NOT_USED;
    } else {
        iterator->end_seqnum = end_seq;
    }

    iterator->start_seqnum = start_seq;

    iterator->start_key = NULL;
    iterator->end_key = NULL;

    wal_itr_init(handle->file, iterator->handle->shandle, false,
                 &iterator->wal_itr);

    if (iterator->handle->kvs) {
        int size_chunk = handle->config.chunksize;
        // create an iterator handle for hb-trie
        start_seq_kv = alca(uint8_t, size_chunk + size_seq);
        _kv_id = _endian_encode(iterator->handle->kvs->id);
        memcpy(start_seq_kv, &_kv_id, size_id);
        memcpy(start_seq_kv + size_id, &_start_seq, size_seq);

        iterator->seqtrie_iterator = (struct hbtrie_iterator *)
                                     calloc(1, sizeof(struct hbtrie_iterator));
        hbtrie_iterator_init(iterator->handle->seqtrie,
                             iterator->seqtrie_iterator,
                             start_seq_kv, size_id + size_seq);

        query_key.key = start_seq_kv;
        kvid2buf(size_chunk, iterator->handle->kvs->id, start_seq_kv);
        memcpy(start_seq_kv + size_chunk, &start_seq, size_seq);
        query_key.keylen = size_chunk + size_seq;
        query.seqnum = start_seq;
        iterator->tree_cursor = wal_itr_search_greater(iterator->wal_itr,
                                                       &query);
    } else {
        // create an iterator handle for b-tree
        iterator->seqtree_iterator = (struct btree_iterator *)
                                     calloc(1, sizeof(struct btree_iterator));
        btree_iterator_init(iterator->handle->seqtree,
                            iterator->seqtree_iterator,
                            (void *)(start_seq ? &_start_seq : NULL));
<<<<<<< HEAD
    }

    // create a snapshot for WAL (avl-tree)
    // (from the beginning to the last committed element)

    // init tree
    if (!handle->shandle) {
        struct filemgr *wal_file;

        wal_file = iterator->handle->file;

        fdb_txn *txn = handle->fhandle->root->txn;
        if (!txn) {
            txn = &wal_file->global_txn;
        }

        iterator->wal_tree = (struct avl_tree*)
                             malloc(sizeof(struct avl_tree));
        avl_init(iterator->wal_tree, NULL);

        size_t i = 0;
        size_t num_shards = wal_file->wal->num_shards;
        for (; i < num_shards; ++i) {
            spin_lock(&wal_file->wal->key_shards[i].lock);
            he = avl_first(&wal_file->wal->key_shards[i].map_bykey);
            while(he) {
                wal_item_header = _get_entry(he, struct wal_item_header,
                                             avl_key);

                // compare committed item only (at the end of the list)
                ie = list_end(&wal_item_header->items);
                wal_item = _get_entry(ie, struct wal_item, list_elem);
                if (wal_item->flag & WAL_ITEM_BY_COMPACTOR) {
                    // ignore items moved by compactor
                    he = avl_next(he);
                    continue;
                }
                if ((wal_item->flag & WAL_ITEM_COMMITTED) ||
                    (wal_item->txn == txn) ||
                    (txn->isolation == FDB_ISOLATION_READ_UNCOMMITTED)) {
                    if (iterator->_seqnum <= wal_item->seqnum) {
                        // (documents whose seq numbers are greater than end_seqnum
                        //  also have to be included for duplication check)
                        // copy from WAL_ITEM
                        if (iterator->handle->kvs) { // multi KV instance mode
                            // get KV ID from key
                            buf2kvid(wal_item_header->chunksize,
                                     wal_item_header->key, &kv_id);
                            if (kv_id != iterator->handle->kvs->id) {
                                // KV instance doesn't match
                                he = avl_next(he);
                                continue;
                            }
                        }
                        snap_item = (struct snap_wal_entry*)
                            malloc(sizeof(struct snap_wal_entry));
                        snap_item->keylen = wal_item_header->keylen;
                        snap_item->key = (void*)malloc(snap_item->keylen);
                        memcpy(snap_item->key, wal_item_header->key, snap_item->keylen);
                        snap_item->seqnum = wal_item->seqnum;
                        snap_item->action = wal_item->action;
                        snap_item->offset = wal_item->offset;

                        // insert into tree
                        avl_insert(iterator->wal_tree, &snap_item->avl_seq,
                                   _fdb_seqnum_cmp);
                    }
                }
                he = avl_next(he);
            }
            spin_unlock(&wal_file->wal->key_shards[i].lock);
        }
    } else {
        iterator->wal_tree = handle->shandle->seq_tree;
    }

    if (iterator->wal_tree) {
        iterator->tree_cursor = avl_first(iterator->wal_tree);
    } else {
        iterator->tree_cursor = NULL;
=======
        query_key.key = (void*)NULL;
        query_key.keylen = 0;
        query.seqnum = start_seq;
        iterator->tree_cursor = wal_itr_search_greater(iterator->wal_itr,
                                                       &query);
>>>>>>> c81e41fe
    }

    // to know reverse iteration endpoint store the start cursor
    if (iterator->tree_cursor) {
        iterator->tree_cursor_start = iterator->tree_cursor;
    }
    iterator->tree_cursor_prev = iterator->tree_cursor;
    iterator->direction = FDB_ITR_DIR_NONE;
    iterator->status = FDB_ITR_IDX;
    iterator->_dhandle = NULL; // populated at the first iterator movement

    *ptr_iterator = iterator;

    ++iterator->handle->num_iterators; // Increment the iterator counter of the KV handle
    fdb_iterator_next(iterator); // position cursor at first key

    LATENCY_STAT_END(iterator->handle->file, FDB_LATENCY_ITR_SEQ_INIT);

    return FDB_RESULT_SUCCESS;
}

static fdb_status _fdb_iterator_prev(fdb_iterator *iterator)
{
    int cmp;
    void *key;
    size_t keylen;
    uint64_t offset;
    hbtrie_result hr = HBTRIE_RESULT_SUCCESS;
    struct docio_handle *dhandle;
    struct wal_item *snap_item = NULL;

    if (iterator->direction != FDB_ITR_REVERSE) {
        iterator->_offset = BLK_NOT_FOUND; // need to re-examine Trie/trees
<<<<<<< HEAD
        if (!iterator->tree_cursor && iterator->tree_cursor_prev) {
            // this only happens right after HANDLE operation
            // (when seek is executed using a key larger than
            //  the largest key in WAL)
            if (iterator->status == FDB_ITR_WAL) {
                iterator->tree_cursor = avl_prev(iterator->tree_cursor_prev);
                iterator->tree_cursor_prev = iterator->tree_cursor;
            } else {
                iterator->tree_cursor = iterator->tree_cursor_prev;
            }
        } else if (iterator->tree_cursor) { // on turning direction
            if (iterator->status == FDB_ITR_WAL) { // skip 2 items
                iterator->tree_cursor = avl_prev(iterator->tree_cursor_prev);
            } else { // skip 1 item if the last doc was returned from the main index
                iterator->tree_cursor = avl_prev(iterator->tree_cursor);
=======
        if (iterator->tree_cursor) {
            // just turn around
            // WAL:   0  v  2->   4    (OLD state)
            // TRIE:     1  2  3  4
            iterator->tree_cursor = wal_itr_search_smaller(iterator->wal_itr,
                                                  iterator->tree_cursor);
            if (iterator->direction == FDB_ITR_FORWARD &&
                iterator->status != FDB_ITR_WAL) {
                iterator->tree_cursor = wal_itr_prev(iterator->wal_itr);
>>>>>>> c81e41fe
            }
            // WAL: <-0  v  2     4    (NEW state)
            // TRIE:  0  1  2  3  4
        } else if (iterator->tree_cursor_prev) { // gone past the end..
            iterator->tree_cursor = wal_itr_search_smaller(iterator->wal_itr,
                                             iterator->tree_cursor_prev);
            iterator->status = FDB_ITR_IDX;
        } // else Don't move - seek()/init() has already positioned cursor
    }
start:
    key = iterator->_key;
    dhandle = iterator->handle->dhandle;

    // retrieve from hb-trie
    if (iterator->_offset == BLK_NOT_FOUND) {
        // no key waiting for being returned
        // get next key from hb-trie (or idtree)
        struct docio_object _doc;
        // Move Main index Cursor backward...
        int64_t _offset;
        do {
            hr = hbtrie_prev(iterator->hbtrie_iterator, key,
                             &iterator->_keylen, (void*)&iterator->_offset);
            btreeblk_end(iterator->handle->bhandle);
            iterator->_offset = _endian_decode(iterator->_offset);
            if (!(iterator->opt & FDB_ITR_NO_DELETES) ||
                  hr != HBTRIE_RESULT_SUCCESS) {
                break;
            }
            // deletion check
            memset(&_doc, 0x0, sizeof(struct docio_object));
            _offset = docio_read_doc_key_meta(dhandle, iterator->_offset,
                                              &_doc, true);
            if (_offset <= 0) { // read fail
                continue; // get prev doc
            }
            if (_doc.length.flag & DOCIO_DELETED) { // deleted doc
                free(_doc.key);
                free(_doc.meta);
                continue; // get prev doc
            }
            free(_doc.key);
            free(_doc.meta);
            break;
        } while (1);
    }
    keylen = iterator->_keylen;
    offset = iterator->_offset;

    if (hr != HBTRIE_RESULT_SUCCESS && !iterator->tree_cursor) {
        return FDB_RESULT_ITERATOR_FAIL;
    }

    // Move the WAL cursor backward...
    while (iterator->tree_cursor) {
        if (iterator->status == FDB_ITR_WAL) {
            iterator->tree_cursor_prev = iterator->tree_cursor;
            iterator->tree_cursor = wal_itr_prev(iterator->wal_itr);
        }// else don't move - seek()/ init() has already positioned cursor

        // get the current item of avl-tree
<<<<<<< HEAD
        snap_item = _get_entry(iterator->tree_cursor, struct snap_wal_entry,
                               avl);
        if (hr == HBTRIE_RESULT_SUCCESS) {
            cmp = _fdb_key_cmp(iterator, snap_item->key, snap_item->keylen,
=======
        snap_item = iterator->tree_cursor;
        if (!snap_item) {
            if (hr == HBTRIE_RESULT_SUCCESS) {
                break;
            } else {
                return FDB_RESULT_ITERATOR_FAIL;
            }
        }
        if (hr == HBTRIE_RESULT_SUCCESS) {
            cmp = _fdb_key_cmp(iterator, snap_item->header->key,
                               snap_item->header->keylen,
>>>>>>> c81e41fe
                               key, keylen);
        } else {
            // no more docs in hb-trie
            cmp = 1;
        }

        if (cmp >= 0) {
            // key[WAL] >= key[hb-trie] .. take key[WAL] first
<<<<<<< HEAD
            struct avl_node *cur_cursor = iterator->tree_cursor;
            iterator->tree_cursor = avl_prev(iterator->tree_cursor);
            iterator->tree_cursor_prev = iterator->tree_cursor;
=======
>>>>>>> c81e41fe
            uint8_t drop_logical_deletes =
                (snap_item->action == WAL_ACT_LOGICAL_REMOVE) &&
                (iterator->opt & FDB_ITR_NO_DELETES);
            iterator->status = FDB_ITR_WAL;
            if (cmp > 0) {
<<<<<<< HEAD
                if (snap_item->action == WAL_ACT_REMOVE || drop_logical_deletes) {
                    if (hr == HBTRIE_RESULT_FAIL &&
                        cur_cursor == iterator->tree_cursor_start) {
                        return FDB_RESULT_ITERATOR_FAIL;
                    }
=======
                if (snap_item->action == WAL_ACT_REMOVE ||
                    drop_logical_deletes) {
>>>>>>> c81e41fe
                    // this key is removed .. get prev key[WAL]
                    continue;
                }
            } else { // same key found in WAL
                iterator->_offset = BLK_NOT_FOUND; // drop key from trie
                if (snap_item->action == WAL_ACT_REMOVE || drop_logical_deletes) {
                    // the key is removed .. start over again
                    goto start;
                }
            }

            key = snap_item->header->key;
            keylen = snap_item->header->keylen;
            // key[hb-trie] is stashed in iterator->_key for future call
            offset = snap_item->offset;
        }
        break;
    }

    if (offset == iterator->_offset) {
        // take key[hb-trie] & and fetch the prev key[hb-trie] at next turn
        iterator->_offset = BLK_NOT_FOUND;
        iterator->status = FDB_ITR_IDX;
    }

    if (iterator->start_key) {
        cmp = _fdb_key_cmp(iterator, iterator->start_key,
                           iterator->start_keylen, key, keylen);

        if ((cmp == 0 && iterator->opt & FDB_ITR_SKIP_MIN_KEY) || cmp > 0) {
            // current key (KEY) is lexicographically less than START_KEY
            // OR it is the start key and user wishes to skip it..
            // terminate the iteration
            return FDB_RESULT_ITERATOR_FAIL;
        }
    }

    if (iterator->end_key) {
        cmp = _fdb_key_cmp(iterator, iterator->end_key,
                           iterator->end_keylen, key, keylen);

        if ((cmp == 0 && iterator->opt & FDB_ITR_SKIP_MAX_KEY) || cmp < 0) {
            // key is the end_key but users wishes to skip it, redo..
            // OR current key (KEY) is lexicographically greater than END_KEY
            goto start;
        }
    }

    iterator->_dhandle = dhandle; // store for fdb_iterator_get()
    iterator->_get_offset = offset; // store for fdb_iterator_get()

    return FDB_RESULT_SUCCESS;
}

static fdb_status _fdb_iterator_next(fdb_iterator *iterator)
{
    int cmp;
    void *key;
    size_t keylen;
    uint64_t offset;
    hbtrie_result hr = HBTRIE_RESULT_SUCCESS;
    struct docio_handle *dhandle;
    struct wal_item *snap_item = NULL;

    if (iterator->direction != FDB_ITR_FORWARD) {
        iterator->_offset = BLK_NOT_FOUND; // need to re-examine Trie/trees
        // just turn around and face forward..
        if (iterator->tree_cursor) {
            // WAL: <-0  v  2     4    (OLD state)
            // TRIE:     1  2  3  4
            iterator->tree_cursor = wal_itr_search_greater(iterator->wal_itr,
                                                  iterator->tree_cursor);
            if (iterator->direction == FDB_ITR_REVERSE &&
                iterator->status != FDB_ITR_WAL) {
                iterator->tree_cursor = wal_itr_next(iterator->wal_itr);
            }
<<<<<<< HEAD
        }
    }

    if (!iterator->tree_cursor && iterator->direction != FDB_ITR_FORWARD) {
        // In case reverse iteration went past the start, reset the
        // cursor to the start point
        iterator->tree_cursor = iterator->tree_cursor_start;
        if (iterator->status == FDB_ITR_WAL &&
            iterator->_dhandle && iterator->_get_offset != BLK_NOT_FOUND) {
            // In this case, iterator is currently pointing to the first key
            // (it implies that the first key is already returned).
            // So we need to move it forward one step.
            iterator->tree_cursor_prev = iterator->tree_cursor;
            iterator->tree_cursor = avl_next(iterator->tree_cursor);
        }
=======
            // WAL:   0  v  2->   4    (NEW state)
            // TRIE:  0  1  2  3  4
        } else if (iterator->tree_cursor_prev) {
            iterator->tree_cursor = wal_itr_search_greater(iterator->wal_itr,
                                             iterator->tree_cursor_prev);
            iterator->status = FDB_ITR_IDX;
        } // else Don't move - seek()/init() has already positioned cursor
>>>>>>> c81e41fe
    }

start:
    key = iterator->_key;
    dhandle = iterator->handle->dhandle;

    // retrieve from hb-trie
    if (iterator->_offset == BLK_NOT_FOUND) {
        // no key waiting for being returned
        // get next key from hb-trie (or idtree)
        struct docio_object _doc;
        // Move Main index Cursor forward...
        int64_t _offset;
        do {
            hr = hbtrie_next(iterator->hbtrie_iterator, key,
                             &iterator->_keylen, (void*)&iterator->_offset);
            btreeblk_end(iterator->handle->bhandle);
            iterator->_offset = _endian_decode(iterator->_offset);
            if (!(iterator->opt & FDB_ITR_NO_DELETES) ||
                  hr != HBTRIE_RESULT_SUCCESS) {
                break;
            }
            // deletion check
            memset(&_doc, 0x0, sizeof(struct docio_object));
            _offset = docio_read_doc_key_meta(dhandle, iterator->_offset, &_doc,
                                              true);
            if (_offset <= 0) { // read fail
                continue; // get next doc
            }
            if (_doc.length.flag & DOCIO_DELETED) { // deleted doc
                free(_doc.key);
                free(_doc.meta);
                continue; // get next doc
            }
            free(_doc.key);
            free(_doc.meta);
            break;
        } while (1);
    }

    keylen = iterator->_keylen;
    offset = iterator->_offset;

    if (hr != HBTRIE_RESULT_SUCCESS && iterator->tree_cursor == NULL) {
        return FDB_RESULT_ITERATOR_FAIL;
    }

    // Move WAL Cursor forward...
    while (iterator->tree_cursor) {
<<<<<<< HEAD
        // get the current item of avl-tree
        snap_item = _get_entry(iterator->tree_cursor, struct snap_wal_entry,
                               avl);
        if (hr == HBTRIE_RESULT_SUCCESS) {
            cmp = _fdb_key_cmp(iterator, snap_item->key, snap_item->keylen,
=======
        if (iterator->status == FDB_ITR_WAL) {
            iterator->tree_cursor_prev = iterator->tree_cursor;
            iterator->tree_cursor = wal_itr_next(iterator->wal_itr);
        } // else Don't move - seek()/ init() has already positioned cursor
        snap_item = iterator->tree_cursor;
        if (!snap_item) {
            if (hr == HBTRIE_RESULT_SUCCESS) {
                break;
            } else { // no more keys in WAL or main index
                return FDB_RESULT_ITERATOR_FAIL;
            }
        }
        // Compare key[WAL] with key[hb-trie]
        if (hr == HBTRIE_RESULT_SUCCESS) {
            cmp = _fdb_key_cmp(iterator, snap_item->header->key,
                               snap_item->header->keylen,
>>>>>>> c81e41fe
                               key, keylen);
        } else {
            // no more docs in hb-trie
            cmp = -1;
        }

        if (cmp <= 0) {
            // key[WAL] <= key[hb-trie] .. take key[WAL] first
<<<<<<< HEAD
            // save the current pointer for reverse iteration
            struct avl_node *cur_cursor = iterator->tree_cursor;
            iterator->tree_cursor_prev = iterator->tree_cursor;
            iterator->tree_cursor = avl_next(iterator->tree_cursor);
=======
>>>>>>> c81e41fe
            uint8_t drop_logical_deletes =
                (snap_item->action == WAL_ACT_LOGICAL_REMOVE) &&
                (iterator->opt & FDB_ITR_NO_DELETES);
            iterator->status = FDB_ITR_WAL;
            if (cmp < 0) {
<<<<<<< HEAD
                if (snap_item->action == WAL_ACT_REMOVE || drop_logical_deletes) {
                    if (hr == HBTRIE_RESULT_FAIL &&
                        cur_cursor == NULL) {
                        return FDB_RESULT_ITERATOR_FAIL;
                    }
=======
                if (snap_item->action == WAL_ACT_REMOVE ||
                    drop_logical_deletes) {
>>>>>>> c81e41fe
                    // this key is removed .. get next key[WAL]
                    continue;
                }
            } else { // Same key from trie also found from WAL
                iterator->_offset = BLK_NOT_FOUND; // drop key from trie
                if (snap_item->action == WAL_ACT_REMOVE || drop_logical_deletes) {
                    // the key is removed .. start over again
                    goto start;
                }
            }
            key = snap_item->header->key;
            keylen = snap_item->header->keylen;
            // key[hb-trie] is stashed in iterator->key for next call
            offset = snap_item->offset;
        }
        break;
    }

    if (offset == iterator->_offset) {
        // take key[hb-trie] & and fetch the next key[hb-trie] at next turn
        iterator->_offset = BLK_NOT_FOUND;
        iterator->status = FDB_ITR_IDX;
    }

    if (iterator->start_key) {
        cmp = _fdb_key_cmp(iterator, iterator->start_key,
                           iterator->start_keylen, key, keylen);

        if ((cmp == 0 && iterator->opt & FDB_ITR_SKIP_MIN_KEY) || cmp > 0) {
            // If user wishes to skip start key, redo first step
            // OR current key (KEY) is lexicographically smaller than START_KEY
            goto start;
        }
    }

    if (iterator->end_key) {
        cmp = _fdb_key_cmp(iterator, iterator->end_key, iterator->end_keylen,
                           key, keylen);
        if ((cmp == 0 && iterator->opt & FDB_ITR_SKIP_MAX_KEY) || cmp < 0) {
            // current key (KEY) is lexicographically greater than END_KEY
            // OR it is the end_key and user wishes to skip it
            // terminate the iteration
            return FDB_RESULT_ITERATOR_FAIL;
        }
    }

    iterator->_dhandle = dhandle; // store for fdb_iterator_get()
    iterator->_get_offset = offset; // store for fdb_iterator_get()

    return FDB_RESULT_SUCCESS;
}

LIBFDB_API
fdb_status fdb_iterator_seek(fdb_iterator *iterator,
                             const void *seek_key,
                             const size_t seek_keylen,
                             const fdb_iterator_seek_opt_t seek_pref)
{
<<<<<<< HEAD
    if (!iterator) {
=======
    if (!iterator || !iterator->handle) {
>>>>>>> c81e41fe
        return FDB_RESULT_INVALID_HANDLE;
    }

    int cmp, cmp2; // intermediate results of comparison
    int next_op = 0; // 0: none, -1: prev(), 1: next();
    int size_chunk = iterator->handle->config.chunksize;
    uint8_t *seek_key_kv;
    int64_t _offset;
    size_t seek_keylen_kv;
    bool skip_wal = false, fetch_next = true, fetch_wal = true;
    hbtrie_result hr = HBTRIE_RESULT_SUCCESS;
    struct wal_item *snap_item = NULL, query;
    struct wal_item_header query_header;
    struct docio_object _doc;
    fdb_status ret;
    LATENCY_STAT_START();

    iterator->_dhandle = NULL; // setup for get() to return FAIL

    if (!seek_key || !iterator->_key ||
        seek_keylen > FDB_MAX_KEYLEN ||
        (iterator->handle->kvs_config.custom_cmp &&
         seek_keylen > iterator->handle->config.blocksize - HBTRIE_HEADROOM)) {
        return FDB_RESULT_INVALID_ARGS;
    }

    if (!atomic_cas_uint8_t(&iterator->handle->handle_busy, 0, 1)) {
        return FDB_RESULT_HANDLE_BUSY;
    }

    atomic_incr_uint64_t(&iterator->handle->op_stats->num_iterator_moves,
                         std::memory_order_relaxed);

    if (iterator->handle->kvs) {
        seek_keylen_kv = seek_keylen + size_chunk;
        seek_key_kv = alca(uint8_t, seek_keylen_kv);
        kvid2buf(size_chunk, iterator->handle->kvs->id, seek_key_kv);
        memcpy(seek_key_kv + size_chunk, seek_key, seek_keylen);
    } else {
        seek_keylen_kv = seek_keylen;
        seek_key_kv = (uint8_t*)seek_key;
    }

    // disable seeking beyond the end key...
    if (iterator->end_key) {
        cmp = _fdb_key_cmp(iterator, (void *)iterator->end_key,
                                    iterator->end_keylen,
                                    (void *)seek_key_kv, seek_keylen_kv);
        if (cmp == 0 && iterator->opt & FDB_ITR_SKIP_MAX_KEY) {
            // seek the end key at this time,
            // and call prev() next.
            next_op = -1;
        }
        if (cmp < 0) {
            atomic_cas_uint8_t(&iterator->handle->handle_busy, 1, 0);
            return FDB_RESULT_ITERATOR_FAIL;
        }
    }

    // disable seeking beyond the start key...
    if (iterator->start_key) {
        cmp = _fdb_key_cmp(iterator,
                                  (void *)iterator->start_key,
                                  iterator->start_keylen,
                                  (void *)seek_key_kv, seek_keylen_kv);
        if (cmp == 0 && iterator->opt & FDB_ITR_SKIP_MIN_KEY) {
            // seek the start key at this time,
            // and call next() next.
            next_op = 1;
        }
        if (cmp > 0) {
            atomic_cas_uint8_t(&iterator->handle->handle_busy, 1, 0);
            return FDB_RESULT_ITERATOR_FAIL;
        }
    }

    iterator->direction = FDB_ITR_FORWARD;

    // reset HB+trie's iterator
    hbtrie_iterator_free(iterator->hbtrie_iterator);
    hbtrie_iterator_init(iterator->handle->trie, iterator->hbtrie_iterator,
                         seek_key_kv, seek_keylen_kv);

fetch_hbtrie:
    if (seek_pref == FDB_ITR_SEEK_HIGHER) {
        // fetch next key
        hr = hbtrie_next(iterator->hbtrie_iterator, iterator->_key,
                         &iterator->_keylen, (void*)&iterator->_offset);
        btreeblk_end(iterator->handle->bhandle);

        if (hr == HBTRIE_RESULT_SUCCESS) {
            cmp = _fdb_key_cmp(iterator,
                               iterator->_key, iterator->_keylen,
                               seek_key_kv, seek_keylen_kv);
            if (cmp < 0) {
                // key[HB+trie] < seek_key .. move forward
                hr = hbtrie_next(iterator->hbtrie_iterator, iterator->_key,
                                 &iterator->_keylen, (void*)&iterator->_offset);
                btreeblk_end(iterator->handle->bhandle);
            }
            iterator->_offset = _endian_decode(iterator->_offset);

            while (iterator->opt & FDB_ITR_NO_DELETES &&
                   hr == HBTRIE_RESULT_SUCCESS        &&
                   fetch_next) {
                fetch_next = false;
                memset(&_doc, 0x0, sizeof(struct docio_object));
                _offset = docio_read_doc_key_meta(iterator->handle->dhandle,
                                                  iterator->_offset, &_doc,
                                                  true);
                if (_offset <= 0) { // read fail
                    fetch_next = true; // get next
                } else if (_doc.length.flag & DOCIO_DELETED) { // deleted doc
                    free(_doc.key);
                    free(_doc.meta);
                    fetch_next = true; // get next
                } else {
                    free(_doc.key);
                    free(_doc.meta);
                }
                if (fetch_next) {
                    hr = hbtrie_next(iterator->hbtrie_iterator, iterator->_key,
                                     &iterator->_keylen,
                                     (void*)&iterator->_offset);
                    btreeblk_end(iterator->handle->bhandle);
                    iterator->_offset = _endian_decode(iterator->_offset);
                }
            }
        }
    } else {
        // fetch prev key
        hr = hbtrie_prev(iterator->hbtrie_iterator, iterator->_key,
                         &iterator->_keylen, (void*)&iterator->_offset);
        btreeblk_end(iterator->handle->bhandle);
        if (hr == HBTRIE_RESULT_SUCCESS) {
            cmp = _fdb_key_cmp(iterator,
                               iterator->_key, iterator->_keylen,
                               seek_key_kv, seek_keylen_kv);
            if (cmp > 0) {
                // key[HB+trie] > seek_key .. move backward
                hr = hbtrie_prev(iterator->hbtrie_iterator, iterator->_key,
                                 &iterator->_keylen, (void*)&iterator->_offset);
                btreeblk_end(iterator->handle->bhandle);
            }
            iterator->_offset = _endian_decode(iterator->_offset);

            while (iterator->opt & FDB_ITR_NO_DELETES &&
                   hr == HBTRIE_RESULT_SUCCESS        &&
                   fetch_next) {
                fetch_next = false;
                memset(&_doc, 0x0, sizeof(struct docio_object));
                _offset = docio_read_doc_key_meta(iterator->handle->dhandle,
                                                  iterator->_offset, &_doc,
                                                  true);
                if (_offset <= 0) { // read fail
                    fetch_next = true; // get prev
                } else if (_doc.length.flag & DOCIO_DELETED) { // deleted doc
                    free(_doc.key);
                    free(_doc.meta);
                    fetch_next = true; // get prev
                } else {
                    free(_doc.key);
                    free(_doc.meta);
                }
                if (fetch_next) {
                    hr = hbtrie_prev(iterator->hbtrie_iterator, iterator->_key,
                                     &iterator->_keylen,
                                     (void*)&iterator->_offset);
                    btreeblk_end(iterator->handle->bhandle);
                    iterator->_offset = _endian_decode(iterator->_offset);
                }
            }
        }
    }

    if (hr == HBTRIE_RESULT_SUCCESS && // Validate iteration range limits..
        !next_op) { // only if caller is not seek_to_max/min (handled later)
<<<<<<< HEAD
        cmp = -1;
=======
>>>>>>> c81e41fe
        if (iterator->end_key) {
            cmp = _fdb_key_cmp(iterator, iterator->_key, iterator->_keylen,
                               iterator->end_key, iterator->end_keylen);
            if ((cmp == 0 && iterator->opt & FDB_ITR_SKIP_MAX_KEY) ||
                 cmp > 0) { // greater than end_key OR at skipped MAX_KEY
                hr = HBTRIE_RESULT_FAIL;
            }
        }
        if (iterator->start_key) {
            cmp = _fdb_key_cmp(iterator,iterator->_key, iterator->_keylen,
                               iterator->start_key, iterator->start_keylen);
            if ((cmp == 0 && iterator->opt & FDB_ITR_SKIP_MIN_KEY) ||
                 cmp < 0) { // smaller than start_key OR at skipped MIN_KEY
                hr = HBTRIE_RESULT_FAIL;
            }
        }
    }

    if (iterator->handle->kvs) {
        fdb_kvs_id_t kv_id;
        buf2kvid(size_chunk, iterator->_key, &kv_id);
        if (iterator->handle->kvs->id != kv_id) {
            // seek is done beyond the KV ID
            hr = HBTRIE_RESULT_FAIL;
        }
    }
    if (hr == HBTRIE_RESULT_SUCCESS) {
        iterator->_get_offset = iterator->_offset;
        iterator->_dhandle = iterator->handle->dhandle;
    } else {
        // larger than the largest key or smaller than the smallest key
        iterator->_get_offset = BLK_NOT_FOUND;
        iterator->_dhandle = NULL;
    }

    // HB+trie's iterator should fetch another entry next time
    iterator->_offset = BLK_NOT_FOUND;
    iterator->status = FDB_ITR_IDX;

    // retrieve avl-tree
    query.header = &query_header;
    query_header.key = seek_key_kv;
    query_header.keylen = seek_keylen_kv;

    if (seek_pref == FDB_ITR_SEEK_HIGHER) {
        if (fetch_wal) {
            iterator->tree_cursor = wal_itr_search_greater(iterator->wal_itr,
                                                           &query);
            iterator->direction = FDB_ITR_FORWARD;
        }
        if (iterator->tree_cursor) {
            // skip deleted WAL entry
            do {
                snap_item = iterator->tree_cursor;
                if ((snap_item->action == WAL_ACT_LOGICAL_REMOVE && // skip
                    iterator->opt & FDB_ITR_NO_DELETES) || //logical delete OR
                    snap_item->action == WAL_ACT_REMOVE) { // immediate purge
                    if (iterator->_dhandle) {
                        cmp = _fdb_key_cmp(iterator,
                                           snap_item->header->key,
                                           snap_item->header->keylen,
                                           iterator->_key, iterator->_keylen);
                        if (cmp == 0) {
                            // same doc exists in HB+trie
                            // move tree cursor
                            iterator->tree_cursor = wal_itr_next(
                                                     iterator->wal_itr);
                            // do not move tree cursor next time
                            fetch_wal = false;
                            // fetch next key[HB+trie]
                            goto fetch_hbtrie;
                        } else if (cmp > 0) {
                            break;
                        }
                    }
                    iterator->tree_cursor = wal_itr_next(iterator->wal_itr);
                    continue;
                } else if (iterator->end_key &&
                           iterator->opt & FDB_ITR_SKIP_MAX_KEY) {
                    cmp = _fdb_key_cmp(iterator,
                                       iterator->end_key, iterator->end_keylen,
<<<<<<< HEAD
                                       snap_item->key, snap_item->keylen);
=======
                                       snap_item->header->key,
                                       snap_item->header->keylen);
>>>>>>> c81e41fe
                    if (cmp == 0 ||
                        // WAL cursor is positioned exactly at seeked end key
                        // but iterator must skip the end key!
                        // If hb+trie has an item, use that else return FAIL
                        (cmp < 0 &&// WAL key out of range...
                        !next_op)) { // Not called from fdb_iterator_seek_to_max
                        skip_wal = true;
                        iterator->status = FDB_ITR_WAL;
                    }
                }
                break;
            } while(iterator->tree_cursor);
        }
        iterator->tree_cursor_prev = iterator->tree_cursor;
        if (!iterator->tree_cursor) {
            // seek_key is larger than the largest key
            // set prev key to the largest key.
            // if prev operation is called next, tree_cursor will be set to
            // tree_cursor_prev.
            iterator->tree_cursor_prev = wal_itr_search_smaller(iterator->wal_itr,
                                                                &query);
        }
    } else if (seek_pref == FDB_ITR_SEEK_LOWER) {
        if (fetch_wal) {
            iterator->tree_cursor = wal_itr_search_smaller(iterator->wal_itr,
                                                           &query);
            iterator->direction = FDB_ITR_REVERSE;
        }
        if (iterator->tree_cursor) {
            // skip deleted WAL entry
            do {
                snap_item = iterator->tree_cursor;
                if ((snap_item->action == WAL_ACT_LOGICAL_REMOVE && // skip
                     iterator->opt & FDB_ITR_NO_DELETES) || //logical delete OR
                     snap_item->action == WAL_ACT_REMOVE) { //immediate purge
                    if (iterator->_dhandle) {
                        cmp = _fdb_key_cmp(iterator,
                                           snap_item->header->key,
                                           snap_item->header->keylen,
                                           iterator->_key, iterator->_keylen);
                        if (cmp == 0) {
                            // same doc exists in HB+trie
                            // move tree cursor
                            iterator->tree_cursor = wal_itr_prev(iterator->
                                                                 wal_itr);
                            // do not move tree cursor next time
                            fetch_wal = false;
                            // fetch next key[HB+trie]
                            goto fetch_hbtrie;
                        } else if (cmp < 0) {
                            break;
                        }
                    }
                    iterator->tree_cursor = wal_itr_prev(iterator->wal_itr);
                    continue;
                } else if (iterator->start_key &&
                           iterator->opt & FDB_ITR_SKIP_MIN_KEY) {
                    cmp = _fdb_key_cmp(iterator,
                                  snap_item->header->key,
                                  snap_item->header->keylen,
                                  iterator->start_key, iterator->start_keylen);
                    if (cmp == 0 ||
                        // WAL cursor is positioned exactly at seeked start key
                        // but iterator must skip the start key!
                        // If hb+trie has an item, use that else return FAIL
                        (cmp < 0 && // WAL key out of range and
                        !next_op)) { // Not called from fdb_iterator_seek_to_min
                        skip_wal = true;
                        iterator->status = FDB_ITR_WAL;
                    }
                }
                break;
            } while(iterator->tree_cursor);
        }
        iterator->tree_cursor_prev = iterator->tree_cursor;
        if (!iterator->tree_cursor) {
            // seek_key is smaller than the smallest key
            // Only allow fdb_iterator_next() call, fdb_iterator_prev() should
            // hit failure. To ensure this set the direction to as if
            // fdb_iterator_prev call has gone past the smallest key...
            iterator->tree_cursor_prev = wal_itr_search_greater(iterator->wal_itr,
                                                                &query);
            // since the current key[WAL] is larger than seek_key,
            // skip key[WAL] this time
            skip_wal = true;
        }
    }

    if (iterator->tree_cursor && !skip_wal) {
        bool take_wal = false;
        bool discard_hbtrie = false;

        snap_item = iterator->tree_cursor;

        if (hr == HBTRIE_RESULT_SUCCESS) {
            cmp = _fdb_key_cmp(iterator,
                               snap_item->header->key, snap_item->header->keylen,
                               iterator->_key, iterator->_keylen);

            if (cmp == 0) {
                // same key exists in both HB+trie and WAL
                fdb_assert(snap_item->action != WAL_ACT_REMOVE,
                           snap_item->action, iterator->_offset);
                take_wal = true;
                discard_hbtrie = true;
            } else if (cmp < 0) { // key[WAL] < key[HB+trie]
                if (seek_pref == FDB_ITR_SEEK_HIGHER) {
                    // higher mode .. take smaller one (key[WAL]) first
                    take_wal = true;
                    discard_hbtrie = false;
                } else if (seek_pref == FDB_ITR_SEEK_LOWER) {
                    take_wal = false;
                    discard_hbtrie = false;
                    // In seek_to_max call with skip_max_key option,
                    if (next_op < 0) {
                        // if key[HB+trie] is the largest key
                        // smaller than max key,
                        // do not call prev() next.
                        if (iterator->end_key) {
                            cmp2 = _fdb_key_cmp(iterator,
                                                iterator->_key,
                                                iterator->_keylen,
                                                iterator->end_key,
                                                iterator->end_keylen);
                        } else {
                            cmp2 = -1;
                        }
                        if (cmp2 < 0) {
                            next_op = 0;
                        }
                    }
                }
            } else { // key[HB+trie] < key[WAL]
                if (seek_pref == FDB_ITR_SEEK_HIGHER) {
                    // higher mode .. take smaller one (key[HB+trie]) first
                    take_wal = false;
                    discard_hbtrie = false;
                    // In seek_to_min call with skip_min_key option,
                    if (next_op > 0) {
                        // if key[HB+trie] is the smallest key
                        // larger than min key,
                        // do not call next() next.
                        if (iterator->start_key) {
                            cmp2 = _fdb_key_cmp(iterator,
                                                iterator->start_key,
                                                iterator->start_keylen,
                                                iterator->_key,
                                                iterator->_keylen);
                        } else {
                            cmp2 = -1;
                        }
                        if (cmp2 < 0) {
                            next_op = 0;
                        }
                    }
                } else if (seek_pref == FDB_ITR_SEEK_LOWER) {
                    // lower mode .. discard smaller one (key[HB+trie])
                    take_wal = true;
                    discard_hbtrie = true;
                    // reset HB+trie's iterator to get the current
                    // key[HB+trie] one more time
                    hbtrie_iterator_free(iterator->hbtrie_iterator);
                    hbtrie_iterator_init(iterator->handle->trie,
                                         iterator->hbtrie_iterator,
                                         seek_key_kv, seek_keylen_kv);
                    iterator->_offset = BLK_NOT_FOUND;
                }
            }
        } else {
            // HB+trie seek fail (key[HB+trie] doesn't exist)
            take_wal = true;
            discard_hbtrie = true;
        }

        if (take_wal) { // take key[WAL]
            if (!discard_hbtrie) { // do not skip the current key[HB+trie]
                // key[HB+trie] will be returned next time
                iterator->_offset = iterator->_get_offset;
            }
            iterator->_get_offset = snap_item->offset;
            iterator->_dhandle = iterator->handle->dhandle;
            iterator->status = FDB_ITR_WAL;
        }
    }

    if (!iterator->_dhandle) {
        atomic_cas_uint8_t(&iterator->handle->handle_busy, 1, 0);
        return FDB_RESULT_ITERATOR_FAIL;
    }

    if (next_op < 0) {
        atomic_cas_uint8_t(&iterator->handle->handle_busy, 1, 0);
<<<<<<< HEAD
        return fdb_iterator_prev(iterator);
    } else if (next_op > 0) {
        atomic_cas_uint8_t(&iterator->handle->handle_busy, 1, 0);
        return fdb_iterator_next(iterator);
    } else {
        atomic_cas_uint8_t(&iterator->handle->handle_busy, 1, 0);
        return FDB_RESULT_SUCCESS;
=======
        ret = fdb_iterator_prev(iterator);
    } else if (next_op > 0) {
        atomic_cas_uint8_t(&iterator->handle->handle_busy, 1, 0);
        ret = fdb_iterator_next(iterator);
    } else {
        atomic_cas_uint8_t(&iterator->handle->handle_busy, 1, 0);
        ret = FDB_RESULT_SUCCESS;
>>>>>>> c81e41fe
    }

    LATENCY_STAT_END(iterator->handle->file, FDB_LATENCY_ITR_SEEK);
    return ret;
}

LIBFDB_API
<<<<<<< HEAD
fdb_status fdb_iterator_seek_to_min(fdb_iterator *iterator) {
    if (!iterator) {
        return FDB_RESULT_INVALID_HANDLE;
    }
=======
fdb_status fdb_iterator_seek_to_min(fdb_iterator *iterator)
{
    if (!iterator || !iterator->handle) {
        return FDB_RESULT_INVALID_HANDLE;
    }

>>>>>>> c81e41fe
    if (!iterator->_key) {
        return FDB_RESULT_INVALID_ARGS;
    }

    size_t size_chunk = iterator->handle->config.chunksize;
<<<<<<< HEAD
=======
    fdb_status ret;
    LATENCY_STAT_START();
>>>>>>> c81e41fe

    // Initialize direction iteration to FORWARD just in case this function was
    // called right after fdb_iterator_init() so the cursor gets positioned
    // correctly
    iterator->direction = FDB_ITR_FORWARD;
    if (iterator->start_keylen > size_chunk) {
        fdb_iterator_seek_opt_t dir = (iterator->opt & FDB_ITR_SKIP_MIN_KEY) ?
                                      FDB_ITR_SEEK_HIGHER : FDB_ITR_SEEK_LOWER;
        fdb_status status = fdb_iterator_seek(iterator,
                (uint8_t *)iterator->start_key + size_chunk,
                iterator->start_keylen - size_chunk, dir);
        if (status != FDB_RESULT_SUCCESS && dir == FDB_ITR_SEEK_LOWER) {
            dir = FDB_ITR_SEEK_HIGHER;
            // It is possible that the min key specified during init does not
            // exist, so retry the seek with the HIGHER key
            return fdb_iterator_seek(iterator,
                (uint8_t *)iterator->start_key + size_chunk,
                iterator->start_keylen - size_chunk, dir);
        }
        return status;
    }

    // reset HB+trie iterator using start key
    hbtrie_iterator_free(iterator->hbtrie_iterator);
    hbtrie_iterator_init(iterator->handle->trie, iterator->hbtrie_iterator,
                         iterator->start_key, iterator->start_keylen);

    // reset WAL tree cursor using search because of the sharded nature of WAL
    if (iterator->tree_cursor_start) {
        iterator->tree_cursor_prev = iterator->tree_cursor =
                                     wal_itr_search_greater(iterator->wal_itr,
                                     iterator->tree_cursor_start);
        iterator->status = FDB_ITR_IDX; // WAL is already set
    }

    ret = fdb_iterator_next(iterator);
    LATENCY_STAT_END(iterator->handle->file, FDB_LATENCY_ITR_SEEK_MIN);
    return ret;
}

fdb_status _fdb_iterator_seek_to_max_key(fdb_iterator *iterator) {
    int cmp;
<<<<<<< HEAD
    size_t size_chunk = iterator->handle->config.chunksize;
    if (!iterator || !iterator->_key) {
=======

    if (!iterator || !iterator->handle) {
        return FDB_RESULT_INVALID_HANDLE;
    }

    if (!iterator->_key) {
>>>>>>> c81e41fe
        return FDB_RESULT_INVALID_ARGS;
    }

    size_t size_chunk = iterator->handle->config.chunksize;

    // Initialize direction iteration to FORWARD just in case this function was
    // called right after fdb_iterator_init() so the cursor gets positioned
    // correctly
    iterator->direction = FDB_ITR_FORWARD;
    if (iterator->end_keylen > size_chunk) {
        fdb_iterator_seek_opt_t dir = (iterator->opt & FDB_ITR_SKIP_MAX_KEY) ?
                                      FDB_ITR_SEEK_LOWER : FDB_ITR_SEEK_HIGHER;
        fdb_status status = fdb_iterator_seek(iterator,
                (uint8_t *)iterator->end_key + size_chunk,
                iterator->end_keylen - size_chunk, dir);

        if (status != FDB_RESULT_SUCCESS && dir == FDB_ITR_SEEK_HIGHER) {
            dir = FDB_ITR_SEEK_LOWER;
            // It is possible that the max key specified during init does not
            // exist, so retry the seek with the LOWER key
            return fdb_iterator_seek(iterator,
                    (uint8_t *)iterator->end_key + size_chunk,
                    iterator->end_keylen - size_chunk, dir);
        }
        return status;
    }
    iterator->direction = FDB_ITR_REVERSE; // only reverse iteration possible

    if (iterator->end_key && iterator->end_keylen == size_chunk) {
        // end_key exists but end_keylen == size_id
        // it means that user doesn't assign end_key but
        // end_key is automatically assigned due to multi KVS mode.

        // reset HB+trie's iterator using end_key
        hbtrie_iterator_free(iterator->hbtrie_iterator);
        hbtrie_iterator_init(iterator->handle->trie, iterator->hbtrie_iterator,
                             iterator->end_key, iterator->end_keylen);
        // get first key
        hbtrie_prev(iterator->hbtrie_iterator, iterator->_key,
                         &iterator->_keylen, (void*)&iterator->_offset);
        iterator->_offset = _endian_decode(iterator->_offset);
        cmp = _fdb_key_cmp(iterator,
                               iterator->end_key, iterator->end_keylen,
                               iterator->_key, iterator->_keylen);
        if (cmp < 0) {
            // returned key is larger than the end key .. skip
            iterator->_offset = BLK_NOT_FOUND;
        }
    } else {
        // move HB+trie iterator's cursor to the last entry
        hbtrie_last(iterator->hbtrie_iterator);
    }

    // also move WAL tree's cursor to the last entry
    struct wal_item_header hdr;
    struct wal_item query;
    query.header = &hdr;
    hdr.key = iterator->end_key;
    hdr.keylen = iterator->end_keylen;
    iterator->tree_cursor = wal_itr_search_smaller(iterator->wal_itr,
                                                   &query);
    iterator->tree_cursor_prev = iterator->tree_cursor;
    iterator->status = FDB_ITR_IDX;

    return fdb_iterator_prev(iterator);
}

fdb_status _fdb_iterator_seek_to_max_seq(fdb_iterator *iterator) {
<<<<<<< HEAD
    if (!iterator) {
=======
    if (!iterator || !iterator->handle) {
>>>>>>> c81e41fe
        return FDB_RESULT_INVALID_HANDLE;
    }

    iterator->direction = FDB_ITR_REVERSE; // only reverse iteration possible
    iterator->_seqnum = iterator->end_seqnum;

    if (iterator->handle->kvs) {
        // create an iterator handle for hb-trie
        uint8_t *end_seq_kv = alca(uint8_t, sizeof(size_t)*2);
        fdb_kvs_id_t _kv_id = _endian_encode(iterator->handle->kvs->id);
        memcpy(end_seq_kv, &_kv_id, sizeof(size_t));
        memcpy(end_seq_kv + sizeof(size_t), &iterator->end_seqnum,
                sizeof(size_t));

        // reset HB+trie's seqtrie iterator using end_seq_kv
        hbtrie_iterator_free(iterator->seqtrie_iterator);
        hbtrie_iterator_init(iterator->handle->seqtrie,
                             iterator->seqtrie_iterator,
                             end_seq_kv, sizeof(size_t)*2);
    } else {
        // reset Btree iterator to end_seqnum
        btree_iterator_free(iterator->seqtree_iterator);
        // create an iterator handle for b-tree
        btree_iterator_init(iterator->handle->seqtree,
                            iterator->seqtree_iterator,
                            (void *)(&iterator->end_seqnum));
    }

    if (iterator->end_seqnum != SEQNUM_NOT_USED) {
<<<<<<< HEAD
        struct snap_wal_entry query;
        query.seqnum = iterator->end_seqnum;
        iterator->tree_cursor = avl_search_smaller(iterator->wal_tree,
                                                   &query.avl_seq,
                                                   _fdb_seqnum_cmp);
    } else { // no end_seqnum specified, just head to the last entry
        iterator->tree_cursor = avl_last(iterator->wal_tree);
    }

    if (iterator->tree_cursor) {
        struct snap_wal_entry *snap_item = _get_entry(iterator->tree_cursor,
                                               struct snap_wal_entry, avl_seq);
        if (snap_item->seqnum == iterator->end_seqnum &&
            iterator->opt & FDB_ITR_SKIP_MAX_KEY) {
            iterator->tree_cursor = avl_prev(&snap_item->avl_seq);
=======
        struct wal_item query;
        struct wal_item_header query_key;
        size_t size_seq = sizeof(fdb_seqnum_t);
        size_t size_chunk = iterator->handle->config.chunksize;
        uint8_t *end_seq_kv = alca(uint8_t, size_chunk + size_seq);
        if (iterator->handle->kvs) {
            query_key.key = end_seq_kv;
            kvid2buf(size_chunk, iterator->handle->kvs->id, end_seq_kv);
            memcpy(end_seq_kv + size_chunk, &iterator->end_seqnum, size_seq);
            query_key.keylen = size_chunk + size_seq;
        } else {
            query_key.key = (void *) NULL;
            query_key.keylen = 0;
        }
        query.header = &query_key;
        query.seqnum = iterator->end_seqnum;

        // reset WAL tree cursor using search because of the sharded WAL
        iterator->tree_cursor = wal_itr_search_smaller(iterator->wal_itr,
                                                       &query);
    } else { // no end_seqnum specified, just head to the last entry
        iterator->tree_cursor = wal_itr_last(iterator->wal_itr);
    }

    if (iterator->tree_cursor) {
        struct wal_item *snap_item = iterator->tree_cursor;
        if (snap_item->seqnum == iterator->end_seqnum &&
            iterator->opt & FDB_ITR_SKIP_MAX_KEY) {
            iterator->tree_cursor = wal_itr_prev(iterator->wal_itr);
>>>>>>> c81e41fe
        }
    }

    if (iterator->tree_cursor) {
<<<<<<< HEAD
        struct snap_wal_entry *snap_item = _get_entry(iterator->tree_cursor,
                                               struct snap_wal_entry, avl_seq);
        // If WAL tree has an entry, skip Main index for reverse iteration..
        iterator->_offset = snap_item->offset;
=======
        // If WAL tree has an entry, skip Main index for reverse iteration..
        iterator->_offset = iterator->tree_cursor->offset;
>>>>>>> c81e41fe
    } else {
        iterator->_offset = BLK_NOT_FOUND; // fetch from main index
    }

    iterator->tree_cursor_prev = iterator->tree_cursor;
    return fdb_iterator_prev(iterator);
}

LIBFDB_API
<<<<<<< HEAD
fdb_status fdb_iterator_seek_to_max(fdb_iterator *iterator) {
    if (!iterator) {
        return FDB_RESULT_INVALID_HANDLE;
    }
    if (!iterator->hbtrie_iterator) {
        return _fdb_iterator_seek_to_max_seq(iterator);
    }

    return _fdb_iterator_seek_to_max_key(iterator);
=======
fdb_status fdb_iterator_seek_to_max(fdb_iterator *iterator)
{
    if (!iterator || !iterator->handle) {
        return FDB_RESULT_INVALID_HANDLE;
    }

    fdb_status ret;
    LATENCY_STAT_START();

    if (!iterator->hbtrie_iterator) {
        ret = _fdb_iterator_seek_to_max_seq(iterator);
    } else {
        ret = _fdb_iterator_seek_to_max_key(iterator);
    }
    LATENCY_STAT_END(iterator->handle->file, FDB_LATENCY_ITR_SEEK_MAX);
    return ret;
>>>>>>> c81e41fe
}

static fdb_status _fdb_iterator_seq_prev(fdb_iterator *iterator)
{
    size_t size_id, size_seq, seq_kv_len;
    uint8_t *seq_kv;
    uint64_t offset = BLK_NOT_FOUND;
    btree_result br = BTREE_RESULT_FAIL;
    hbtrie_result hr;
    struct docio_object _doc;
    struct docio_handle *dhandle;
    struct wal_item *snap_item = NULL;
    fdb_seqnum_t seqnum;
    fdb_kvs_id_t kv_id;

    size_id = sizeof(fdb_kvs_id_t);
    size_seq = sizeof(fdb_seqnum_t);
    seq_kv = alca(uint8_t, size_id + size_seq);

    if (iterator->direction != FDB_ITR_REVERSE) {
        if (iterator->status == FDB_ITR_IDX) {
            iterator->_offset = BLK_NOT_FOUND; // need to re-examine Trie/trees
        }
<<<<<<< HEAD
        if (iterator->tree_cursor) { // on turning direction
            if (iterator->status == FDB_ITR_WAL) { // skip 2 items
                iterator->tree_cursor = avl_prev(iterator->tree_cursor_prev);
            } else { // skip 1 item if the last doc was returned from main index
                iterator->tree_cursor = avl_prev(iterator->tree_cursor);
            }
            iterator->tree_cursor_prev = iterator->tree_cursor;
        }
=======
        // re-position WAL key to previous key returned using search because of
        // sharded nature of wal (we cannot directly assign prev to cursor)
        if (iterator->tree_cursor_prev &&
            iterator->tree_cursor != iterator->tree_cursor_prev) {
            iterator->tree_cursor = wal_itr_search_smaller(iterator->wal_itr,
                                                  iterator->tree_cursor_prev);
            iterator->status = FDB_ITR_IDX;
        } // else Don't move - seek()/init() has already positioned cursor
>>>>>>> c81e41fe
    }

start_seq:
    seqnum = iterator->_seqnum;
    dhandle = iterator->handle->dhandle;

    if (iterator->_offset == BLK_NOT_FOUND || // was iterating over btree
        !iterator->tree_cursor) { // WAL exhausted
        if (iterator->handle->kvs) { // multi KV instance mode
            hr = hbtrie_prev(iterator->seqtrie_iterator, seq_kv, &seq_kv_len,
                             (void *)&offset);
            if (hr == HBTRIE_RESULT_SUCCESS) {
                br = BTREE_RESULT_SUCCESS;
                buf2kvid(size_id, seq_kv, &kv_id);
                if (kv_id != iterator->handle->kvs->id) {
                    // iterator is beyond the boundary
                    br = BTREE_RESULT_FAIL;
                }
                memcpy(&seqnum, seq_kv + size_id, size_seq);
            } else {
                br = BTREE_RESULT_FAIL;
            }
        } else {
            br = btree_prev(iterator->seqtree_iterator, &seqnum,
                            (void *)&offset);
        }
        btreeblk_end(iterator->handle->bhandle);
        if (br == BTREE_RESULT_SUCCESS) {
            seqnum = _endian_decode(seqnum);
            iterator->_seqnum = seqnum;
            if (seqnum < iterator->start_seqnum) {
                return FDB_RESULT_ITERATOR_FAIL;
            }
            offset = _endian_decode(offset);
            iterator->status = FDB_ITR_IDX;
        } else {
            iterator->_offset = BLK_NOT_FOUND;
            // B-tree has no more items
            return FDB_RESULT_ITERATOR_FAIL;
        }
    } else while (iterator->tree_cursor) {
        if (iterator->status == FDB_ITR_WAL) {
            iterator->tree_cursor_prev = iterator->tree_cursor;
            iterator->tree_cursor = wal_itr_prev(iterator->wal_itr);
            if (!iterator->tree_cursor) {
                goto start_seq;
            }
        }// else don't move - seek()/ init() has already positioned cursor

        iterator->status = FDB_ITR_WAL;
        // get the current item of avl tree
        snap_item = iterator->tree_cursor;
        uint8_t drop_logical_deletes =
            (snap_item->action == WAL_ACT_LOGICAL_REMOVE) &&
            (iterator->opt & FDB_ITR_NO_DELETES);
        if (snap_item->action == WAL_ACT_REMOVE ||
                drop_logical_deletes) {
            if (br == BTREE_RESULT_FAIL && !iterator->tree_cursor) {
                return FDB_RESULT_ITERATOR_FAIL;
            }
            // this key is removed .. get prev key[WAL]
            continue;
        }

        offset = snap_item->offset;
        iterator->_offset = offset; // WAL is not exhausted, ignore B-Tree
        iterator->_seqnum = snap_item->seqnum;
        break;
    }

    // To prevent returning duplicate items from sequence iterator, only return
    // those b-tree items that exist in HB-trie but not WAL
    // (WAL items should have already been returned in reverse iteration)
    if (br == BTREE_RESULT_SUCCESS) {
        fdb_doc doc_kv;
        _doc.key = NULL;
        _doc.length.keylen = 0;
        _doc.meta = NULL;
        _doc.body = NULL;

        int64_t _offset = docio_read_doc_key_meta(dhandle, offset, &_doc,
                                                  true);
        if (_offset <= 0) {
            return _offset < 0 ? (fdb_status)_offset : FDB_RESULT_KEY_NOT_FOUND;
        }
        if (_doc.length.flag & DOCIO_DELETED &&
            (iterator->opt & FDB_ITR_NO_DELETES)) {
            free(_doc.key);
            free(_doc.meta);
            return FDB_RESULT_KEY_NOT_FOUND;
        }

        doc_kv.key = _doc.key;
        doc_kv.keylen = _doc.length.keylen;
        doc_kv.seqnum = SEQNUM_NOT_USED;
        if (wal_find(iterator->handle->shandle->snap_txn,
                     iterator->handle->file,
                     &iterator->handle->shandle->cmp_info,
                     iterator->handle->shandle,
                     &doc_kv, (uint64_t *) &_offset) == FDB_RESULT_SUCCESS &&
                     iterator->start_seqnum <= doc_kv.seqnum &&
                     doc_kv.seqnum <= iterator->end_seqnum) {
            free(_doc.key);
            free(_doc.meta);
            goto start_seq; // B-tree item exists in WAL, skip for now
        }
        // Also look in HB-Trie to eliminate duplicates
        uint64_t hboffset;
        struct docio_object _hbdoc;
        hr = hbtrie_find(iterator->handle->trie, _doc.key, _doc.length.keylen,
                         (void *)&hboffset);
        btreeblk_end(iterator->handle->bhandle);

        if (hr != HBTRIE_RESULT_SUCCESS) {
            free(_doc.key);
            free(_doc.meta);
            goto start_seq;
        } else { // If present in HB-trie ensure it's seqnum is in range
            int64_t _offset;
            _hbdoc.key = _doc.key;
            _hbdoc.meta = NULL;
            hboffset = _endian_decode(hboffset);
            _offset = docio_read_doc_key_meta(iterator->handle->dhandle,
                                              hboffset, &_hbdoc, true);
            if (_offset <= 0) {
                free(_doc.key);
                free(_doc.meta);
                return _offset < 0 ? (fdb_status)_offset : FDB_RESULT_KEY_NOT_FOUND;
            }

            if (_doc.seqnum < _hbdoc.seqnum &&
                _hbdoc.seqnum <= iterator->end_seqnum) {
                free(_doc.key);
                free(_doc.meta);
                free(_hbdoc.meta);
                goto start_seq;
            }
            free(_hbdoc.meta);
        }
        free(_doc.key);
        free(_doc.meta);
    }

    iterator->_dhandle = dhandle; // store for fdb_iterator_get()
    iterator->_get_offset = offset; // store for fdb_iterator_get()

    return FDB_RESULT_SUCCESS;
}

static fdb_status _fdb_iterator_seq_next(fdb_iterator *iterator)
{
    size_t size_id, size_seq, seq_kv_len;
    uint8_t *seq_kv;
    uint64_t offset = BLK_NOT_FOUND;
    btree_result br = BTREE_RESULT_FAIL;
    hbtrie_result hr;
    struct docio_object _doc;
    struct docio_handle *dhandle;
    struct wal_item *snap_item = NULL;
    fdb_seqnum_t seqnum;
    fdb_kvs_id_t kv_id;

    size_id = sizeof(fdb_kvs_id_t);
    size_seq = sizeof(fdb_seqnum_t);
    seq_kv = alca(uint8_t, size_id + size_seq);

    if (iterator->direction != FDB_ITR_FORWARD) {
        if (iterator->status == FDB_ITR_IDX) {
            iterator->_offset = BLK_NOT_FOUND; // need to re-examine Trie/trees
        }
        // re-position WAL key to previous key returned
        if (iterator->tree_cursor_prev) {
            iterator->tree_cursor = wal_itr_search_greater(iterator->wal_itr,
                                    iterator->tree_cursor_prev);
            iterator->status = FDB_ITR_IDX;
        } // else Don't move - seek()/init() has already positioned cursor
    }

start_seq:
    seqnum = iterator->_seqnum;
    dhandle = iterator->handle->dhandle;

    // retrieve from sequence b-tree first
    if (iterator->_offset == BLK_NOT_FOUND) {
        if (iterator->handle->kvs) { // multi KV instance mode
            hr = hbtrie_next(iterator->seqtrie_iterator, seq_kv, &seq_kv_len,
                             (void *)&offset);
            if (hr == HBTRIE_RESULT_SUCCESS) {
                br = BTREE_RESULT_SUCCESS;
                buf2kvid(size_id, seq_kv, &kv_id);
                if (kv_id != iterator->handle->kvs->id) {
                    // iterator is beyond the boundary
                    br = BTREE_RESULT_FAIL;
                }
                memcpy(&seqnum, seq_kv + size_id, size_seq);
            } else {
                br = BTREE_RESULT_FAIL;
            }
        } else {
            br = btree_next(iterator->seqtree_iterator, &seqnum,
                            (void *)&offset);
        }
        btreeblk_end(iterator->handle->bhandle);
        if (br == BTREE_RESULT_SUCCESS) {
            seqnum = _endian_decode(seqnum);
            iterator->_seqnum = seqnum;
            if (seqnum > iterator->end_seqnum) {
                return FDB_RESULT_ITERATOR_FAIL;
            }
            offset = _endian_decode(offset);
            iterator->_offset = BLK_NOT_FOUND; // continue with B-tree
            iterator->status = FDB_ITR_IDX;
        }
    }

    if (br == BTREE_RESULT_FAIL) {
        if (iterator->tree_cursor == NULL) {
            return FDB_RESULT_ITERATOR_FAIL;
        } else {
            while (iterator->tree_cursor) {
                if (iterator->status == FDB_ITR_WAL) {
                    // save the current point for direction change
                    iterator->tree_cursor_prev = iterator->tree_cursor;
                    iterator->tree_cursor = wal_itr_next(iterator->wal_itr);
                    if (!iterator->tree_cursor) {
                        return FDB_RESULT_ITERATOR_FAIL;
                    }
                }// else don't move - seek()/ init() already positioned cursor
                // get the current item of WAL tree
                iterator->status = FDB_ITR_WAL;
                snap_item = iterator->tree_cursor;
                uint8_t drop_logical_deletes =
                    (snap_item->action == WAL_ACT_LOGICAL_REMOVE) &&
                    (iterator->opt & FDB_ITR_NO_DELETES);
                if (snap_item->action == WAL_ACT_REMOVE ||
                    drop_logical_deletes) {
                    if (br == BTREE_RESULT_FAIL && !iterator->tree_cursor) {
                        return FDB_RESULT_ITERATOR_FAIL;
                    }
                    // this key is removed .. get next key[WAL]
                    continue;
                }
                if (snap_item->seqnum < iterator->_seqnum) {
                    // smaller than the current seqnum .. get next key[WAL]
                    continue;
                }
                if (snap_item->seqnum > iterator->end_seqnum) {
                    // out-of-range .. iterator terminates
                    return FDB_RESULT_ITERATOR_FAIL;
                }

                offset = snap_item->offset;
                iterator->_offset = offset; // stops b-tree lookups. favor wal
                iterator->_seqnum = snap_item->seqnum;
                break;
            }
        }
    }

    // To prevent returning duplicate items from sequence iterator, only return
    // those b-tree items that exist in HB-trie but not WAL (visit WAL later)
    if (br == BTREE_RESULT_SUCCESS) {
        _doc.key = NULL;
        _doc.length.keylen = 0;
        _doc.meta = NULL;
        _doc.body = NULL;

        fdb_doc doc_kv;
        int64_t _offset = docio_read_doc_key_meta(dhandle, offset, &_doc,
                                                  true);
        if (_offset <= 0) {
            return _offset < 0 ? (fdb_status)_offset : FDB_RESULT_KEY_NOT_FOUND;
        }
        if (_doc.length.flag & DOCIO_DELETED && (iterator->opt & FDB_ITR_NO_DELETES)) {
            free(_doc.key);
            free(_doc.meta);
            return FDB_RESULT_KEY_NOT_FOUND;
        }
        doc_kv.key = _doc.key;
        doc_kv.keylen = _doc.length.keylen;
        doc_kv.seqnum = SEQNUM_NOT_USED; // search by key not seqnum
        if (wal_find(iterator->handle->shandle->snap_txn,
                    iterator->handle->file,
                    &iterator->handle->shandle->cmp_info,
                    iterator->handle->shandle,
                     &doc_kv, (uint64_t *) &_offset) == FDB_RESULT_SUCCESS &&
                iterator->start_seqnum <= doc_kv.seqnum &&
                doc_kv.seqnum <= iterator->end_seqnum) {
            free(_doc.key);
            free(_doc.meta);
            goto start_seq; // B-tree item exists in WAL, skip for now
        }
        // Also look in HB-Trie to eliminate duplicates
        uint64_t hboffset;
        struct docio_object _hbdoc;
        hr = hbtrie_find(iterator->handle->trie, _doc.key, _doc.length.keylen,
                         (void *)&hboffset);
        btreeblk_end(iterator->handle->bhandle);

        if (hr != HBTRIE_RESULT_SUCCESS) {
            free(_doc.key);
            free(_doc.meta);
            goto start_seq;
        } else { // If present in HB-trie ensure it's seqnum is in range
            int64_t _offset;
            _hbdoc.key = _doc.key;
            _hbdoc.meta = NULL;
            hboffset = _endian_decode(hboffset);
            _offset = docio_read_doc_key_meta(iterator->handle->dhandle,
                                              hboffset, &_hbdoc,
                                              true);
            if (_offset <= 0) {
                free(_doc.key);
                free(_doc.meta);
                return _offset < 0 ? (fdb_status)_offset : FDB_RESULT_KEY_NOT_FOUND;
            }
            if (_doc.seqnum < _hbdoc.seqnum &&
                _hbdoc.seqnum <= iterator->end_seqnum) {
                free(_doc.key);
                free(_doc.meta);
                free(_hbdoc.meta);
                goto start_seq;
            }
            free(_hbdoc.meta);
        }
        free(_doc.key);
        free(_doc.meta);
    }

    iterator->_dhandle = dhandle; // store for fdb_iterator_get
    iterator->_get_offset = offset; // store for fdb_iterator_get

    return FDB_RESULT_SUCCESS;
}

LIBFDB_API
fdb_status fdb_iterator_prev(fdb_iterator *iterator)
{
<<<<<<< HEAD
    if (!iterator) {
=======
    if (!iterator || !iterator->handle) {
>>>>>>> c81e41fe
        return FDB_RESULT_INVALID_HANDLE;
    }

    fdb_status result = FDB_RESULT_SUCCESS;
    LATENCY_STAT_START();

    if (!atomic_cas_uint8_t(&iterator->handle->handle_busy, 0, 1)) {
        return FDB_RESULT_HANDLE_BUSY;
    }

    if (iterator->hbtrie_iterator) {
        while ((result = _fdb_iterator_prev(iterator)) ==
                FDB_RESULT_KEY_NOT_FOUND);
    } else {
        while ((result = _fdb_iterator_seq_prev(iterator)) ==
                FDB_RESULT_KEY_NOT_FOUND);
    }
    if (result == FDB_RESULT_SUCCESS) {
        iterator->direction = FDB_ITR_REVERSE;
    } else {
        iterator->_dhandle = NULL; // fail fdb_iterator_get also
        if (iterator->direction != FDB_ITR_DIR_NONE) {
            if ((iterator->seqtree_iterator || iterator->seqtrie_iterator) &&
                    iterator->status == FDB_ITR_IDX) {
                iterator->_offset = BLK_NOT_FOUND;
            }
        }
    }

    atomic_cas_uint8_t(&iterator->handle->handle_busy, 1, 0);
<<<<<<< HEAD
    atomic_incr_uint64_t(&iterator->handle->op_stats->num_iterator_moves);
=======
    atomic_incr_uint64_t(&iterator->handle->op_stats->num_iterator_moves,
                         std::memory_order_relaxed);
    LATENCY_STAT_END(iterator->handle->file, FDB_LATENCY_ITR_PREV);
>>>>>>> c81e41fe
    return result;
}

LIBFDB_API
fdb_status fdb_iterator_next(fdb_iterator *iterator)
{
<<<<<<< HEAD
    if (!iterator) {
=======
    if (!iterator || !iterator->handle) {
>>>>>>> c81e41fe
        return FDB_RESULT_INVALID_HANDLE;
    }

    fdb_status result = FDB_RESULT_SUCCESS;
    LATENCY_STAT_START();

    if (!atomic_cas_uint8_t(&iterator->handle->handle_busy, 0, 1)) {
        return FDB_RESULT_HANDLE_BUSY;
    }

    if (iterator->hbtrie_iterator) {
        while ((result = _fdb_iterator_next(iterator)) ==
                FDB_RESULT_KEY_NOT_FOUND);
    } else {
        while ((result = _fdb_iterator_seq_next(iterator)) ==
                FDB_RESULT_KEY_NOT_FOUND);
    }
    if (result == FDB_RESULT_SUCCESS) {
        iterator->direction = FDB_ITR_FORWARD;
    } else {
        iterator->_dhandle = NULL; // fail fdb_iterator_get also
        if (iterator->direction != FDB_ITR_DIR_NONE) {
            if ((iterator->seqtree_iterator || iterator->seqtrie_iterator) &&
                    iterator->status == FDB_ITR_IDX) {
                iterator->_offset = BLK_NOT_FOUND;
            }
        }
    }

    atomic_cas_uint8_t(&iterator->handle->handle_busy, 1, 0);
<<<<<<< HEAD
    atomic_incr_uint64_t(&iterator->handle->op_stats->num_iterator_moves);
=======
    atomic_incr_uint64_t(&iterator->handle->op_stats->num_iterator_moves,
                         std::memory_order_relaxed);
    LATENCY_STAT_END(iterator->handle->file, FDB_LATENCY_ITR_NEXT);
>>>>>>> c81e41fe
    return result;
}

// DOC returned by this function must be freed by fdb_doc_free
// if it was allocated because the incoming doc was pointing to NULL
LIBFDB_API
fdb_status fdb_iterator_get(fdb_iterator *iterator, fdb_doc **doc)
{
<<<<<<< HEAD
    if (!iterator) {
        return FDB_RESULT_INVALID_HANDLE;
    }
=======
    if (!iterator || !iterator->handle) {
        return FDB_RESULT_INVALID_HANDLE;
    }

>>>>>>> c81e41fe
    if (!doc) {
        return FDB_RESULT_INVALID_ARGS;
    }

    struct docio_object _doc;
    fdb_status ret = FDB_RESULT_SUCCESS;
    uint64_t offset;
    struct docio_handle *dhandle;
    size_t size_chunk = iterator->handle->config.chunksize;
    bool alloced_key, alloced_meta, alloced_body;
<<<<<<< HEAD
=======
    LATENCY_STAT_START();
>>>>>>> c81e41fe

    dhandle = iterator->_dhandle;
    if (!dhandle || iterator->_get_offset == BLK_NOT_FOUND) {
        return FDB_RESULT_ITERATOR_FAIL;
    }

    if (!atomic_cas_uint8_t(&iterator->handle->handle_busy, 0, 1)) {
        return FDB_RESULT_HANDLE_BUSY;
    }

    offset = iterator->_get_offset;

    if (*doc == NULL) {
        ret = fdb_doc_create(doc, NULL, 0, NULL, 0, NULL, 0);
        if (ret != FDB_RESULT_SUCCESS) { // LCOV_EXCL_START
            atomic_cas_uint8_t(&iterator->handle->handle_busy, 1, 0);
            return ret;
        } // LCOV_EXCL_STOP
        _doc.key = NULL;
        _doc.length.keylen = 0;
        _doc.meta = NULL;
        _doc.body = NULL;
        alloced_key = true;
        alloced_meta = true;
        alloced_body = true;
    } else {
        _doc.key = (*doc)->key;
        _doc.meta = (*doc)->meta;
        _doc.body = (*doc)->body;
        alloced_key = _doc.key ? false : true;
        alloced_meta = _doc.meta ? false : true;
        alloced_body = _doc.body ? false : true;
    }

<<<<<<< HEAD
    uint64_t _offset = docio_read_doc(dhandle, offset, &_doc, true);
    if (_offset == offset) {
        atomic_cas_uint8_t(&iterator->handle->handle_busy, 1, 0);
        return FDB_RESULT_KEY_NOT_FOUND;
=======
    int64_t _offset = docio_read_doc(dhandle, offset, &_doc, true);
    if (_offset <= 0) {
        atomic_cas_uint8_t(&iterator->handle->handle_busy, 1, 0);
        return _offset < 0 ? (fdb_status) _offset : FDB_RESULT_KEY_NOT_FOUND;
>>>>>>> c81e41fe
    }
    if (_doc.length.flag & DOCIO_DELETED &&
        (iterator->opt & FDB_ITR_NO_DELETES)) {
        if (alloced_key) {
            free(_doc.key);
        }
        if (alloced_meta) {
            free(_doc.meta);
        }
        if (alloced_body) {
            free(_doc.body);
        }
        atomic_cas_uint8_t(&iterator->handle->handle_busy, 1, 0);
        return FDB_RESULT_KEY_NOT_FOUND;
    }

    if (iterator->handle->kvs) {
        // eliminate KV ID from key
        _doc.length.keylen -= size_chunk;
        memmove(_doc.key, (uint8_t*)_doc.key + size_chunk, _doc.length.keylen);
    }

    if (alloced_key) {
        (*doc)->key = _doc.key;
    }
    if (alloced_meta) {
        (*doc)->meta = _doc.meta;
    }
    if (alloced_body) {
        (*doc)->body = _doc.body;
    }
    (*doc)->keylen = _doc.length.keylen;
    (*doc)->metalen = _doc.length.metalen;
    (*doc)->bodylen = _doc.length.bodylen;
    (*doc)->seqnum = _doc.seqnum;
    (*doc)->deleted = _doc.length.flag & DOCIO_DELETED;
    (*doc)->offset = offset;

    atomic_cas_uint8_t(&iterator->handle->handle_busy, 1, 0);
<<<<<<< HEAD
    atomic_incr_uint64_t(&iterator->handle->op_stats->num_iterator_gets);
=======
    atomic_incr_uint64_t(&iterator->handle->op_stats->num_iterator_gets,
                         std::memory_order_relaxed);
    LATENCY_STAT_END(iterator->handle->file, FDB_LATENCY_ITR_GET);
>>>>>>> c81e41fe
    return ret;
}

// DOC returned by this function must be freed using 'fdb_doc_free'
LIBFDB_API
fdb_status fdb_iterator_get_metaonly(fdb_iterator *iterator, fdb_doc **doc)
{
<<<<<<< HEAD
    if (!iterator) {
        return FDB_RESULT_INVALID_HANDLE;
    }
=======
    if (!iterator || !iterator->handle) {
        return FDB_RESULT_INVALID_HANDLE;
    }

>>>>>>> c81e41fe
    if (!doc) {
        return FDB_RESULT_INVALID_ARGS;
    }

    struct docio_object _doc;
    fdb_status ret = FDB_RESULT_SUCCESS;
    uint64_t offset;
    int64_t _offset;
    struct docio_handle *dhandle;
    size_t size_chunk = iterator->handle->config.chunksize;
    bool alloced_key, alloced_meta;
<<<<<<< HEAD
=======
    LATENCY_STAT_START();
>>>>>>> c81e41fe

    dhandle = iterator->_dhandle;
    if (!dhandle || iterator->_get_offset == BLK_NOT_FOUND) {
        return FDB_RESULT_ITERATOR_FAIL;
    }

    if (!atomic_cas_uint8_t(&iterator->handle->handle_busy, 0, 1)) {
        return FDB_RESULT_HANDLE_BUSY;
    }

    offset = iterator->_get_offset;

    if (*doc == NULL) {
        ret = fdb_doc_create(doc, NULL, 0, NULL, 0, NULL, 0);
        if (ret != FDB_RESULT_SUCCESS) { // LCOV_EXCL_START
            atomic_cas_uint8_t(&iterator->handle->handle_busy, 1, 0);
            return ret;
        } // LCOV_EXCL_STOP
        _doc.key = NULL;
        _doc.length.keylen = 0;
        _doc.meta = NULL;
        _doc.body = NULL;
        alloced_key = true;
        alloced_meta = true;
    } else {
        _doc.key = (*doc)->key;
        _doc.meta = (*doc)->meta;
        _doc.body = NULL;
        alloced_key = _doc.key ? false : true;
        alloced_meta = _doc.meta ? false : true;
    }

    _offset = docio_read_doc_key_meta(dhandle, offset, &_doc, true);
<<<<<<< HEAD
    if (_offset == offset) {
        atomic_cas_uint8_t(&iterator->handle->handle_busy, 1, 0);
        return FDB_RESULT_KEY_NOT_FOUND;
=======
    if (_offset <= 0) {
        atomic_cas_uint8_t(&iterator->handle->handle_busy, 1, 0);
        return _offset < 0 ? (fdb_status)_offset : FDB_RESULT_KEY_NOT_FOUND;
>>>>>>> c81e41fe
    }
    if (_doc.length.flag & DOCIO_DELETED &&
            (iterator->opt & FDB_ITR_NO_DELETES)) {
        if (alloced_key) {
            free(_doc.key);
        }
        if (alloced_meta) {
            free(_doc.meta);
        }
        atomic_cas_uint8_t(&iterator->handle->handle_busy, 1, 0);
        return FDB_RESULT_KEY_NOT_FOUND;
    }

    if (iterator->handle->kvs) {
        // eliminate KV ID from key
        _doc.length.keylen -= size_chunk;
        memmove(_doc.key, (uint8_t*)_doc.key + size_chunk, _doc.length.keylen);
    }
    if (alloced_key) {
        (*doc)->key = _doc.key;
    }
    if (alloced_meta) {
        (*doc)->meta = _doc.meta;
    }
    (*doc)->keylen = _doc.length.keylen;
    (*doc)->metalen = _doc.length.metalen;
    (*doc)->bodylen = _doc.length.bodylen;
    (*doc)->seqnum = _doc.seqnum;
    (*doc)->deleted = _doc.length.flag & DOCIO_DELETED;
    (*doc)->offset = offset;

    atomic_cas_uint8_t(&iterator->handle->handle_busy, 1, 0);
<<<<<<< HEAD
    atomic_incr_uint64_t(&iterator->handle->op_stats->num_iterator_gets);
=======
    atomic_incr_uint64_t(&iterator->handle->op_stats->num_iterator_gets,
                         std::memory_order_relaxed);
    LATENCY_STAT_END(iterator->handle->file, FDB_LATENCY_ITR_GET_META);
>>>>>>> c81e41fe
    return ret;
}

LIBFDB_API
fdb_status fdb_iterator_close(fdb_iterator *iterator)
{
    if (!iterator || !iterator->handle) {
        return FDB_RESULT_INVALID_HANDLE;
    }

<<<<<<< HEAD
    if (!iterator) {
        return FDB_RESULT_INVALID_HANDLE;
    }
=======
    LATENCY_STAT_START();
>>>>>>> c81e41fe
    if (iterator->hbtrie_iterator) {
        hbtrie_iterator_free(iterator->hbtrie_iterator);
        free(iterator->hbtrie_iterator);
    }

    if (iterator->seqtree_iterator) {
        btree_iterator_free(iterator->seqtree_iterator);
        free(iterator->seqtree_iterator);
    }
    if (iterator->seqtrie_iterator) {
        hbtrie_iterator_free(iterator->seqtrie_iterator);
        free(iterator->seqtrie_iterator);
    }

    if (iterator->start_key) {
        free(iterator->start_key);
    }

    if (iterator->end_key) {
        free(iterator->end_key);
    }

    --iterator->handle->num_iterators; // Decrement the iterator counter of the KV handle
<<<<<<< HEAD
    if (!iterator->handle->shandle) {
=======
    wal_itr_close(iterator->wal_itr);

    LATENCY_STAT_END(iterator->handle->file, FDB_LATENCY_ITR_CLOSE);

    if (!iterator->snapshot_handle) {
>>>>>>> c81e41fe
        // Close the opened handle in the iterator,
        // if the handle is not for snapshot.
        fdb_status fs = fdb_kvs_close(iterator->handle);
        if (fs != FDB_RESULT_SUCCESS) {
            fdb_log(&iterator->handle->log_callback, fs,
                    "Failed to close the KV Store from a database file '%s' as "
                    "part of closing the iterator",
                    iterator->handle->file->filename);
        }
    }

    free(iterator->_key);
    free(iterator);
    return FDB_RESULT_SUCCESS;
}<|MERGE_RESOLUTION|>--- conflicted
+++ resolved
@@ -98,59 +98,6 @@
     return cmp;
 }
 
-<<<<<<< HEAD
-static void _fdb_itr_sync_dirty_root(fdb_iterator *iterator,
-                                     fdb_kvs_handle *handle)
-{
-    if (handle->shandle) {
-        // Note that snapshot handle (including in-memory snapshot)
-        // does not need to update the dirty root, since
-        // 1) a normal snapshot is created on a committed point,
-        // 2) in-memory snapshot already updated their dirty root nodes
-        //    during the initialization.
-        return;
-    }
-    if (( handle->dirty_updates ||
-           filemgr_dirty_root_exist(handle->file) ) &&
-         filemgr_get_header_bid(handle->file) == handle->last_hdr_bid ) {
-        // 1) { a) dirty WAL flush by this handle exists OR
-        //      b) dirty WAL flush by other handle exists } AND
-        // 2) no commit was performed yet.
-        bid_t dirty_idtree_root, dirty_seqtree_root;
-
-        filemgr_mutex_lock(iterator->handle->file);
-
-        // get dirty root nodes
-        filemgr_get_dirty_root(iterator->handle->file,
-                               &dirty_idtree_root, &dirty_seqtree_root);
-        if (dirty_idtree_root != BLK_NOT_FOUND) {
-            iterator->handle->trie->root_bid = dirty_idtree_root;
-        }
-        if (iterator->handle->config.seqtree_opt == FDB_SEQTREE_USE) {
-            if (dirty_seqtree_root != BLK_NOT_FOUND) {
-                if (iterator->handle->kvs) {
-                    iterator->handle->seqtrie->root_bid = dirty_seqtree_root;
-                } else {
-                    btree_init_from_bid(iterator->handle->seqtree,
-                                        iterator->handle->seqtree->blk_handle,
-                                        iterator->handle->seqtree->blk_ops,
-                                        iterator->handle->seqtree->kv_ops,
-                                        iterator->handle->seqtree->blksize,
-                                        dirty_seqtree_root);
-                }
-            }
-        }
-        btreeblk_discard_blocks(iterator->handle->bhandle);
-
-        // create snapshot for dirty HB+trie nodes
-        btreeblk_create_dirty_snapshot(iterator->handle->bhandle);
-
-        filemgr_mutex_unlock(iterator->handle->file);
-    }
-}
-
-=======
->>>>>>> c81e41fe
 LIBFDB_API
 fdb_status fdb_iterator_init(fdb_kvs_handle *handle,
                              fdb_iterator **ptr_iterator,
@@ -160,25 +107,10 @@
                              size_t end_keylen,
                              fdb_iterator_opt_t opt)
 {
-<<<<<<< HEAD
-    int cmp;
-    hbtrie_result hr;
-    fdb_status fs;
-    struct avl_node *he;
-    struct list_elem *ie;
-    struct wal_item_header *wal_item_header;
-    struct wal_item *wal_item;
-    struct snap_wal_entry *snap_item;
-
-    if (handle == NULL) {
-        return FDB_RESULT_INVALID_HANDLE;
-    }
-=======
     if (!handle) {
         return FDB_RESULT_INVALID_HANDLE;
     }
 
->>>>>>> c81e41fe
     if (start_keylen > FDB_MAX_KEYLEN ||
         (handle->kvs_config.custom_cmp &&
            (start_keylen > handle->config.blocksize - HBTRIE_HEADROOM ||
@@ -305,91 +237,6 @@
                               (void *)start_key, start_keylen);
     assert(hr == HBTRIE_RESULT_SUCCESS);
 
-<<<<<<< HEAD
-    // create a snapshot for WAL (avl-tree)
-    // (from the beginning to the last committed element)
-
-    // init tree
-    if (!handle->shandle) {
-        struct filemgr *wal_file;
-
-        wal_file = iterator->handle->file;
-
-        fdb_txn *txn = handle->fhandle->root->txn;
-        if (!txn) {
-            txn = &wal_file->global_txn;
-        }
-
-        iterator->wal_tree = (struct avl_tree*)malloc(sizeof(struct avl_tree));
-        avl_init(iterator->wal_tree, (void*)iterator->handle);
-
-        size_t i = 0;
-        size_t num_shards = wal_file->wal->num_shards;
-        for (; i < num_shards; ++i) {
-            spin_lock(&wal_file->wal->key_shards[i].lock);
-            he = avl_first(&wal_file->wal->key_shards[i].map_bykey);
-            while(he) {
-                wal_item_header = _get_entry(he, struct wal_item_header,
-                                             avl_key);
-                ie = list_begin(&wal_item_header->items);
-                if (txn->isolation == FDB_ISOLATION_READ_COMMITTED) {
-                    // Search for the first uncommitted item belonging to this txn..
-                    for (; ie; ie = list_next(ie)) {
-                        wal_item = _get_entry(ie, struct wal_item, list_elem);
-                        if (wal_item->txn == txn) {
-                            break;
-                        } // else fall through and pick the committed item at end..
-                    }
-                    if (!ie) {
-                        ie = list_end(&wal_item_header->items);
-                    }
-                }
-
-                wal_item = _get_entry(ie, struct wal_item, list_elem);
-                if (wal_item->flag & WAL_ITEM_BY_COMPACTOR) {
-                    // ignore items moved by compactor
-                    he = avl_next(he);
-                    continue;
-                }
-                if ((wal_item->flag & WAL_ITEM_COMMITTED) ||
-                    (wal_item->txn == txn) ||
-                    (txn->isolation == FDB_ISOLATION_READ_UNCOMMITTED)) {
-                    if (end_key) {
-                        cmp = _fdb_key_cmp(iterator,
-                                           (void *)end_key, end_keylen,
-                                           wal_item_header->key,
-                                           wal_item_header->keylen);
-                        if ((cmp == 0 && opt & FDB_ITR_SKIP_MAX_KEY) || cmp < 0) {
-                            he = avl_next(he);
-                            continue; // skip keys greater than max or equal (opt)
-                        }
-                    }
-                    if (start_key) {
-                        cmp = _fdb_key_cmp(iterator,
-                                           (void *)start_key, start_keylen,
-                                           wal_item_header->key,
-                                           wal_item_header->keylen);
-                        if ((cmp == 0 && opt & FDB_ITR_SKIP_MIN_KEY) || cmp > 0) {
-                            he = avl_next(he);
-                            continue; // skip keys smaller than min or equal (opt)
-                        }
-                    }
-                    // copy from 'wal_item_header'
-                    snap_item = (struct snap_wal_entry*)malloc(sizeof(struct snap_wal_entry));
-                    snap_item->keylen = wal_item_header->keylen;
-                    snap_item->key = (void*)malloc(snap_item->keylen);
-                    memcpy(snap_item->key, wal_item_header->key, snap_item->keylen);
-                    snap_item->action = wal_item->action;
-                    snap_item->offset = wal_item->offset;
-
-                    // insert into tree
-                    avl_insert(iterator->wal_tree, &snap_item->avl, _fdb_wal_cmp);
-                }
-                he = avl_next(he);
-            }
-            spin_unlock(&wal_file->wal->key_shards[i].lock);
-        }
-=======
     wal_itr_init(iterator->handle->file, iterator->handle->shandle, true,
                  &iterator->wal_itr);
 
@@ -401,7 +248,6 @@
         query_key.keylen = iterator->start_keylen;
         iterator->tree_cursor = wal_itr_search_greater(iterator->wal_itr,
                                                        &query);
->>>>>>> c81e41fe
     } else {
         iterator->tree_cursor = wal_itr_first(iterator->wal_itr);
     }
@@ -431,24 +277,11 @@
                                       const fdb_seqnum_t end_seq,
                                       fdb_iterator_opt_t opt)
 {
-<<<<<<< HEAD
-    struct avl_node *he;
-    struct list_elem *ie;
-    struct wal_item_header *wal_item_header;
-    struct wal_item *wal_item;
-    struct snap_wal_entry *snap_item;
-    if (handle == NULL) {
-        return FDB_RESULT_INVALID_HANDLE;
-    }
-    if (ptr_iterator == NULL ||
-        (end_seq && start_seq > end_seq)) {
-=======
     if (!handle) {
         return FDB_RESULT_INVALID_HANDLE;
     }
 
     if (ptr_iterator == NULL || (end_seq && start_seq > end_seq)) {
->>>>>>> c81e41fe
         return FDB_RESULT_INVALID_ARGS;
     }
 
@@ -461,11 +294,8 @@
     struct wal_item_header query_key;
     LATENCY_STAT_START();
 
-<<<<<<< HEAD
-=======
     query.header = &query_key;
 
->>>>>>> c81e41fe
     // Sequence trees are a must for byseq operations
     if (handle->config.seqtree_opt != FDB_SEQTREE_USE) {
         return FDB_RESULT_INVALID_CONFIG;
@@ -554,94 +384,11 @@
         btree_iterator_init(iterator->handle->seqtree,
                             iterator->seqtree_iterator,
                             (void *)(start_seq ? &_start_seq : NULL));
-<<<<<<< HEAD
-    }
-
-    // create a snapshot for WAL (avl-tree)
-    // (from the beginning to the last committed element)
-
-    // init tree
-    if (!handle->shandle) {
-        struct filemgr *wal_file;
-
-        wal_file = iterator->handle->file;
-
-        fdb_txn *txn = handle->fhandle->root->txn;
-        if (!txn) {
-            txn = &wal_file->global_txn;
-        }
-
-        iterator->wal_tree = (struct avl_tree*)
-                             malloc(sizeof(struct avl_tree));
-        avl_init(iterator->wal_tree, NULL);
-
-        size_t i = 0;
-        size_t num_shards = wal_file->wal->num_shards;
-        for (; i < num_shards; ++i) {
-            spin_lock(&wal_file->wal->key_shards[i].lock);
-            he = avl_first(&wal_file->wal->key_shards[i].map_bykey);
-            while(he) {
-                wal_item_header = _get_entry(he, struct wal_item_header,
-                                             avl_key);
-
-                // compare committed item only (at the end of the list)
-                ie = list_end(&wal_item_header->items);
-                wal_item = _get_entry(ie, struct wal_item, list_elem);
-                if (wal_item->flag & WAL_ITEM_BY_COMPACTOR) {
-                    // ignore items moved by compactor
-                    he = avl_next(he);
-                    continue;
-                }
-                if ((wal_item->flag & WAL_ITEM_COMMITTED) ||
-                    (wal_item->txn == txn) ||
-                    (txn->isolation == FDB_ISOLATION_READ_UNCOMMITTED)) {
-                    if (iterator->_seqnum <= wal_item->seqnum) {
-                        // (documents whose seq numbers are greater than end_seqnum
-                        //  also have to be included for duplication check)
-                        // copy from WAL_ITEM
-                        if (iterator->handle->kvs) { // multi KV instance mode
-                            // get KV ID from key
-                            buf2kvid(wal_item_header->chunksize,
-                                     wal_item_header->key, &kv_id);
-                            if (kv_id != iterator->handle->kvs->id) {
-                                // KV instance doesn't match
-                                he = avl_next(he);
-                                continue;
-                            }
-                        }
-                        snap_item = (struct snap_wal_entry*)
-                            malloc(sizeof(struct snap_wal_entry));
-                        snap_item->keylen = wal_item_header->keylen;
-                        snap_item->key = (void*)malloc(snap_item->keylen);
-                        memcpy(snap_item->key, wal_item_header->key, snap_item->keylen);
-                        snap_item->seqnum = wal_item->seqnum;
-                        snap_item->action = wal_item->action;
-                        snap_item->offset = wal_item->offset;
-
-                        // insert into tree
-                        avl_insert(iterator->wal_tree, &snap_item->avl_seq,
-                                   _fdb_seqnum_cmp);
-                    }
-                }
-                he = avl_next(he);
-            }
-            spin_unlock(&wal_file->wal->key_shards[i].lock);
-        }
-    } else {
-        iterator->wal_tree = handle->shandle->seq_tree;
-    }
-
-    if (iterator->wal_tree) {
-        iterator->tree_cursor = avl_first(iterator->wal_tree);
-    } else {
-        iterator->tree_cursor = NULL;
-=======
         query_key.key = (void*)NULL;
         query_key.keylen = 0;
         query.seqnum = start_seq;
         iterator->tree_cursor = wal_itr_search_greater(iterator->wal_itr,
                                                        &query);
->>>>>>> c81e41fe
     }
 
     // to know reverse iteration endpoint store the start cursor
@@ -675,23 +422,6 @@
 
     if (iterator->direction != FDB_ITR_REVERSE) {
         iterator->_offset = BLK_NOT_FOUND; // need to re-examine Trie/trees
-<<<<<<< HEAD
-        if (!iterator->tree_cursor && iterator->tree_cursor_prev) {
-            // this only happens right after HANDLE operation
-            // (when seek is executed using a key larger than
-            //  the largest key in WAL)
-            if (iterator->status == FDB_ITR_WAL) {
-                iterator->tree_cursor = avl_prev(iterator->tree_cursor_prev);
-                iterator->tree_cursor_prev = iterator->tree_cursor;
-            } else {
-                iterator->tree_cursor = iterator->tree_cursor_prev;
-            }
-        } else if (iterator->tree_cursor) { // on turning direction
-            if (iterator->status == FDB_ITR_WAL) { // skip 2 items
-                iterator->tree_cursor = avl_prev(iterator->tree_cursor_prev);
-            } else { // skip 1 item if the last doc was returned from the main index
-                iterator->tree_cursor = avl_prev(iterator->tree_cursor);
-=======
         if (iterator->tree_cursor) {
             // just turn around
             // WAL:   0  v  2->   4    (OLD state)
@@ -701,7 +431,6 @@
             if (iterator->direction == FDB_ITR_FORWARD &&
                 iterator->status != FDB_ITR_WAL) {
                 iterator->tree_cursor = wal_itr_prev(iterator->wal_itr);
->>>>>>> c81e41fe
             }
             // WAL: <-0  v  2     4    (NEW state)
             // TRIE:  0  1  2  3  4
@@ -763,12 +492,6 @@
         }// else don't move - seek()/ init() has already positioned cursor
 
         // get the current item of avl-tree
-<<<<<<< HEAD
-        snap_item = _get_entry(iterator->tree_cursor, struct snap_wal_entry,
-                               avl);
-        if (hr == HBTRIE_RESULT_SUCCESS) {
-            cmp = _fdb_key_cmp(iterator, snap_item->key, snap_item->keylen,
-=======
         snap_item = iterator->tree_cursor;
         if (!snap_item) {
             if (hr == HBTRIE_RESULT_SUCCESS) {
@@ -780,7 +503,6 @@
         if (hr == HBTRIE_RESULT_SUCCESS) {
             cmp = _fdb_key_cmp(iterator, snap_item->header->key,
                                snap_item->header->keylen,
->>>>>>> c81e41fe
                                key, keylen);
         } else {
             // no more docs in hb-trie
@@ -789,27 +511,13 @@
 
         if (cmp >= 0) {
             // key[WAL] >= key[hb-trie] .. take key[WAL] first
-<<<<<<< HEAD
-            struct avl_node *cur_cursor = iterator->tree_cursor;
-            iterator->tree_cursor = avl_prev(iterator->tree_cursor);
-            iterator->tree_cursor_prev = iterator->tree_cursor;
-=======
->>>>>>> c81e41fe
             uint8_t drop_logical_deletes =
                 (snap_item->action == WAL_ACT_LOGICAL_REMOVE) &&
                 (iterator->opt & FDB_ITR_NO_DELETES);
             iterator->status = FDB_ITR_WAL;
             if (cmp > 0) {
-<<<<<<< HEAD
-                if (snap_item->action == WAL_ACT_REMOVE || drop_logical_deletes) {
-                    if (hr == HBTRIE_RESULT_FAIL &&
-                        cur_cursor == iterator->tree_cursor_start) {
-                        return FDB_RESULT_ITERATOR_FAIL;
-                    }
-=======
                 if (snap_item->action == WAL_ACT_REMOVE ||
                     drop_logical_deletes) {
->>>>>>> c81e41fe
                     // this key is removed .. get prev key[WAL]
                     continue;
                 }
@@ -886,23 +594,6 @@
                 iterator->status != FDB_ITR_WAL) {
                 iterator->tree_cursor = wal_itr_next(iterator->wal_itr);
             }
-<<<<<<< HEAD
-        }
-    }
-
-    if (!iterator->tree_cursor && iterator->direction != FDB_ITR_FORWARD) {
-        // In case reverse iteration went past the start, reset the
-        // cursor to the start point
-        iterator->tree_cursor = iterator->tree_cursor_start;
-        if (iterator->status == FDB_ITR_WAL &&
-            iterator->_dhandle && iterator->_get_offset != BLK_NOT_FOUND) {
-            // In this case, iterator is currently pointing to the first key
-            // (it implies that the first key is already returned).
-            // So we need to move it forward one step.
-            iterator->tree_cursor_prev = iterator->tree_cursor;
-            iterator->tree_cursor = avl_next(iterator->tree_cursor);
-        }
-=======
             // WAL:   0  v  2->   4    (NEW state)
             // TRIE:  0  1  2  3  4
         } else if (iterator->tree_cursor_prev) {
@@ -910,7 +601,6 @@
                                              iterator->tree_cursor_prev);
             iterator->status = FDB_ITR_IDX;
         } // else Don't move - seek()/init() has already positioned cursor
->>>>>>> c81e41fe
     }
 
 start:
@@ -960,13 +650,6 @@
 
     // Move WAL Cursor forward...
     while (iterator->tree_cursor) {
-<<<<<<< HEAD
-        // get the current item of avl-tree
-        snap_item = _get_entry(iterator->tree_cursor, struct snap_wal_entry,
-                               avl);
-        if (hr == HBTRIE_RESULT_SUCCESS) {
-            cmp = _fdb_key_cmp(iterator, snap_item->key, snap_item->keylen,
-=======
         if (iterator->status == FDB_ITR_WAL) {
             iterator->tree_cursor_prev = iterator->tree_cursor;
             iterator->tree_cursor = wal_itr_next(iterator->wal_itr);
@@ -983,7 +666,6 @@
         if (hr == HBTRIE_RESULT_SUCCESS) {
             cmp = _fdb_key_cmp(iterator, snap_item->header->key,
                                snap_item->header->keylen,
->>>>>>> c81e41fe
                                key, keylen);
         } else {
             // no more docs in hb-trie
@@ -992,28 +674,13 @@
 
         if (cmp <= 0) {
             // key[WAL] <= key[hb-trie] .. take key[WAL] first
-<<<<<<< HEAD
-            // save the current pointer for reverse iteration
-            struct avl_node *cur_cursor = iterator->tree_cursor;
-            iterator->tree_cursor_prev = iterator->tree_cursor;
-            iterator->tree_cursor = avl_next(iterator->tree_cursor);
-=======
->>>>>>> c81e41fe
             uint8_t drop_logical_deletes =
                 (snap_item->action == WAL_ACT_LOGICAL_REMOVE) &&
                 (iterator->opt & FDB_ITR_NO_DELETES);
             iterator->status = FDB_ITR_WAL;
             if (cmp < 0) {
-<<<<<<< HEAD
-                if (snap_item->action == WAL_ACT_REMOVE || drop_logical_deletes) {
-                    if (hr == HBTRIE_RESULT_FAIL &&
-                        cur_cursor == NULL) {
-                        return FDB_RESULT_ITERATOR_FAIL;
-                    }
-=======
                 if (snap_item->action == WAL_ACT_REMOVE ||
                     drop_logical_deletes) {
->>>>>>> c81e41fe
                     // this key is removed .. get next key[WAL]
                     continue;
                 }
@@ -1072,11 +739,7 @@
                              const size_t seek_keylen,
                              const fdb_iterator_seek_opt_t seek_pref)
 {
-<<<<<<< HEAD
-    if (!iterator) {
-=======
     if (!iterator || !iterator->handle) {
->>>>>>> c81e41fe
         return FDB_RESULT_INVALID_HANDLE;
     }
 
@@ -1254,10 +917,6 @@
 
     if (hr == HBTRIE_RESULT_SUCCESS && // Validate iteration range limits..
         !next_op) { // only if caller is not seek_to_max/min (handled later)
-<<<<<<< HEAD
-        cmp = -1;
-=======
->>>>>>> c81e41fe
         if (iterator->end_key) {
             cmp = _fdb_key_cmp(iterator, iterator->_key, iterator->_keylen,
                                iterator->end_key, iterator->end_keylen);
@@ -1339,12 +998,8 @@
                            iterator->opt & FDB_ITR_SKIP_MAX_KEY) {
                     cmp = _fdb_key_cmp(iterator,
                                        iterator->end_key, iterator->end_keylen,
-<<<<<<< HEAD
-                                       snap_item->key, snap_item->keylen);
-=======
                                        snap_item->header->key,
                                        snap_item->header->keylen);
->>>>>>> c81e41fe
                     if (cmp == 0 ||
                         // WAL cursor is positioned exactly at seeked end key
                         // but iterator must skip the end key!
@@ -1537,15 +1192,6 @@
 
     if (next_op < 0) {
         atomic_cas_uint8_t(&iterator->handle->handle_busy, 1, 0);
-<<<<<<< HEAD
-        return fdb_iterator_prev(iterator);
-    } else if (next_op > 0) {
-        atomic_cas_uint8_t(&iterator->handle->handle_busy, 1, 0);
-        return fdb_iterator_next(iterator);
-    } else {
-        atomic_cas_uint8_t(&iterator->handle->handle_busy, 1, 0);
-        return FDB_RESULT_SUCCESS;
-=======
         ret = fdb_iterator_prev(iterator);
     } else if (next_op > 0) {
         atomic_cas_uint8_t(&iterator->handle->handle_busy, 1, 0);
@@ -1553,7 +1199,6 @@
     } else {
         atomic_cas_uint8_t(&iterator->handle->handle_busy, 1, 0);
         ret = FDB_RESULT_SUCCESS;
->>>>>>> c81e41fe
     }
 
     LATENCY_STAT_END(iterator->handle->file, FDB_LATENCY_ITR_SEEK);
@@ -1561,29 +1206,19 @@
 }
 
 LIBFDB_API
-<<<<<<< HEAD
-fdb_status fdb_iterator_seek_to_min(fdb_iterator *iterator) {
-    if (!iterator) {
-        return FDB_RESULT_INVALID_HANDLE;
-    }
-=======
 fdb_status fdb_iterator_seek_to_min(fdb_iterator *iterator)
 {
     if (!iterator || !iterator->handle) {
         return FDB_RESULT_INVALID_HANDLE;
     }
 
->>>>>>> c81e41fe
     if (!iterator->_key) {
         return FDB_RESULT_INVALID_ARGS;
     }
 
     size_t size_chunk = iterator->handle->config.chunksize;
-<<<<<<< HEAD
-=======
     fdb_status ret;
     LATENCY_STAT_START();
->>>>>>> c81e41fe
 
     // Initialize direction iteration to FORWARD just in case this function was
     // called right after fdb_iterator_init() so the cursor gets positioned
@@ -1626,17 +1261,12 @@
 
 fdb_status _fdb_iterator_seek_to_max_key(fdb_iterator *iterator) {
     int cmp;
-<<<<<<< HEAD
-    size_t size_chunk = iterator->handle->config.chunksize;
-    if (!iterator || !iterator->_key) {
-=======
 
     if (!iterator || !iterator->handle) {
         return FDB_RESULT_INVALID_HANDLE;
     }
 
     if (!iterator->_key) {
->>>>>>> c81e41fe
         return FDB_RESULT_INVALID_ARGS;
     }
 
@@ -1705,11 +1335,7 @@
 }
 
 fdb_status _fdb_iterator_seek_to_max_seq(fdb_iterator *iterator) {
-<<<<<<< HEAD
-    if (!iterator) {
-=======
     if (!iterator || !iterator->handle) {
->>>>>>> c81e41fe
         return FDB_RESULT_INVALID_HANDLE;
     }
 
@@ -1739,23 +1365,6 @@
     }
 
     if (iterator->end_seqnum != SEQNUM_NOT_USED) {
-<<<<<<< HEAD
-        struct snap_wal_entry query;
-        query.seqnum = iterator->end_seqnum;
-        iterator->tree_cursor = avl_search_smaller(iterator->wal_tree,
-                                                   &query.avl_seq,
-                                                   _fdb_seqnum_cmp);
-    } else { // no end_seqnum specified, just head to the last entry
-        iterator->tree_cursor = avl_last(iterator->wal_tree);
-    }
-
-    if (iterator->tree_cursor) {
-        struct snap_wal_entry *snap_item = _get_entry(iterator->tree_cursor,
-                                               struct snap_wal_entry, avl_seq);
-        if (snap_item->seqnum == iterator->end_seqnum &&
-            iterator->opt & FDB_ITR_SKIP_MAX_KEY) {
-            iterator->tree_cursor = avl_prev(&snap_item->avl_seq);
-=======
         struct wal_item query;
         struct wal_item_header query_key;
         size_t size_seq = sizeof(fdb_seqnum_t);
@@ -1785,20 +1394,12 @@
         if (snap_item->seqnum == iterator->end_seqnum &&
             iterator->opt & FDB_ITR_SKIP_MAX_KEY) {
             iterator->tree_cursor = wal_itr_prev(iterator->wal_itr);
->>>>>>> c81e41fe
         }
     }
 
     if (iterator->tree_cursor) {
-<<<<<<< HEAD
-        struct snap_wal_entry *snap_item = _get_entry(iterator->tree_cursor,
-                                               struct snap_wal_entry, avl_seq);
-        // If WAL tree has an entry, skip Main index for reverse iteration..
-        iterator->_offset = snap_item->offset;
-=======
         // If WAL tree has an entry, skip Main index for reverse iteration..
         iterator->_offset = iterator->tree_cursor->offset;
->>>>>>> c81e41fe
     } else {
         iterator->_offset = BLK_NOT_FOUND; // fetch from main index
     }
@@ -1808,17 +1409,6 @@
 }
 
 LIBFDB_API
-<<<<<<< HEAD
-fdb_status fdb_iterator_seek_to_max(fdb_iterator *iterator) {
-    if (!iterator) {
-        return FDB_RESULT_INVALID_HANDLE;
-    }
-    if (!iterator->hbtrie_iterator) {
-        return _fdb_iterator_seek_to_max_seq(iterator);
-    }
-
-    return _fdb_iterator_seek_to_max_key(iterator);
-=======
 fdb_status fdb_iterator_seek_to_max(fdb_iterator *iterator)
 {
     if (!iterator || !iterator->handle) {
@@ -1835,7 +1425,6 @@
     }
     LATENCY_STAT_END(iterator->handle->file, FDB_LATENCY_ITR_SEEK_MAX);
     return ret;
->>>>>>> c81e41fe
 }
 
 static fdb_status _fdb_iterator_seq_prev(fdb_iterator *iterator)
@@ -1859,16 +1448,6 @@
         if (iterator->status == FDB_ITR_IDX) {
             iterator->_offset = BLK_NOT_FOUND; // need to re-examine Trie/trees
         }
-<<<<<<< HEAD
-        if (iterator->tree_cursor) { // on turning direction
-            if (iterator->status == FDB_ITR_WAL) { // skip 2 items
-                iterator->tree_cursor = avl_prev(iterator->tree_cursor_prev);
-            } else { // skip 1 item if the last doc was returned from main index
-                iterator->tree_cursor = avl_prev(iterator->tree_cursor);
-            }
-            iterator->tree_cursor_prev = iterator->tree_cursor;
-        }
-=======
         // re-position WAL key to previous key returned using search because of
         // sharded nature of wal (we cannot directly assign prev to cursor)
         if (iterator->tree_cursor_prev &&
@@ -1877,7 +1456,6 @@
                                                   iterator->tree_cursor_prev);
             iterator->status = FDB_ITR_IDX;
         } // else Don't move - seek()/init() has already positioned cursor
->>>>>>> c81e41fe
     }
 
 start_seq:
@@ -2216,11 +1794,7 @@
 LIBFDB_API
 fdb_status fdb_iterator_prev(fdb_iterator *iterator)
 {
-<<<<<<< HEAD
-    if (!iterator) {
-=======
     if (!iterator || !iterator->handle) {
->>>>>>> c81e41fe
         return FDB_RESULT_INVALID_HANDLE;
     }
 
@@ -2251,24 +1825,16 @@
     }
 
     atomic_cas_uint8_t(&iterator->handle->handle_busy, 1, 0);
-<<<<<<< HEAD
-    atomic_incr_uint64_t(&iterator->handle->op_stats->num_iterator_moves);
-=======
     atomic_incr_uint64_t(&iterator->handle->op_stats->num_iterator_moves,
                          std::memory_order_relaxed);
     LATENCY_STAT_END(iterator->handle->file, FDB_LATENCY_ITR_PREV);
->>>>>>> c81e41fe
     return result;
 }
 
 LIBFDB_API
 fdb_status fdb_iterator_next(fdb_iterator *iterator)
 {
-<<<<<<< HEAD
-    if (!iterator) {
-=======
     if (!iterator || !iterator->handle) {
->>>>>>> c81e41fe
         return FDB_RESULT_INVALID_HANDLE;
     }
 
@@ -2299,13 +1865,9 @@
     }
 
     atomic_cas_uint8_t(&iterator->handle->handle_busy, 1, 0);
-<<<<<<< HEAD
-    atomic_incr_uint64_t(&iterator->handle->op_stats->num_iterator_moves);
-=======
     atomic_incr_uint64_t(&iterator->handle->op_stats->num_iterator_moves,
                          std::memory_order_relaxed);
     LATENCY_STAT_END(iterator->handle->file, FDB_LATENCY_ITR_NEXT);
->>>>>>> c81e41fe
     return result;
 }
 
@@ -2314,16 +1876,10 @@
 LIBFDB_API
 fdb_status fdb_iterator_get(fdb_iterator *iterator, fdb_doc **doc)
 {
-<<<<<<< HEAD
-    if (!iterator) {
-        return FDB_RESULT_INVALID_HANDLE;
-    }
-=======
     if (!iterator || !iterator->handle) {
         return FDB_RESULT_INVALID_HANDLE;
     }
 
->>>>>>> c81e41fe
     if (!doc) {
         return FDB_RESULT_INVALID_ARGS;
     }
@@ -2334,10 +1890,7 @@
     struct docio_handle *dhandle;
     size_t size_chunk = iterator->handle->config.chunksize;
     bool alloced_key, alloced_meta, alloced_body;
-<<<<<<< HEAD
-=======
     LATENCY_STAT_START();
->>>>>>> c81e41fe
 
     dhandle = iterator->_dhandle;
     if (!dhandle || iterator->_get_offset == BLK_NOT_FOUND) {
@@ -2372,17 +1925,10 @@
         alloced_body = _doc.body ? false : true;
     }
 
-<<<<<<< HEAD
-    uint64_t _offset = docio_read_doc(dhandle, offset, &_doc, true);
-    if (_offset == offset) {
-        atomic_cas_uint8_t(&iterator->handle->handle_busy, 1, 0);
-        return FDB_RESULT_KEY_NOT_FOUND;
-=======
     int64_t _offset = docio_read_doc(dhandle, offset, &_doc, true);
     if (_offset <= 0) {
         atomic_cas_uint8_t(&iterator->handle->handle_busy, 1, 0);
         return _offset < 0 ? (fdb_status) _offset : FDB_RESULT_KEY_NOT_FOUND;
->>>>>>> c81e41fe
     }
     if (_doc.length.flag & DOCIO_DELETED &&
         (iterator->opt & FDB_ITR_NO_DELETES)) {
@@ -2422,13 +1968,9 @@
     (*doc)->offset = offset;
 
     atomic_cas_uint8_t(&iterator->handle->handle_busy, 1, 0);
-<<<<<<< HEAD
-    atomic_incr_uint64_t(&iterator->handle->op_stats->num_iterator_gets);
-=======
     atomic_incr_uint64_t(&iterator->handle->op_stats->num_iterator_gets,
                          std::memory_order_relaxed);
     LATENCY_STAT_END(iterator->handle->file, FDB_LATENCY_ITR_GET);
->>>>>>> c81e41fe
     return ret;
 }
 
@@ -2436,16 +1978,10 @@
 LIBFDB_API
 fdb_status fdb_iterator_get_metaonly(fdb_iterator *iterator, fdb_doc **doc)
 {
-<<<<<<< HEAD
-    if (!iterator) {
-        return FDB_RESULT_INVALID_HANDLE;
-    }
-=======
     if (!iterator || !iterator->handle) {
         return FDB_RESULT_INVALID_HANDLE;
     }
 
->>>>>>> c81e41fe
     if (!doc) {
         return FDB_RESULT_INVALID_ARGS;
     }
@@ -2457,10 +1993,7 @@
     struct docio_handle *dhandle;
     size_t size_chunk = iterator->handle->config.chunksize;
     bool alloced_key, alloced_meta;
-<<<<<<< HEAD
-=======
     LATENCY_STAT_START();
->>>>>>> c81e41fe
 
     dhandle = iterator->_dhandle;
     if (!dhandle || iterator->_get_offset == BLK_NOT_FOUND) {
@@ -2494,15 +2027,9 @@
     }
 
     _offset = docio_read_doc_key_meta(dhandle, offset, &_doc, true);
-<<<<<<< HEAD
-    if (_offset == offset) {
-        atomic_cas_uint8_t(&iterator->handle->handle_busy, 1, 0);
-        return FDB_RESULT_KEY_NOT_FOUND;
-=======
     if (_offset <= 0) {
         atomic_cas_uint8_t(&iterator->handle->handle_busy, 1, 0);
         return _offset < 0 ? (fdb_status)_offset : FDB_RESULT_KEY_NOT_FOUND;
->>>>>>> c81e41fe
     }
     if (_doc.length.flag & DOCIO_DELETED &&
             (iterator->opt & FDB_ITR_NO_DELETES)) {
@@ -2535,13 +2062,9 @@
     (*doc)->offset = offset;
 
     atomic_cas_uint8_t(&iterator->handle->handle_busy, 1, 0);
-<<<<<<< HEAD
-    atomic_incr_uint64_t(&iterator->handle->op_stats->num_iterator_gets);
-=======
     atomic_incr_uint64_t(&iterator->handle->op_stats->num_iterator_gets,
                          std::memory_order_relaxed);
     LATENCY_STAT_END(iterator->handle->file, FDB_LATENCY_ITR_GET_META);
->>>>>>> c81e41fe
     return ret;
 }
 
@@ -2552,13 +2075,7 @@
         return FDB_RESULT_INVALID_HANDLE;
     }
 
-<<<<<<< HEAD
-    if (!iterator) {
-        return FDB_RESULT_INVALID_HANDLE;
-    }
-=======
     LATENCY_STAT_START();
->>>>>>> c81e41fe
     if (iterator->hbtrie_iterator) {
         hbtrie_iterator_free(iterator->hbtrie_iterator);
         free(iterator->hbtrie_iterator);
@@ -2582,15 +2099,11 @@
     }
 
     --iterator->handle->num_iterators; // Decrement the iterator counter of the KV handle
-<<<<<<< HEAD
-    if (!iterator->handle->shandle) {
-=======
     wal_itr_close(iterator->wal_itr);
 
     LATENCY_STAT_END(iterator->handle->file, FDB_LATENCY_ITR_CLOSE);
 
     if (!iterator->snapshot_handle) {
->>>>>>> c81e41fe
         // Close the opened handle in the iterator,
         // if the handle is not for snapshot.
         fdb_status fs = fdb_kvs_close(iterator->handle);
