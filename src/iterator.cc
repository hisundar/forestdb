/* -*- Mode: C++; tab-width: 4; c-basic-offset: 4; indent-tabs-mode: nil -*- */
/*
 *     Copyright 2010 Couchbase, Inc
 *
 *   Licensed under the Apache License, Version 2.0 (the "License");
 *   you may not use this file except in compliance with the License.
 *   You may obtain a copy of the License at
 *
 *       http://www.apache.org/licenses/LICENSE-2.0
 *
 *   Unless required by applicable law or agreed to in writing, software
 *   distributed under the License is distributed on an "AS IS" BASIS,
 *   WITHOUT WARRANTIES OR CONDITIONS OF ANY KIND, either express or implied.
 *   See the License for the specific language governing permissions and
 *   limitations under the License.
 */

#include <stdio.h>
#include <stdlib.h>
#include <string.h>
#include <fcntl.h>

#include "libforestdb/forestdb.h"
#include "fdb_internal.h"
#include "hbtrie.h"
#include "docio.h"
#include "btreeblock.h"
#include "common.h"
#include "wal.h"
#include "snapshot.h"
#include "avltree.h"
#include "list.h"
#include "internal_types.h"
#include "btree_var_kv_ops.h"

#include "memleak.h"

#ifdef __DEBUG
#ifndef __DEBUG_FDB
    #undef DBG
    #undef DBGCMD
    #undef DBGSW
    #define DBG(...)
    #define DBGCMD(...)
    #define DBGSW(n, ...)
#endif
#endif

// lexicographically compares two variable-length binary streams
int _fdb_keycmp(void *key1, size_t keylen1, void *key2, size_t keylen2)
{
    if (keylen1 == keylen2) {
        return memcmp(key1, key2, keylen1);
    }else {
        size_t len = MIN(keylen1, keylen2);
        int cmp = memcmp(key1, key2, len);
        if (cmp != 0) return cmp;
        else {
            return (int)((int)keylen1 - (int)keylen2);
        }
    }
}

int _fdb_seqnum_cmp(struct avl_node *a, struct avl_node *b, void *aux)
{
    struct snap_wal_entry *aa, *bb;
    aa = _get_entry(a, struct snap_wal_entry, avl);
    bb = _get_entry(b, struct snap_wal_entry, avl);
    return (aa->seqnum - bb->seqnum);
}

int _fdb_wal_cmp(struct avl_node *a, struct avl_node *b, void *aux)
{
    fdb_handle *handle = (fdb_handle*)aux;
    struct snap_wal_entry *aa, *bb;
    aa = _get_entry(a, struct snap_wal_entry, avl);
    bb = _get_entry(b, struct snap_wal_entry, avl);

    if (handle->config.cmp_fixed) {
        // custom compare function for fixed-size key
        return handle->config.cmp_fixed(aa->key, bb->key);
    } else if (handle->config.cmp_variable) {
        // custom compare function for variable-length key
        return handle->config.cmp_variable(aa->key, aa->keylen,
                                           bb->key, bb->keylen);
    } else {
        return _fdb_keycmp(aa->key, aa->keylen, bb->key, bb->keylen);
    }
}

int _fdb_key_cmp(fdb_iterator *iterator, void *key1, size_t keylen1,
                 void *key2, size_t keylen2) {
    int cmp;
    if (iterator->handle.config.cmp_fixed) {
        // custom compare function for fixed size key
        cmp = iterator->handle.config.cmp_fixed(key1, key2);
    } else if (iterator->handle.config.cmp_variable) {
        // custom compare function for variable length key
        cmp = iterator->handle.config.cmp_variable(key1, keylen1,
                                                   key2, keylen2);
    } else {
        cmp = _fdb_keycmp(key1, keylen1, key2, keylen2);
    }
    return cmp;
}

void _fdb_free_iterator(fdb_iterator *iterator) {
    free(iterator->_key);
    free(iterator->end_key);
    free(iterator->idtree_iterator);
    free(iterator->hbtrie_iterator);
    free(iterator->seqtree_iterator);
    free(iterator);
}

fdb_status fdb_iterator_init(fdb_handle *handle,
                             fdb_iterator **ptr_iterator,
                             const void *start_key,
                             size_t start_keylen,
                             const void *end_key,
                             size_t end_keylen,
                             fdb_iterator_opt_t opt)
{
    int cmp;
    hbtrie_result hr;
    btree_result br;
    struct list_elem *he, *ie;
    struct wal_item_header *wal_item_header;
    struct wal_item *wal_item;
    struct snap_wal_entry *snap_item;

    if (handle == NULL || start_keylen > FDB_MAX_KEYLEN ||
        end_keylen > FDB_MAX_KEYLEN) {
        return FDB_RESULT_INVALID_ARGS;
    }

    if (!handle->shandle) {
        fdb_check_file_reopen(handle);
        fdb_link_new_file(handle);
        fdb_sync_db_header(handle);
    }

    fdb_iterator *iterator = (fdb_iterator *) malloc(sizeof(fdb_iterator));

    iterator->handle = *handle;
    iterator->opt = opt;

    iterator->_key = (void*)malloc(FDB_MAX_KEYLEN);
    iterator->_keylen = 0;
    iterator->_offset = BLK_NOT_FOUND;
    iterator->hbtrie_iterator = NULL;
    iterator->idtree_iterator = NULL;
    iterator->seqtree_iterator = NULL;

    if (start_key == NULL) {
        iterator->start_key = NULL;
        iterator->start_keylen = 0;
    } else {
        iterator->start_key = (void*)malloc(start_keylen);
        memcpy(iterator->start_key, start_key, start_keylen);
        iterator->start_keylen = start_keylen;
    }

    if (end_key == NULL) {
        iterator->end_key = NULL;
        end_keylen = 0;
    }else{
        iterator->end_key = (void*)malloc(end_keylen);
        memcpy(iterator->end_key, end_key, end_keylen);
    }
    iterator->end_keylen = end_keylen;

    if (handle->config.cmp_variable) {
        // custom compare function for variable length key
        uint8_t *initial_key = alca(uint8_t, handle->config.chunksize);
        iterator->idtree_iterator = (struct btree_iterator *)malloc(sizeof(struct btree_iterator));

        if (start_key) {
            _set_var_key(initial_key, (void*)start_key, start_keylen);
            br = btree_iterator_init(handle->idtree, iterator->idtree_iterator, initial_key);
            _free_var_key(initial_key);
        } else {
            br = btree_iterator_init(handle->idtree, iterator->idtree_iterator, NULL);
        }

        if (br == BTREE_RESULT_FAIL) {
            _fdb_free_iterator(iterator);
            return FDB_RESULT_ITERATOR_FAIL;
        }
    } else {
        // create an iterator handle for hb-trie
        iterator->hbtrie_iterator = (struct hbtrie_iterator *)malloc(sizeof(struct hbtrie_iterator));
        hr = hbtrie_iterator_init(handle->trie, iterator->hbtrie_iterator,
                                  (void *)start_key, start_keylen);
        if (hr == HBTRIE_RESULT_FAIL) {
            _fdb_free_iterator(iterator);
            return FDB_RESULT_ITERATOR_FAIL;
        }
    }

    // create a snapshot for WAL (avl-tree)
    // (from the beginning to the last committed element)

    // init tree
    if (!handle->shandle) {
        struct filemgr *wal_file;

        if (handle->new_file == NULL) {
            wal_file = handle->file;
        } else {
            wal_file = handle->new_file;
        }

        fdb_txn *txn = handle->txn;
        if (!txn) {
            txn = &wal_file->global_txn;
        }

        iterator->wal_tree = (struct avl_tree*)malloc(sizeof(struct avl_tree));
        avl_init(iterator->wal_tree, (void*)handle);

        spin_lock(&wal_file->wal->lock);
        he = list_begin(&wal_file->wal->list);
        while(he) {
            wal_item_header = _get_entry(he, struct wal_item_header, list_elem);

            // compare committed item only (at the end of the list)
            ie = list_end(&wal_item_header->items);
            wal_item = _get_entry(ie, struct wal_item, list_elem);
            if (wal_item->flag & WAL_ITEM_BY_COMPACTOR) {
                // ignore items moved by compactor
                he = list_next(he);
                continue;
            }
            if ((wal_item->flag & WAL_ITEM_COMMITTED) ||
                (wal_item->txn == txn) ||
                (txn->isolation == FDB_ISOLATION_READ_UNCOMMITTED)) {
                if (start_key) {
                    cmp = _fdb_key_cmp(iterator, (void *)start_key, start_keylen,
                                       wal_item_header->key, wal_item_header->keylen);
                } else {
                    cmp = 0;
                }

                if (cmp <= 0) {
                    // copy from 'wal_item_header'
                    snap_item = (struct snap_wal_entry*)malloc(sizeof(
                                                        struct snap_wal_entry));
                    snap_item->keylen = wal_item_header->keylen;
                    snap_item->key = (void*)malloc(snap_item->keylen);
                    memcpy(snap_item->key, wal_item_header->key, snap_item->keylen);
                    snap_item->action = wal_item->action;
                    snap_item->offset = wal_item->offset;
                    if (wal_file == handle->new_file) {
                        snap_item->flag = SNAP_ITEM_IN_NEW_FILE;
                    } else {
                        snap_item->flag = 0x0;
                    }

                    // insert into tree
                    avl_insert(iterator->wal_tree, &snap_item->avl, _fdb_wal_cmp);
                }
            }
            he = list_next(he);
        }

        spin_unlock(&wal_file->wal->lock);
    } else {
        iterator->wal_tree = handle->shandle->key_tree;
    }

    if (iterator->wal_tree) {
        iterator->tree_cursor = avl_first(iterator->wal_tree);
    } else {
        iterator->tree_cursor = NULL;
    }
    // to know reverse iteration endpoint store the start cursor
    iterator->tree_cursor_start = iterator->tree_cursor;
    iterator->tree_cursor_prev = NULL;
    iterator->direction = FDB_ITR_DIR_NONE;
    iterator->status = FDB_ITR_IDX;

    *ptr_iterator = iterator;

    return FDB_RESULT_SUCCESS;
}

LIBFDB_API
fdb_status fdb_iterator_sequence_init(fdb_handle *handle,
                                      fdb_iterator **ptr_iterator,
                                      const fdb_seqnum_t start_seq,
                                      const fdb_seqnum_t end_seq,
                                      fdb_iterator_opt_t opt)
{
    struct list_elem *he, *ie;
    struct wal_item_header *wal_item_header;
    struct wal_item *wal_item;
    struct snap_wal_entry *snap_item;
    fdb_seqnum_t _start_seq = _endian_encode(start_seq);

    if (handle == NULL || ptr_iterator == NULL ||
        start_seq > end_seq) {
        return FDB_RESULT_INVALID_ARGS;
    }

    // Sequence trees are a must for byseq operations
    if (handle->config.seqtree_opt != FDB_SEQTREE_USE) {
        return FDB_RESULT_INVALID_CONFIG;
    }

    if (!handle->shandle) {
        fdb_check_file_reopen(handle);
        fdb_link_new_file(handle);
        fdb_sync_db_header(handle);
    }

    fdb_iterator *iterator = (fdb_iterator *) malloc(sizeof(fdb_iterator));

    iterator->handle = *handle;
    iterator->hbtrie_iterator = NULL;
    iterator->idtree_iterator = NULL;
    iterator->seqtree_iterator = (struct btree_iterator *)
                                 malloc(sizeof(struct btree_iterator));
    iterator->_key = NULL;
    iterator->_keylen = 0;
    iterator->opt = opt;
    iterator->_offset = BLK_NOT_FOUND;
    iterator->_seqnum = start_seq;

    // For easy API call, treat zero seq as 0xffff...
    // (because zero seq number is not used)
    if (end_seq == 0) {
        iterator->end_seqnum = SEQNUM_NOT_USED;
    } else {
        iterator->end_seqnum = end_seq;
    }

    iterator->start_seqnum = start_seq;

    iterator->start_key = NULL;
    iterator->start_keylen = 0;
    iterator->end_key = NULL;
    iterator->end_keylen = 0;

    // create an iterator handle for b-tree
    btree_iterator_init(handle->seqtree, iterator->seqtree_iterator,
                        (void *)(start_seq ? &_start_seq : NULL));

    // create a snapshot for WAL (avl-tree)
    // (from the beginning to the last committed element)

    // init tree
    if (!handle->shandle) {
        struct filemgr *wal_file;

        if (handle->new_file == NULL) {
            wal_file = handle->file;
        } else {
            wal_file = handle->new_file;
        }

        fdb_txn *txn = handle->txn;
        if (!txn) {
            txn = &wal_file->global_txn;
        }

        iterator->wal_tree = (struct avl_tree*)malloc(sizeof(
                    struct avl_tree));
        avl_init(iterator->wal_tree, (void*)_fdb_seqnum_cmp);

        spin_lock(&wal_file->wal->lock);
        he = list_begin(&wal_file->wal->list);
        while(he) {
            wal_item_header = _get_entry(he, struct wal_item_header, list_elem);

            // compare committed item only (at the end of the list)
            ie = list_end(&wal_item_header->items);
            wal_item = _get_entry(ie, struct wal_item, list_elem);
            if (wal_item->flag & WAL_ITEM_BY_COMPACTOR) {
                // ignore items moved by compactor
                he = list_next(he);
                continue;
            }
            if ((wal_item->flag & WAL_ITEM_COMMITTED) ||
                (wal_item->txn == txn) ||
                (txn->isolation == FDB_ISOLATION_READ_UNCOMMITTED)) {
                if (iterator->_seqnum <= wal_item->seqnum) {
                    // (documents whose seq numbers are greater than end_seqnum
                    //  also have to be included for duplication check)
                    // copy from WAL_ITEM
                    snap_item = (struct snap_wal_entry*)malloc(sizeof(
                                struct snap_wal_entry));
                    snap_item->keylen = wal_item_header->keylen;
                    snap_item->key = (void*)malloc(snap_item->keylen);
                    memcpy(snap_item->key, wal_item_header->key, snap_item->keylen);
                    snap_item->seqnum = wal_item->seqnum;
                    snap_item->action = wal_item->action;
                    snap_item->offset = wal_item->offset;
                    if (wal_file == handle->new_file) {
                        snap_item->flag = SNAP_ITEM_IN_NEW_FILE;
                    } else {
                        snap_item->flag = 0x0;
                    }

                    // insert into tree
                    avl_insert(iterator->wal_tree, &snap_item->avl,
                               _fdb_seqnum_cmp);
                }
            }
            he = list_next(he);
        }
        spin_unlock(&wal_file->wal->lock);
    } else {
        iterator->wal_tree = handle->shandle->seq_tree;
    }

    if (iterator->wal_tree) {
        iterator->tree_cursor = avl_first(iterator->wal_tree);
    } else {
        iterator->tree_cursor = NULL;
    }

    // to know reverse iteration endpoint store the start cursor
    iterator->tree_cursor_start = iterator->tree_cursor;
    iterator->tree_cursor_prev = iterator->tree_cursor;
    iterator->direction = FDB_ITR_DIR_NONE;
    iterator->status = FDB_ITR_IDX;

    *ptr_iterator = iterator;

    return FDB_RESULT_SUCCESS;
}

// DOC returned by this function must be freed using 'fdb_doc_free'
static fdb_status _fdb_iterator_prev(fdb_iterator *iterator,
                                     fdb_doc **doc)
{
    int cmp;
    void *key;
    size_t keylen;
    uint64_t offset;
    hbtrie_result hr = HBTRIE_RESULT_SUCCESS;
    btree_result br;
    fdb_status fs;
    struct docio_object _doc;
    struct snap_wal_entry *snap_item = NULL;

    if (iterator->direction == FDB_ITR_FORWARD) {
        iterator->_offset = BLK_NOT_FOUND; // need to re-examine Trie/trees
        if (iterator->tree_cursor) { // on turning direction
            if (iterator->status == FDB_ITR_WAL) { // skip 2 items
                iterator->tree_cursor = avl_prev(iterator->tree_cursor_prev);
            } else { // skip 1 item if the last doc was returned from the main index
                iterator->tree_cursor = avl_prev(iterator->tree_cursor);
            }
            iterator->tree_cursor_prev = iterator->tree_cursor;
        }
    }
    iterator->tree_cursor = iterator->tree_cursor_prev;
start:
    key = iterator->_key;

    // retrieve from hb-trie
    if (iterator->_offset == BLK_NOT_FOUND) {
        // no key waiting for being returned
        // get next key from hb-trie (or idtree)
        if (iterator->handle.config.cmp_variable) {
            uint8_t *var_key = alca(uint8_t, iterator->handle.config.chunksize);
            memset(var_key, 0, iterator->handle.config.chunksize);

            br = btree_prev(iterator->idtree_iterator, var_key,
                            (void*)&iterator->_offset);
            if (br == BTREE_RESULT_FAIL) {
                hr = HBTRIE_RESULT_FAIL;
            } else {
                _get_var_key(var_key, key, &iterator->_keylen);
                _free_var_key(var_key);
            }
        } else {
            hr = hbtrie_prev(iterator->hbtrie_iterator, key,
                             &iterator->_keylen, (void*)&iterator->_offset);
        }
        btreeblk_end(iterator->handle.bhandle);
        iterator->_offset = _endian_decode(iterator->_offset);
    }
    keylen = iterator->_keylen;
    offset = iterator->_offset;
    iterator->status = FDB_ITR_IDX;

    if (hr == HBTRIE_RESULT_FAIL && !iterator->tree_cursor) {
        return FDB_RESULT_ITERATOR_FAIL;
    }

    while (iterator->tree_cursor) {
        // get the current item of avl-tree
        snap_item = _get_entry(iterator->tree_cursor, struct snap_wal_entry,
                               avl);
        if (hr != HBTRIE_RESULT_FAIL) {
            cmp = _fdb_key_cmp(iterator, snap_item->key, snap_item->keylen,
                               key, keylen);
        } else {
            // no more docs in hb-trie
            cmp = 1;
        }

        if (cmp >= 0) {
            // key[WAL] >= key[hb-trie] .. take key[WAL] first
            iterator->tree_cursor = avl_prev(iterator->tree_cursor);
            iterator->tree_cursor_prev = iterator->tree_cursor;
            uint8_t drop_logical_deletes =
                (snap_item->action == WAL_ACT_LOGICAL_REMOVE) &&
                (iterator->opt & FDB_ITR_NO_DELETES);
            if (cmp > 0) {
                if (snap_item->action == WAL_ACT_REMOVE || drop_logical_deletes) {
                    if (hr == HBTRIE_RESULT_FAIL &&
                        iterator->tree_cursor == iterator->tree_cursor_start) {
                        return FDB_RESULT_ITERATOR_FAIL;
                    }
                    // this key is removed .. get prev key[WAL]
                    continue;
                }
            }else{ // same key found in WAL
                iterator->_offset = BLK_NOT_FOUND; // drop key from trie
                if (snap_item->action == WAL_ACT_REMOVE || drop_logical_deletes) {
                    // the key is removed .. start over again
                    goto start;
                }
            }

            key = snap_item->key;
            keylen = snap_item->keylen;
            // key[hb-trie] is stashed in iterator->_key for future call
            offset = snap_item->offset;
            iterator->status = FDB_ITR_WAL;
        }
        break;
    }

    if (offset == iterator->_offset) {
        // take key[hb-trie] & and fetch the prev key[hb-trie] at next turn
        iterator->_offset = BLK_NOT_FOUND;
    }

    if (iterator->start_key) {
        cmp = _fdb_key_cmp(iterator, iterator->start_key,
                           iterator->start_keylen, key, keylen);

        if (cmp > 0) {
            // current key (KEY) is lexicographically less than
            // START key terminate the iteration
            return FDB_RESULT_ITERATOR_FAIL;
        }
    }

    _doc.key = key;
    _doc.length.keylen = keylen;
    _doc.length.bodylen = 0;
    _doc.meta = NULL;
    _doc.body = NULL;
    if (iterator->opt & FDB_ITR_METAONLY) {
        uint64_t _offset = docio_read_doc_key_meta(iterator->handle.dhandle,
                                                   offset, &_doc);
        if (_offset == offset) {
            return FDB_RESULT_KEY_NOT_FOUND;
        }
        if (_doc.length.flag & DOCIO_DELETED &&
            (iterator->opt & FDB_ITR_NO_DELETES)) {
            free(_doc.meta);
            return FDB_RESULT_KEY_NOT_FOUND;
        }
    } else {
        uint64_t _offset = docio_read_doc(iterator->handle.dhandle, offset, &_doc);
        if (_offset == offset) {
            return FDB_RESULT_KEY_NOT_FOUND;
        }
        if (_doc.length.flag & DOCIO_DELETED && (iterator->opt & FDB_ITR_NO_DELETES)) {
            free(_doc.meta);
            free(_doc.body);
            return FDB_RESULT_KEY_NOT_FOUND;
        }
    }

    fs = fdb_doc_create(doc, key, keylen, NULL, 0, NULL, 0);
    if (fs != FDB_RESULT_SUCCESS) {
        free(_doc.meta);
        free(_doc.body);
        return fs;
    }

    (*doc)->meta = _doc.meta;
    (*doc)->metalen = _doc.length.metalen;
    (*doc)->body = _doc.body;
    (*doc)->bodylen = _doc.length.bodylen;
    (*doc)->seqnum = _doc.seqnum;
    (*doc)->deleted = _doc.length.flag & DOCIO_DELETED;
    (*doc)->offset = offset;

    return FDB_RESULT_SUCCESS;
}
// DOC returned by this function must be freed using 'fdb_doc_free'
static fdb_status _fdb_iterator_next(fdb_iterator *iterator,
                                     fdb_doc **doc)
{
    int cmp;
    void *key;
    size_t keylen;
    uint64_t offset;
    hbtrie_result hr = HBTRIE_RESULT_SUCCESS;
    btree_result br;
    fdb_status fs;
    struct docio_object _doc;
    struct docio_handle *dhandle;
    struct snap_wal_entry *snap_item = NULL;

    if (iterator->direction == FDB_ITR_REVERSE) {
        iterator->_offset = BLK_NOT_FOUND; // need to re-examine Trie/trees
        if (iterator->tree_cursor) {
            iterator->tree_cursor = avl_next(iterator->tree_cursor);
            if (iterator->tree_cursor &&
                iterator->status == FDB_ITR_WAL) {
                // if the last document was returned from WAL,
                // shift again, past curkey into next
                iterator->tree_cursor = avl_next(iterator->tree_cursor);
            }
        }
    }

    if (!iterator->tree_cursor && iterator->direction != FDB_ITR_FORWARD) {
        // In case reverse iteration went past the start, reset the
        // cursor to the start point
        iterator->tree_cursor = iterator->tree_cursor_start;
    }

start:
    key = iterator->_key;
    dhandle = iterator->handle.dhandle;

    // retrieve from hb-trie
    if (iterator->_offset == BLK_NOT_FOUND) {
        // no key waiting for being returned
        // get next key from hb-trie (or idtree)
        if (iterator->handle.config.cmp_variable) {
            uint8_t *var_key = alca(uint8_t, iterator->handle.config.chunksize);
            memset(var_key, 0, iterator->handle.config.chunksize);

            br = btree_next(iterator->idtree_iterator, var_key,
                            (void*)&iterator->_offset);
            if (br == BTREE_RESULT_FAIL) {
                hr = HBTRIE_RESULT_FAIL;
            } else {
                _get_var_key(var_key, key, &iterator->_keylen);
                _free_var_key(var_key);
            }
        } else {
            hr = hbtrie_next(iterator->hbtrie_iterator, key,
                             &iterator->_keylen, (void*)&iterator->_offset);
        }
        btreeblk_end(iterator->handle.bhandle);
        iterator->_offset = _endian_decode(iterator->_offset);
    }

    keylen = iterator->_keylen;
    offset = iterator->_offset;
    iterator->status = FDB_ITR_IDX;

    if (hr == HBTRIE_RESULT_FAIL && iterator->tree_cursor == NULL) {
        return FDB_RESULT_ITERATOR_FAIL;
    }

    while (iterator->tree_cursor) {
        // get the current item of avl-tree
        snap_item = _get_entry(iterator->tree_cursor, struct snap_wal_entry,
                               avl);
        if (hr != HBTRIE_RESULT_FAIL) {
            cmp = _fdb_key_cmp(iterator, snap_item->key, snap_item->keylen,
                               key, keylen);
        } else {
            // no more docs in hb-trie
            cmp = -1;
        }

        if (cmp <= 0) {
            // key[WAL] <= key[hb-trie] .. take key[WAL] first
            // save the current pointer for reverse iteration
            iterator->tree_cursor_prev = iterator->tree_cursor;
            iterator->tree_cursor = avl_next(iterator->tree_cursor);
            uint8_t drop_logical_deletes =
                (snap_item->action == WAL_ACT_LOGICAL_REMOVE) &&
                (iterator->opt & FDB_ITR_NO_DELETES);
            if (cmp < 0) {
                if (snap_item->action == WAL_ACT_REMOVE || drop_logical_deletes) {
                    if (hr == HBTRIE_RESULT_FAIL &&
                        iterator->tree_cursor == NULL) {
                        return FDB_RESULT_ITERATOR_FAIL;
                    }
                    // this key is removed .. get next key[WAL]
                    continue;
                }
            }else{ // Same key from trie also found from WAL
                iterator->_offset = BLK_NOT_FOUND; // drop key from trie
                if (snap_item->action == WAL_ACT_REMOVE || drop_logical_deletes) {
                    // the key is removed .. start over again
                    goto start;
                }
            }
            key = snap_item->key;
            keylen = snap_item->keylen;
            // key[hb-trie] is stashed in iterator->key for next call
            offset = snap_item->offset;
<<<<<<< HEAD
            iterator->status = FDB_ITR_WAL;
=======
            if (snap_item->flag & SNAP_ITEM_IN_NEW_FILE) {
                dhandle = iterator->handle.new_dhandle;
            }
>>>>>>> 5f191205
        }
        break;
    }

    if (offset == iterator->_offset) {
        // take key[hb-trie] & and fetch the next key[hb-trie] at next turn
        iterator->_offset = BLK_NOT_FOUND;
    }

    if (iterator->end_key) {
        cmp = _fdb_key_cmp(iterator, iterator->end_key, iterator->end_keylen,
                           key, keylen);

        if (cmp < 0) {
            // current key (KEY) is lexicographically greater than END_KEY
            // terminate the iteration
            return FDB_RESULT_ITERATOR_FAIL;
        }
    }

    _doc.key = key;
    _doc.length.keylen = keylen;
    _doc.length.bodylen = 0;
    _doc.meta = NULL;
    _doc.body = NULL;
    if (iterator->opt & FDB_ITR_METAONLY) {
        uint64_t _offset = docio_read_doc_key_meta(dhandle,
                                                   offset, &_doc);
        if (_offset == offset) {
            return FDB_RESULT_KEY_NOT_FOUND;
        }
        if (_doc.length.flag & DOCIO_DELETED && (iterator->opt & FDB_ITR_NO_DELETES)) {
            free(_doc.meta);
            return FDB_RESULT_KEY_NOT_FOUND;
        }
    } else {
        uint64_t _offset = docio_read_doc(dhandle, offset, &_doc);
        if (_offset == offset) {
            return FDB_RESULT_KEY_NOT_FOUND;
        }
        if (_doc.length.flag & DOCIO_DELETED && (iterator->opt & FDB_ITR_NO_DELETES)) {
            free(_doc.meta);
            free(_doc.body);
            return FDB_RESULT_KEY_NOT_FOUND;
        }
    }

    fs = fdb_doc_create(doc, key, keylen, NULL, 0, NULL, 0);
    if (fs != FDB_RESULT_SUCCESS) {
        free(_doc.meta);
        free(_doc.body);
        return fs;
    }

    (*doc)->meta = _doc.meta;
    (*doc)->metalen = _doc.length.metalen;
    (*doc)->body = _doc.body;
    (*doc)->bodylen = _doc.length.bodylen;
    (*doc)->seqnum = _doc.seqnum;
    (*doc)->deleted = _doc.length.flag & DOCIO_DELETED;
    (*doc)->offset = offset;

    return FDB_RESULT_SUCCESS;
}

fdb_status fdb_iterator_seek(fdb_iterator *iterator, const void *seek_key,
                             const size_t seek_keylen) {
    hbtrie_result hr = HBTRIE_RESULT_SUCCESS;
    btree_result br;
    struct snap_wal_entry *snap_item = NULL;
    int dir; // compare result gives seek direction >0 is forward, <=0 reverse
    int save_direction; // if we move past seek_key and need to turn back to it
    size_t finalRun = (size_t) (-1);

    if (!iterator || !seek_key || !iterator->_key ||
        seek_keylen > FDB_MAX_KEYLEN) {
        return FDB_RESULT_INVALID_ARGS;
    }

    // disable seeking beyond the end key...
    if (iterator->end_key && _fdb_key_cmp(iterator, (void *)iterator->end_key,
                                         iterator->end_keylen,
                                         (void *)seek_key, seek_keylen) <= 0) {
        return FDB_RESULT_ITERATOR_FAIL;
    }

    // disable seeking beyond the start key...
    if (iterator->start_key && _fdb_key_cmp(iterator,
                                         (void *)iterator->start_key,
                                         iterator->start_keylen,
                                         (void *)seek_key, seek_keylen) >= 0) {
        return FDB_RESULT_ITERATOR_FAIL;
    }

    dir = _fdb_key_cmp(iterator, (void *)seek_key, seek_keylen,
                    (void *)iterator->_key, iterator->_keylen);
    save_direction = dir;

    // Roll the hb-trie/btree iterator to seek key based on direction
    while (hr == HBTRIE_RESULT_SUCCESS && finalRun--) {
        int cmp = _fdb_key_cmp(iterator, (void *)seek_key, seek_keylen,
                    (void *)iterator->_key, iterator->_keylen);

        if ((cmp <= 0 && dir >= 0) || // Forward seek went past seek_key
            (cmp >= 0 && dir <= 0)) { // Backward seek went past seek_key
            if (cmp != 0) {
                if (dir <= 0 && iterator->direction != FDB_ITR_REVERSE &&
                    finalRun) {// Oops we moved cursor backward one extra step!
                    dir = 1; // But user is not iterating in backward direction
                    finalRun = 1; //so run just once more in opposite direction
                    continue;
                }
                if (dir >= 0 && iterator->direction != FDB_ITR_FORWARD &&
                    finalRun) { // Oops we moved cursor forward one extra step!
                    dir = -1; // But user is not iterating in forward direction
                    finalRun = 1; //so run just once more in opposite direction
                    continue;
                }
            }

            // iterator->_key and iterator->_offset will help return seek_key
            // on iterator call if we went past it in either direction
            break;
        }

        // get next key from hb-trie (or idtree)
        if (iterator->handle.config.cmp_variable) {
            uint8_t *var_key = alca(uint8_t,
                    iterator->handle.config.chunksize);
            memset(var_key, 0, iterator->handle.config.chunksize);

            if (dir < 0) { // need to seek backwards
                br = btree_prev(iterator->idtree_iterator, var_key,
                    (void*)&iterator->_offset);

            } else { // need to seek forward
                br = btree_next(iterator->idtree_iterator, var_key,
                        (void*)&iterator->_offset);
            }
            if (br == BTREE_RESULT_FAIL) {
                hr = HBTRIE_RESULT_FAIL;
            } else {
                _get_var_key(var_key, iterator->_key, &iterator->_keylen);
                _free_var_key(var_key);
            }
        } else {
            if (dir <= 0) { // need to seek backwards
                hr = hbtrie_prev(iterator->hbtrie_iterator, iterator->_key,
                        &iterator->_keylen, (void*)&iterator->_offset);
            } else { // need to seek forward
                hr = hbtrie_next(iterator->hbtrie_iterator, iterator->_key,
                        &iterator->_keylen, (void*)&iterator->_offset);
            }
        }
        btreeblk_end(iterator->handle.bhandle);
        iterator->_offset = _endian_decode(iterator->_offset);
    }

    // Reset the WAL cursor based on direction of iteration
    dir = save_direction;

    if (!iterator->tree_cursor) {
        if (dir < 0) { // need to seek backwards, but went past end point?
            if (iterator->direction != FDB_ITR_REVERSE) {
                iterator->tree_cursor = iterator->tree_cursor_prev;
            }
        } else { // need to seek forward, but went before start point?
            if (iterator->direction != FDB_ITR_FORWARD) {
                iterator->tree_cursor = iterator->tree_cursor_start;
            }
        }
    }

    finalRun = (size_t)(-1);
    while (iterator->tree_cursor && finalRun--) {
        int cmp;
        snap_item = _get_entry(iterator->tree_cursor, struct snap_wal_entry,
                               avl);
        cmp = _fdb_key_cmp(iterator, (void *)snap_item->key, snap_item->keylen,
                         (void *)seek_key, seek_keylen);
        if (dir < 0) { // need to seek backwards
            if (cmp > 0) {
                iterator->tree_cursor = avl_prev(iterator->tree_cursor);
                iterator->tree_cursor_prev = iterator->tree_cursor;
            } else {
                if (cmp != 0 && iterator->direction != FDB_ITR_REVERSE &&
                    finalRun) {
                    // Cursor ready at prev key but we aren't reverse iterating
                    dir = 1; // As we were seeking backward, must turn around
                    finalRun = 1; // just run once in opposite direction
                    continue;
                }
                break;
            }
        } else { // need to seek forward
            if (cmp < 0) {
                iterator->tree_cursor_prev = iterator->tree_cursor;
                iterator->tree_cursor = avl_next(iterator->tree_cursor);
            } else {
                if (cmp != 0 && iterator->direction != FDB_ITR_FORWARD &&
                    finalRun) {
                    // Cursor ready at next key but we aren't forward iterating
                    dir = -1; // As we were seeking forward, must turn around
                    finalRun = 1; // just run once in opposite direction
                    continue;
                }
                break;
            }
        }
    }
    return FDB_RESULT_SUCCESS;
}

// DOC returned by this function must be freed using 'fdb_doc_free'
static fdb_status _fdb_iterator_seq_prev(fdb_iterator *iterator,
                                     fdb_doc **doc)
{
    uint64_t offset = BLK_NOT_FOUND;
    btree_result br = BTREE_RESULT_FAIL;
    hbtrie_result hr;
    struct docio_object _doc;
    struct docio_object _hbdoc;
    struct snap_wal_entry *snap_item = NULL;
    fdb_seqnum_t seqnum;
    fdb_status ret = FDB_RESULT_SUCCESS;
    struct avl_node *cursor;

    // in forward iteration, cursor points to the next key to be returned
    // therefore, in return iteration, make cursor point to prev key
    if (iterator->direction == FDB_ITR_FORWARD) {
        if (iterator->status == FDB_ITR_IDX) {
            iterator->_offset = BLK_NOT_FOUND; // need to re-examine Trie/trees
        }
        if (iterator->tree_cursor) { // on turning direction
            if (iterator->status == FDB_ITR_WAL) { // skip 2 items
                iterator->tree_cursor = avl_prev(iterator->tree_cursor_prev);
            } else { // skip 1 item if the last doc was returned from the main index
                iterator->tree_cursor = avl_prev(iterator->tree_cursor);
            }
            iterator->tree_cursor_prev = iterator->tree_cursor;
        }
    }
    iterator->tree_cursor = iterator->tree_cursor_prev;
start_seq:
    seqnum = iterator->_seqnum;

    if (iterator->_offset == BLK_NOT_FOUND || // was iterating over btree
        !iterator->tree_cursor) { // WAL exhausted
        br = btree_prev(iterator->seqtree_iterator, &seqnum, (void *) &offset);
        btreeblk_end(iterator->handle.bhandle);
        if (br == BTREE_RESULT_SUCCESS) {
            seqnum = _endian_decode(seqnum);
            iterator->_seqnum = seqnum;
            if (seqnum < iterator->start_seqnum) {
                return FDB_RESULT_ITERATOR_FAIL;
            }
            offset = _endian_decode(offset);
            iterator->status = FDB_ITR_IDX;
        } else {
            iterator->_offset = BLK_NOT_FOUND;
            // B-tree has no more items
            return FDB_RESULT_ITERATOR_FAIL;
        }
    } else while (iterator->tree_cursor) {
        // get the current item of avl tree
        snap_item = _get_entry(iterator->tree_cursor,
                struct snap_wal_entry, avl);
        iterator->tree_cursor = avl_prev(iterator->tree_cursor);
        iterator->tree_cursor_prev = iterator->tree_cursor;
        uint8_t drop_logical_deletes =
            (snap_item->action == WAL_ACT_LOGICAL_REMOVE) &&
            (iterator->opt & FDB_ITR_NO_DELETES);
        if (snap_item->action == WAL_ACT_REMOVE ||
                drop_logical_deletes) {
            if (br == BTREE_RESULT_FAIL && !iterator->tree_cursor) {
                return FDB_RESULT_ITERATOR_FAIL;
            }
            // this key is removed .. get prev key[WAL]
            continue;
        }

        offset = snap_item->offset;
        iterator->_offset = offset; // WAL is not exhausted, ignore B-Tree
        iterator->_seqnum = snap_item->seqnum;
        iterator->status = FDB_ITR_WAL;
        break;
    }

    _doc.key = NULL;
    _doc.length.keylen = 0;
    _doc.meta = NULL;
    _doc.body = NULL;
    if (iterator->opt & FDB_ITR_METAONLY) {
        uint64_t _offset = docio_read_doc_key_meta(iterator->handle.dhandle,
                                                   offset, &_doc);
        if (_offset == offset) {
            return FDB_RESULT_KEY_NOT_FOUND;
        }
        if (_doc.length.flag & DOCIO_DELETED &&
            (iterator->opt & FDB_ITR_NO_DELETES)) {
            free(_doc.key);
            free(_doc.meta);
            return FDB_RESULT_KEY_NOT_FOUND;
        }
    } else {
        uint64_t _offset = docio_read_doc(iterator->handle.dhandle, offset,
                                          &_doc);
        if (_offset == offset) {
            return FDB_RESULT_KEY_NOT_FOUND;
        }
        if (_doc.length.flag & DOCIO_DELETED &&
            (iterator->opt & FDB_ITR_NO_DELETES)) {
            free(_doc.key);
            free(_doc.meta);
            free(_doc.body);
            return FDB_RESULT_KEY_NOT_FOUND;
        }
    }

    // To prevent returning duplicate items from sequence iterator, only return
    // those b-tree items that exist in HB-trie but not WAL
    // (WAL items should have already been returned in reverse iteration)
    if (br == BTREE_RESULT_SUCCESS) {
        for (cursor = iterator->tree_cursor_start;
             cursor;
             cursor = avl_next(cursor)) {
            // get the current item of avl tree
            snap_item = _get_entry(cursor, struct snap_wal_entry, avl);
            // we MUST not use 'memcmp' for comparison of two keys
            // because it returns false positive when snap_item->key is a
            // sub-string of _doc.key
            // (e.g, "abc" and "abcd" -> memcmp("abc", "abcd", 3) == 0)
            if (!_fdb_keycmp(snap_item->key, snap_item->keylen,
                             _doc.key, _doc.length.keylen)) {
                free(_doc.key);
                free(_doc.meta);
                free(_doc.body);
                goto start_seq; // B-tree item exists in WAL, skip for now
            }
        }

        // Also look in HB-Trie to eliminate duplicates
        uint64_t hboffset;
        hr = hbtrie_find(iterator->handle.trie, _doc.key, _doc.length.keylen,
                         (void *)&hboffset);
        btreeblk_end(iterator->handle.bhandle);

        if (hr == HBTRIE_RESULT_FAIL) {
            free(_doc.key);
            free(_doc.meta);
            free(_doc.body);
            goto start_seq;
        } else { // If present in HB-trie ensure it's seqnum is in range
            uint64_t _offset;
            _hbdoc.key = _doc.key;
            _hbdoc.meta = NULL;
            hboffset = _endian_decode(hboffset);
            _offset = docio_read_doc_key_meta(iterator->handle.dhandle, hboffset, &_hbdoc);
            if (_offset == hboffset) {
                free(_doc.key);
                free(_doc.meta);
                free(_doc.body);
                return FDB_RESULT_KEY_NOT_FOUND;
            }
            if (_doc.seqnum < _hbdoc.seqnum &&
                _hbdoc.seqnum <= iterator->end_seqnum) {
                free(_doc.key);
                free(_doc.meta);
                free(_hbdoc.meta);
                free(_doc.body);
                goto start_seq;
            }
            free(_hbdoc.meta);
        }
    }

    ret = fdb_doc_create(doc, NULL, 0, NULL, 0, NULL, 0);
    if (ret != FDB_RESULT_SUCCESS) {
        free(_doc.key);
        free(_doc.meta);
        free(_doc.body);
        return ret;
    }

    (*doc)->key = _doc.key;
    (*doc)->keylen = _doc.length.keylen;
    (*doc)->meta = _doc.meta;
    (*doc)->metalen = _doc.length.metalen;
    (*doc)->body = _doc.body;
    (*doc)->bodylen = _doc.length.bodylen;
    (*doc)->seqnum = _doc.seqnum;
    (*doc)->deleted = _doc.length.flag & DOCIO_DELETED;
    (*doc)->offset = offset;

    return FDB_RESULT_SUCCESS;
}

// DOC returned by this function must be freed using 'fdb_doc_free'
static fdb_status _fdb_iterator_seq_next(fdb_iterator *iterator,
                                     fdb_doc **doc)
{
    uint64_t offset = BLK_NOT_FOUND;
    btree_result br = BTREE_RESULT_FAIL;
    hbtrie_result hr;
    struct docio_object _doc;
    struct docio_object _hbdoc;
    struct docio_handle *dhandle;
    struct snap_wal_entry *snap_item = NULL;
    fdb_seqnum_t seqnum;
    fdb_status ret = FDB_RESULT_SUCCESS;
    struct avl_node *cursor;

    if (iterator->direction == FDB_ITR_REVERSE) {
        if (iterator->status == FDB_ITR_IDX) {
            iterator->_offset = BLK_NOT_FOUND; // need to re-examine Trie/trees
        }
        if (iterator->tree_cursor) {
            iterator->tree_cursor = avl_next(iterator->tree_cursor);
            if (iterator->tree_cursor &&
                iterator->status == FDB_ITR_WAL) {
                // if the last document was returned from WAL,
                // shift again, past curkey into next
                iterator->tree_cursor = avl_next(iterator->tree_cursor);
            }
        }
    }

    if (!iterator->tree_cursor && iterator->direction != FDB_ITR_FORWARD) {
        // In case reverse iteration went past the start, reset the
        // cursor to the start point
        iterator->tree_cursor = iterator->tree_cursor_start;
    }

start_seq:
    seqnum = iterator->_seqnum;
    dhandle = iterator->handle.dhandle;

    // retrieve from sequence b-tree first
    if (iterator->_offset == BLK_NOT_FOUND) {
        br = btree_next(iterator->seqtree_iterator, &seqnum, (void *) &offset);
        btreeblk_end(iterator->handle.bhandle);
        if (br == BTREE_RESULT_SUCCESS) {
            seqnum = _endian_decode(seqnum);
            iterator->_seqnum = seqnum;
            if (seqnum > iterator->end_seqnum) {
                return FDB_RESULT_ITERATOR_FAIL;
            }
            offset = _endian_decode(offset);
            iterator->_offset = BLK_NOT_FOUND; // continue with B-tree
            iterator->status = FDB_ITR_IDX;
        }
    }

    if (br == BTREE_RESULT_FAIL) {
        if (iterator->tree_cursor == NULL) {
            return FDB_RESULT_ITERATOR_FAIL;
        } else {
            while (iterator->tree_cursor) {
                // get the current item of avl tree
                snap_item = _get_entry(iterator->tree_cursor,
                                       struct snap_wal_entry, avl);
                // save the current point for reverse iteration
                iterator->tree_cursor_prev = iterator->tree_cursor;
                iterator->tree_cursor = avl_next(iterator->tree_cursor);
                uint8_t drop_logical_deletes =
                    (snap_item->action == WAL_ACT_LOGICAL_REMOVE) &&
                    (iterator->opt & FDB_ITR_NO_DELETES);
                if (snap_item->action == WAL_ACT_REMOVE ||
                    drop_logical_deletes) {
                    if (br == BTREE_RESULT_FAIL && !iterator->tree_cursor) {
                        return FDB_RESULT_ITERATOR_FAIL;
                    }
                    // this key is removed .. get next key[WAL]
                    continue;
                }
                if (snap_item->seqnum < iterator->_seqnum) {
                    // smaller than the current seqnum .. get next key[WAL]
                    continue;
                }
                if (snap_item->seqnum > iterator->end_seqnum) {
                    // out-of-range .. iterator terminates
                    return FDB_RESULT_ITERATOR_FAIL;
                }

                offset = snap_item->offset;
                iterator->_offset = offset; // stops b-tree lookups. favor wal
<<<<<<< HEAD
                iterator->_seqnum = snap_item->seqnum;
                iterator->status = FDB_ITR_WAL;
=======
                if (snap_item->flag & SNAP_ITEM_IN_NEW_FILE) {
                    dhandle = iterator->handle.new_dhandle;
                }
>>>>>>> 5f191205
                break;
            }
        }
    }

    _doc.key = NULL;
    _doc.length.keylen = 0;
    _doc.meta = NULL;
    _doc.body = NULL;
    if (iterator->opt & FDB_ITR_METAONLY) {
        uint64_t _offset = docio_read_doc_key_meta(dhandle,
                                                   offset, &_doc);
        if (_offset == offset) {
            return FDB_RESULT_KEY_NOT_FOUND;
        }
        if (_doc.length.flag & DOCIO_DELETED && (iterator->opt & FDB_ITR_NO_DELETES)) {
            free(_doc.key);
            free(_doc.meta);
            return FDB_RESULT_KEY_NOT_FOUND;
        }
    } else {
        uint64_t _offset = docio_read_doc(dhandle, offset, &_doc);
        if (_offset == offset) {
            return FDB_RESULT_KEY_NOT_FOUND;
        }
        if (_doc.length.flag & DOCIO_DELETED && (iterator->opt & FDB_ITR_NO_DELETES)) {
            free(_doc.key);
            free(_doc.meta);
            free(_doc.body);
            return FDB_RESULT_KEY_NOT_FOUND;
        }
    }

    // To prevent returning duplicate items from sequence iterator, only return
    // those b-tree items that exist in HB-trie but not WAL (visit WAL later)
    if (br == BTREE_RESULT_SUCCESS) {
        for (cursor = iterator->tree_cursor; cursor;
             cursor = avl_next(cursor)) {
            // get the current item of avl tree
            snap_item = _get_entry(cursor, struct snap_wal_entry, avl);
            // we MUST not use 'memcmp' for comparison of two keys
            // because it returns false positive when snap_item->key is a
            // sub-string of _doc.key
            // (e.g, "abc" and "abcd" -> memcmp("abc", "abcd", 3) == 0)
            if (!_fdb_keycmp(snap_item->key, snap_item->keylen,
                             _doc.key, _doc.length.keylen)) {
                free(_doc.key);
                free(_doc.meta);
                free(_doc.body);
                goto start_seq; // B-tree item exists in WAL, skip for now
            }
        }

        // Also look in HB-Trie to eliminate duplicates
        uint64_t hboffset;
        hr = hbtrie_find(iterator->handle.trie, _doc.key, _doc.length.keylen,
                         (void *)&hboffset);
        btreeblk_end(iterator->handle.bhandle);

        if (hr == HBTRIE_RESULT_FAIL) {
            free(_doc.key);
            free(_doc.meta);
            free(_doc.body);
            goto start_seq;
        } else { // If present in HB-trie ensure it's seqnum is in range
            uint64_t _offset;
            _hbdoc.key = _doc.key;
            _hbdoc.meta = NULL;
            hboffset = _endian_decode(hboffset);
            _offset = docio_read_doc_key_meta(iterator->handle.dhandle,
                                              hboffset, &_hbdoc);
            if (_offset == hboffset) {
                free(_doc.key);
                free(_doc.meta);
                free(_doc.body);
                return FDB_RESULT_KEY_NOT_FOUND;
            }
            if (_doc.seqnum < _hbdoc.seqnum &&
                _hbdoc.seqnum <= iterator->end_seqnum) {
                free(_doc.key);
                free(_doc.meta);
                free(_hbdoc.meta);
                free(_doc.body);
                goto start_seq;
            }
            free(_hbdoc.meta);
        }
    }

    ret = fdb_doc_create(doc, NULL, 0, NULL, 0, NULL, 0);
    if (ret != FDB_RESULT_SUCCESS) {
        free(_doc.key);
        free(_doc.meta);
        free(_doc.body);
        return ret;
    }

    (*doc)->key = _doc.key;
    (*doc)->keylen = _doc.length.keylen;
    (*doc)->meta = _doc.meta;
    (*doc)->metalen = _doc.length.metalen;
    (*doc)->body = _doc.body;
    (*doc)->bodylen = _doc.length.bodylen;
    (*doc)->seqnum = _doc.seqnum;
    (*doc)->deleted = _doc.length.flag & DOCIO_DELETED;
    (*doc)->offset = offset;

    return FDB_RESULT_SUCCESS;
}

fdb_status fdb_iterator_next_metaonly(fdb_iterator *iterator,
                                    fdb_doc **doc)
{
    fdb_iterator_opt_t opt = iterator->opt;
    iterator->opt |= FDB_ITR_METAONLY;
    fdb_status result = fdb_iterator_next(iterator, doc);
    iterator->opt = opt;
    return result;
}

fdb_status fdb_iterator_prev(fdb_iterator *iterator, fdb_doc **doc)
{
    fdb_status result = FDB_RESULT_SUCCESS;
    if (iterator->hbtrie_iterator || iterator->idtree_iterator) {
        while ((result = _fdb_iterator_prev(iterator, doc)) ==
                FDB_RESULT_KEY_NOT_FOUND);
    } else {
        while ((result = _fdb_iterator_seq_prev(iterator, doc)) ==
                FDB_RESULT_KEY_NOT_FOUND);
    }
    if (result == FDB_RESULT_SUCCESS) {
        iterator->direction = FDB_ITR_REVERSE;
    } else if (iterator->direction != FDB_ITR_DIR_NONE) {
        iterator->direction = FDB_ITR_DIR_NONE;
        if (iterator->seqtree_iterator &&
            iterator->status == FDB_ITR_IDX) {
            iterator->_offset = BLK_NOT_FOUND;
        }
        if (iterator->tree_cursor) {
            iterator->tree_cursor = avl_next(iterator->tree_cursor);
            if (iterator->tree_cursor &&
                iterator->status == FDB_ITR_WAL) {
                // if the last document was returned from WAL,
                // shift again, past curkey into next
                iterator->tree_cursor = avl_next(iterator->tree_cursor);
            }
        }
    }
    return result;
}

fdb_status fdb_iterator_next(fdb_iterator *iterator, fdb_doc **doc)
{
    fdb_status result = FDB_RESULT_SUCCESS;
    if (iterator->hbtrie_iterator || iterator->idtree_iterator) {
        while ((result = _fdb_iterator_next(iterator, doc)) ==
                FDB_RESULT_KEY_NOT_FOUND);
    } else {
        while ((result = _fdb_iterator_seq_next(iterator, doc)) ==
                FDB_RESULT_KEY_NOT_FOUND);
    }
    if (result == FDB_RESULT_SUCCESS) {
        iterator->direction = FDB_ITR_FORWARD;
    } else if (iterator->direction != FDB_ITR_DIR_NONE) {
        iterator->direction = FDB_ITR_DIR_NONE;
        if (iterator->seqtree_iterator &&
            iterator->status == FDB_ITR_IDX) {
            iterator->_offset = BLK_NOT_FOUND;
        }
        if (iterator->tree_cursor) {
            if (iterator->status == FDB_ITR_WAL) { // move 2 steps
                iterator->tree_cursor = avl_prev(iterator->tree_cursor_prev);
            } else { // move 1 step if the last doc was returned from the main index
                iterator->tree_cursor = avl_prev(iterator->tree_cursor);
            }
            iterator->tree_cursor_prev = iterator->tree_cursor;
        }
    }
    return result;
}

fdb_status fdb_iterator_close(fdb_iterator *iterator)
{
    hbtrie_result hr;
    struct avl_node *a;
    struct snap_wal_entry *snap_item;

    if (iterator->hbtrie_iterator) {
        hr = hbtrie_iterator_free(iterator->hbtrie_iterator);
        free(iterator->hbtrie_iterator);
    }
    if (iterator->idtree_iterator) {
        btree_iterator_free(iterator->idtree_iterator);
        free(iterator->idtree_iterator);
    }
    if (iterator->seqtree_iterator) {
        btree_iterator_free(iterator->seqtree_iterator);
        free(iterator->seqtree_iterator);
    }

    if (iterator->start_key) {
        free(iterator->start_key);
    }
    if (iterator->end_key) {
        free(iterator->end_key);
    }

    if (!iterator->handle.shandle) {
        a = avl_first(iterator->wal_tree);
        while(a) {
            snap_item = _get_entry(a, struct snap_wal_entry, avl);
            a = avl_next(a);
            avl_remove(iterator->wal_tree, &snap_item->avl);

            free(snap_item->key);
            free(snap_item);
        }

        free(iterator->wal_tree);
    }
    free(iterator->_key);
    free(iterator);

    return FDB_RESULT_SUCCESS;
}
<|MERGE_RESOLUTION|>--- conflicted
+++ resolved
@@ -707,13 +707,10 @@
             keylen = snap_item->keylen;
             // key[hb-trie] is stashed in iterator->key for next call
             offset = snap_item->offset;
-<<<<<<< HEAD
             iterator->status = FDB_ITR_WAL;
-=======
             if (snap_item->flag & SNAP_ITEM_IN_NEW_FILE) {
                 dhandle = iterator->handle.new_dhandle;
             }
->>>>>>> 5f191205
         }
         break;
     }
@@ -1200,14 +1197,11 @@
 
                 offset = snap_item->offset;
                 iterator->_offset = offset; // stops b-tree lookups. favor wal
-<<<<<<< HEAD
                 iterator->_seqnum = snap_item->seqnum;
                 iterator->status = FDB_ITR_WAL;
-=======
                 if (snap_item->flag & SNAP_ITEM_IN_NEW_FILE) {
                     dhandle = iterator->handle.new_dhandle;
                 }
->>>>>>> 5f191205
                 break;
             }
         }
