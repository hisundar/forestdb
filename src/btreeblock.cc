/* -*- Mode: C++; tab-width: 4; c-basic-offset: 4; indent-tabs-mode: nil -*- */
/*
 *     Copyright 2010 Couchbase, Inc
 *
 *   Licensed under the Apache License, Version 2.0 (the "License");
 *   you may not use this file except in compliance with the License.
 *   You may obtain a copy of the License at
 *
 *       http://www.apache.org/licenses/LICENSE-2.0
 *
 *   Unless required by applicable law or agreed to in writing, software
 *   distributed under the License is distributed on an "AS IS" BASIS,
 *   WITHOUT WARRANTIES OR CONDITIONS OF ANY KIND, either express or implied.
 *   See the License for the specific language governing permissions and
 *   limitations under the License.
 */

#include <stdio.h>
#include <stdlib.h>
#include <string.h>

#include "common.h"
#include "btreeblock.h"
#include "fdb_internal.h"

#include "memleak.h"

#ifdef __DEBUG
#ifndef __DEBUG_BTREEBLOCK
    #undef DBG
    #undef DBGCMD
    #undef DBGSW
    #define DBG(...)
    #define DBGCMD(...)
    #define DBGSW(n, ...)
#endif
#endif

struct btreeblk_addr{
    void *addr;
    struct list_elem le;
};

struct btreeblk_block {
    bid_t bid;
    int sb_no;
    uint32_t pos;
    uint8_t dirty;
    uint8_t age;
    void *addr;
    struct list_elem le;
    struct avl_node avl;
#ifdef __BTREEBLK_BLOCKPOOL
    struct btreeblk_addr *addr_item;
#endif
};

static int _btreeblk_bid_cmp(struct avl_node *a, struct avl_node *b, void *aux)
{
    bid_t aa_bid, bb_bid;
    struct btreeblk_block *aa, *bb;
    aa = _get_entry(a, struct btreeblk_block, avl);
    bb = _get_entry(b, struct btreeblk_block, avl);
    aa_bid = aa->bid;
    bb_bid = bb->bid;

#ifdef __BIT_CMP
    return _CMP_U64(aa_bid, bb_bid);
#else
    if (aa->bid < bb->bid) {
        return -1;
    } else if (aa->bid > bb->bid) {
        return 1;
    } else {
        return 0;
    }
#endif
}

INLINE void _btreeblk_get_aligned_block(struct btreeblk_handle *handle,
                                        struct btreeblk_block *block)
{
#ifdef __BTREEBLK_BLOCKPOOL
    struct list_elem *e;

    e = list_pop_front(&handle->blockpool);
    if (e) {
        block->addr_item = _get_entry(e, struct btreeblk_addr, le);
        block->addr = block->addr_item->addr;
        return;
    }
    // no free addr .. create
    block->addr_item = (struct btreeblk_addr *)
                       mempool_alloc(sizeof(struct btreeblk_addr));
#endif

    malloc_align(block->addr, FDB_SECTOR_SIZE, handle->file->blocksize);
}

INLINE void _btreeblk_free_aligned_block(struct btreeblk_handle *handle,
                                         struct btreeblk_block *block)
{
#ifdef __BTREEBLK_BLOCKPOOL
    if (!block->addr_item) {
        // TODO: Need to log the corresponding error message.
        return;
    }
    // sync addr & insert into pool
    block->addr_item->addr = block->addr;
    list_push_front(&handle->blockpool, &block->addr_item->le);
    block->addr_item = NULL;
    return;

#endif

    free_align(block->addr);
}

// LCOV_EXCL_START
INLINE int is_subblock(bid_t subbid)
{
    uint8_t flag;
    flag = (subbid >> (8 * (sizeof(bid_t)-2))) & 0x00ff;
    return flag;
}
// LCOV_EXCL_STOP

INLINE void bid2subbid(bid_t bid, size_t subblock_no, size_t idx, bid_t *subbid)
{
    bid_t flag;
    // to distinguish subblock_no==0 to non-subblock
    subblock_no++;
    flag = (subblock_no << 5) | idx;
    *subbid = bid | (flag << (8 * (sizeof(bid_t)-2)));
}
INLINE void subbid2bid(bid_t subbid, size_t *subblock_no, size_t *idx, bid_t *bid)
{
    uint8_t flag;
    flag = (subbid >> (8 * (sizeof(bid_t)-2))) & 0x00ff;
    *subblock_no = flag >> 5;
    // to distinguish subblock_no==0 to non-subblock
    *subblock_no -= 1;
    *idx = flag & (0x20 - 0x01);
    *bid = ((bid_t)(subbid << 16)) >> 16;
}

INLINE void * _btreeblk_alloc(void *voidhandle, bid_t *bid, int sb_no)
{
    struct btreeblk_handle *handle = (struct btreeblk_handle *)voidhandle;
    struct list_elem *e = list_end(&handle->alc_list);
    struct btreeblk_block *block;
    uint32_t curpos;

    if (e) {
        block = _get_entry(e, struct btreeblk_block, le);
        if (block->pos <= (handle->file->blocksize) - (handle->nodesize)) {
            if (filemgr_is_writable(handle->file, block->bid)) {
                curpos = block->pos;
                block->pos += (handle->nodesize);
                *bid = block->bid * handle->nnodeperblock + curpos /
                       (handle->nodesize);
                return ((uint8_t *)block->addr + curpos);
            }
        }
    }

    // allocate new block from file manager
    block = (struct btreeblk_block *)mempool_alloc(sizeof(struct btreeblk_block));
    _btreeblk_get_aligned_block(handle, block);
    if (sb_no != -1) {
        // If this block is used as a sub-block container,
        // fill it with zero bytes for easy identifying
        // which region is allocated and which region is not.
        memset(block->addr, 0x0, handle->nodesize);
    }
    block->sb_no = sb_no;
    block->pos = handle->nodesize;
    block->bid = filemgr_alloc(handle->file, handle->log_callback);
    block->dirty = 1;
    block->age = 0;

#ifdef __CRC32
    memset((uint8_t *)block->addr + handle->nodesize - BLK_MARKER_SIZE,
           BLK_MARKER_BNODE, BLK_MARKER_SIZE);
#endif

    // btree bid differs to filemgr bid
    *bid = block->bid * handle->nnodeperblock;
    list_push_back(&handle->alc_list, &block->le);

    handle->nlivenodes++;
    handle->ndeltanodes++;

    return block->addr;
}
void * btreeblk_alloc(void *voidhandle, bid_t *bid) {
    return _btreeblk_alloc(voidhandle, bid, -1);
}


#ifdef __ENDIAN_SAFE
INLINE void _btreeblk_encode(struct btreeblk_handle *handle,
                             struct btreeblk_block *block)
{
    size_t i, nsb, sb_size, offset;
    void *addr;
    struct bnode *node;

    for (offset=0; offset<handle->nnodeperblock; ++offset) {
        if (block->sb_no > -1) {
            nsb = handle->sb[block->sb_no].nblocks;
            sb_size = handle->sb[block->sb_no].sb_size;
        } else {
            nsb = 1;
            sb_size = 0;
        }

        for (i=0;i<nsb;++i) {
            addr = (uint8_t*)block->addr +
                   (handle->nodesize) * offset +
                   sb_size * i;
#ifdef _BTREE_HAS_MULTIPLE_BNODES
            size_t j, n;
            struct bnode **node_arr;
            node_arr = btree_get_bnode_array(addr, &n);
            for (j=0;j<n;++j){
                node = node_arr[j];
                node->kvsize = _endian_encode(node->kvsize);
                node->flag = _endian_encode(node->flag);
                node->level = _endian_encode(node->level);
                node->nentry = _endian_encode(node->nentry);
            }
            free(node_arr);
#else
            node = btree_get_bnode(addr);
            node->kvsize = _endian_encode(node->kvsize);
            node->flag = _endian_encode(node->flag);
            node->level = _endian_encode(node->level);
            node->nentry = _endian_encode(node->nentry);
#endif
        }
    }
}
INLINE void _btreeblk_decode(struct btreeblk_handle *handle,
                             struct btreeblk_block *block)
{
    size_t i, nsb, sb_size, offset;
    void *addr;
    struct bnode *node;

    for (offset=0; offset<handle->nnodeperblock; ++offset) {
        if (block->sb_no > -1) {
            nsb = handle->sb[block->sb_no].nblocks;
            sb_size = handle->sb[block->sb_no].sb_size;
        } else {
            nsb = 1;
            sb_size = 0;
        }

        for (i=0;i<nsb;++i) {
            addr = (uint8_t*)block->addr +
                   (handle->nodesize) * offset +
                   sb_size * i;
#ifdef _BTREE_HAS_MULTIPLE_BNODES
            size_t j, n;
            struct bnode **node_arr;
            node_arr = btree_get_bnode_array(addr, &n);
            for (j=0;j<n;++j){
                node = node_arr[j];
                node->kvsize = _endian_decode(node->kvsize);
                node->flag = _endian_decode(node->flag);
                node->level = _endian_decode(node->level);
                node->nentry = _endian_decode(node->nentry);
            }
            free(node_arr);
#else
            node = btree_get_bnode(addr);
            node->kvsize = _endian_decode(node->kvsize);
            node->flag = _endian_decode(node->flag);
            node->level = _endian_decode(node->level);
            node->nentry = _endian_decode(node->nentry);
#endif
        }
    }
}
#else
#define _btreeblk_encode(a,b)
#define _btreeblk_decode(a,b)
#endif

INLINE void _btreeblk_free_dirty_block(struct btreeblk_handle *handle,
                                       struct btreeblk_block *block);

INLINE void * _btreeblk_read(void *voidhandle, bid_t bid, int sb_no)
{
    struct list_elem *elm = NULL;
    struct btreeblk_block *block = NULL;
    struct btreeblk_handle *handle = (struct btreeblk_handle *)voidhandle;
    bid_t _bid, filebid;
    int subblock;
    int offset;
    size_t sb, idx;

    sb = idx = 0;
    subbid2bid(bid, &sb, &idx, &_bid);
    subblock = is_subblock(bid);
    filebid = _bid / handle->nnodeperblock;
    offset = _bid % handle->nnodeperblock;

    // check whether the block is in current lists
    // read list (clean or dirty)
#ifdef __BTREEBLK_READ_TREE
    // AVL-tree
    // check first 3 elements in the list first,
    // and then retrieve AVL-tree
    size_t count = 0;
    for (elm = list_begin(&handle->read_list);
         (elm && count < 3); elm = list_next(elm)) {
        block = _get_entry(elm, struct btreeblk_block, le);
        if (block->bid == filebid) {
            block->age = 0;
            // move the elements to the front
            list_remove(&handle->read_list, &block->le);
            list_push_front(&handle->read_list, &block->le);
            if (subblock) {
                return (uint8_t *)block->addr +
                       (handle->nodesize) * offset +
                       handle->sb[sb].sb_size * idx;
            } else {
                return (uint8_t *)block->addr +
                       (handle->nodesize) * offset;
            }
        }
        count++;
    }

    struct btreeblk_block query;
    query.bid = filebid;
    struct avl_node *a;
    a = avl_search(&handle->read_tree, &query.avl, _btreeblk_bid_cmp);
    if (a) { // cache hit
        block = _get_entry(a, struct btreeblk_block, avl);
        block->age = 0;
        // move the elements to the front
        list_remove(&handle->read_list, &block->le);
        list_push_front(&handle->read_list, &block->le);
        if (subblock) {
            return (uint8_t *)block->addr +
                   (handle->nodesize) * offset +
                   handle->sb[sb].sb_size * idx;
        } else {
            return (uint8_t *)block->addr +
                   (handle->nodesize) * offset;
        }
    }
#else
    // list
    for (elm = list_begin(&handle->read_list); elm; elm = list_next(elm)) {
        block = _get_entry(elm, struct btreeblk_block, le);
        if (block->bid == filebid) {
            block->age = 0;
            if (subblock) {
                return (uint8_t *)block->addr +
                       (handle->nodesize) * offset +
                       handle->sb[sb].sb_size * idx;
            } else {
                return (uint8_t *)block->addr +
                       (handle->nodesize) * offset;
            }
        }
    }
#endif

    // allocation list (dirty)
    for (elm = list_begin(&handle->alc_list); elm; elm = list_next(elm)) {
        block = _get_entry(elm, struct btreeblk_block, le);
        if (block->bid == filebid &&
            block->pos >= (handle->nodesize) * offset) {
            block->age = 0;
            if (subblock) {
                return (uint8_t *)block->addr +
                       (handle->nodesize) * offset +
                       handle->sb[sb].sb_size * idx;
            } else {
                return (uint8_t *)block->addr +
                       (handle->nodesize) * offset;
            }
        }
    }

    // there is no block in lists
    // if miss, read from file and add item into read list
    block = (struct btreeblk_block *)mempool_alloc(sizeof(struct btreeblk_block));
    block->sb_no = (subblock)?(sb):(sb_no);
    block->pos = (handle->file->blocksize);
    block->bid = filebid;
    block->dirty = 0;
    block->age = 0;

    _btreeblk_get_aligned_block(handle, block);

    struct avl_node *dirty_avl = NULL;
    if (handle->dirty_snapshot) { // dirty snapshot exists
        // check whether the requested block exists
        struct btreeblk_block query;
        query.bid = block->bid;
        dirty_avl = avl_search(handle->dirty_snapshot->snap_tree, &query.avl,
                               _btreeblk_bid_cmp);
    }

    if (dirty_avl) { // dirty block exists in the snapshot
        // copy block
        struct btreeblk_block *dirty_block;
        dirty_block = _get_entry(dirty_avl, struct btreeblk_block, avl);
        memcpy(block->addr, dirty_block->addr, handle->file->blocksize);
    } else {
        fdb_status status = filemgr_read(handle->file, block->bid, block->addr,
                                         handle->log_callback, true);
        if (status != FDB_RESULT_SUCCESS) {
            fdb_log(handle->log_callback, status,
                    "Failed to read the B+-Tree block (block id: %" _F64
                    ", block address: %p)", block->bid, block->addr);
            _btreeblk_free_aligned_block(handle, block);
            mempool_free(block);
            return NULL;
        }
    }
    _btreeblk_decode(handle, block);

    list_push_front(&handle->read_list, &block->le);
#ifdef __BTREEBLK_READ_TREE
    avl_insert(&handle->read_tree, &block->avl, _btreeblk_bid_cmp);
#endif

    if (subblock) {
        return (uint8_t *)block->addr +
               (handle->nodesize) * offset +
               handle->sb[sb].sb_size * idx;
    } else {
        return (uint8_t *)block->addr + (handle->nodesize) * offset;
    }
}

void * btreeblk_read(void *voidhandle, bid_t bid)
{
    return _btreeblk_read(voidhandle, bid, -1);
}

void btreeblk_set_dirty(void *voidhandle, bid_t bid);
void * btreeblk_move(void *voidhandle, bid_t bid, bid_t *new_bid)
{
    struct btreeblk_handle *handle = (struct btreeblk_handle *)voidhandle;
    void *old_addr, *new_addr;
    bid_t _bid, _new_bid;
    int i, subblock;
    size_t sb, idx, new_idx;

    old_addr = new_addr = NULL;
    sb = idx = 0;
    subbid2bid(bid, &sb, &idx, &_bid);
    subblock = is_subblock(bid);

    if (!subblock) {
        // normal block
        old_addr = btreeblk_read(voidhandle, bid);
        new_addr = btreeblk_alloc(voidhandle, new_bid);
        handle->nlivenodes--;

        // move
        memcpy(new_addr, old_addr, (handle->nodesize));

        return new_addr;
    } else {
        // subblock
        if (handle->sb[sb].bid == _bid) {
            //2 case 1
            // current subblock set is not writable
            // move all of them
            old_addr = _btreeblk_read(voidhandle, _bid, sb);
            new_addr = _btreeblk_alloc(voidhandle, &_new_bid, sb);
            handle->nlivenodes--;
            handle->sb[sb].bid = _new_bid;
            bid2subbid(_new_bid, sb, idx, new_bid);
            btreeblk_set_dirty(voidhandle, handle->sb[sb].bid);

            // move
            memcpy(new_addr, old_addr, (handle->nodesize));

<<<<<<< HEAD
            if (filemgr_invalidate_block(handle->file, _bid)) {
                handle->ndeltanodes--;
            }
=======
>>>>>>> fd406bf4
            return (uint8_t*)new_addr + handle->sb[sb].sb_size * idx;
        } else {
            //2 case 2
            // move only the target subblock
            // into current subblock set (no allocation is required)
            old_addr = _btreeblk_read(voidhandle, _bid, sb);

            new_idx = handle->sb[sb].nblocks;
            for (i=0;i<handle->sb[sb].nblocks;++i){
                if (handle->sb[sb].bitmap[i] == 0) {
                    new_idx = i;
                    break;
                }
            }
            if (new_idx == handle->sb[sb].nblocks ||
                !filemgr_is_writable(handle->file, handle->sb[sb].bid)) {
                // case 2-1
                // no free slot OR not writable
                // allocate new block
                new_addr = _btreeblk_alloc(voidhandle, &_new_bid, sb);
                handle->nlivenodes--;
                handle->sb[sb].bid = _new_bid;
                memset(handle->sb[sb].bitmap, 0, handle->sb[sb].nblocks);
                new_idx = 0;
            } else {
                // case 2-2
                // append to the current block
                new_addr = _btreeblk_read(voidhandle, handle->sb[sb].bid, sb);
            }

            handle->sb[sb].bitmap[new_idx] = 1;
            bid2subbid(handle->sb[sb].bid, sb, new_idx, new_bid);
            btreeblk_set_dirty(voidhandle, handle->sb[sb].bid);

            // move
            memcpy((uint8_t*)new_addr + handle->sb[sb].sb_size * new_idx,
                   (uint8_t*)old_addr + handle->sb[sb].sb_size * idx,
                   handle->sb[sb].sb_size);

            return (uint8_t*)new_addr + handle->sb[sb].sb_size * new_idx;
        }
    }
}

// LCOV_EXCL_START
void btreeblk_remove(void *voidhandle, bid_t bid)
{
    struct btreeblk_handle *handle = (struct btreeblk_handle *)voidhandle;
    bid_t _bid;
    int i, subblock, nitems;
    size_t sb, idx;

    sb = idx = 0;
    subbid2bid(bid, &sb, &idx, &_bid);
    subblock = is_subblock(bid);

    if (subblock) {
        // subblock
        if (handle->sb[sb].bid == _bid) {
            // erase bitmap
            handle->sb[sb].bitmap[idx] = 0;
            // if all slots are empty, invalidate the block
            nitems = 0;
            for (i=0;i<handle->sb[sb].nblocks;++i){
                if (handle->sb[sb].bitmap) {
                    nitems++;
                }
            }
            if (nitems == 0) {
                handle->sb[sb].bid = BLK_NOT_FOUND;
                handle->nlivenodes--;
<<<<<<< HEAD
                if (filemgr_invalidate_block(handle->file, _bid)) {
                    handle->ndeltanodes--;
                }
=======
>>>>>>> fd406bf4
            }
        }
    } else {
        // normal block
        handle->nlivenodes--;
<<<<<<< HEAD
        if (filemgr_invalidate_block(handle->file, bid)) {
            handle->ndeltanodes--;
        }
=======
>>>>>>> fd406bf4
    }
}
// LCOV_EXCL_STOP

int btreeblk_is_writable(void *voidhandle, bid_t bid)
{
    struct btreeblk_handle *handle = (struct btreeblk_handle *)voidhandle;
    bid_t _bid;
    bid_t filebid;
    size_t sb, idx;

    sb = idx = 0;
    subbid2bid(bid, &sb, &idx, &_bid);
    filebid = _bid / handle->nnodeperblock;

    return filemgr_is_writable(handle->file, filebid);
}

void btreeblk_set_dirty(void *voidhandle, bid_t bid)
{
    struct btreeblk_handle *handle = (struct btreeblk_handle *)voidhandle;
    struct list_elem *e;
    struct btreeblk_block *block;
    bid_t _bid;
    bid_t filebid;
    size_t sb, idx;

    sb = idx = 0;
    subbid2bid(bid, &sb, &idx, &_bid);
    filebid = _bid / handle->nnodeperblock;

#ifdef __BTREEBLK_READ_TREE
    // AVL-tree
    struct btreeblk_block query;
    query.bid = filebid;
    struct avl_node *a;
    a = avl_search(&handle->read_tree, &query.avl, _btreeblk_bid_cmp);
    if (a) {
        block = _get_entry(a, struct btreeblk_block, avl);
        block->dirty = 1;
    }
#else
    // list
    e = list_begin(&handle->read_list);
    while(e){
        block = _get_entry(e, struct btreeblk_block, le);
        if (block->bid == filebid) {
            block->dirty = 1;
            break;
        }
        e = list_next(e);
    }
#endif
}

static void _btreeblk_set_sb_no(void *voidhandle, bid_t bid, int sb_no)
{
    struct btreeblk_handle *handle = (struct btreeblk_handle *)voidhandle;
    struct list_elem *e;
    struct btreeblk_block *block;
    bid_t _bid;
    bid_t filebid;
    size_t sb, idx;

    sb = idx = 0;
    subbid2bid(bid, &sb, &idx, &_bid);
    filebid = _bid / handle->nnodeperblock;

    e = list_begin(&handle->alc_list);
    while(e){
        block = _get_entry(e, struct btreeblk_block, le);
        if (block->bid == filebid) {
            block->sb_no = sb_no;
            return;
        }
        e = list_next(e);
    }

#ifdef __BTREEBLK_READ_TREE
    // AVL-tree
    struct btreeblk_block query;
    query.bid = filebid;
    struct avl_node *a;
    a = avl_search(&handle->read_tree, &query.avl, _btreeblk_bid_cmp);
    if (a) {
        block = _get_entry(a, struct btreeblk_block, avl);
        block->sb_no = sb_no;
    }
#else
    // list
    e = list_begin(&handle->read_list);
    while(e){
        block = _get_entry(e, struct btreeblk_block, le);
        if (block->bid == filebid) {
            block->sb_no = sb_no;
            return;
        }
        e = list_next(e);
    }
#endif
}

size_t btreeblk_get_size(void *voidhandle, bid_t bid)
{
    bid_t _bid;
    size_t sb, idx;
    struct btreeblk_handle *handle = (struct btreeblk_handle *)voidhandle;

    if (is_subblock(bid) && bid != BLK_NOT_FOUND) {
        subbid2bid(bid, &sb, &idx, &_bid);
        return handle->sb[sb].sb_size;
    } else {
        return handle->nodesize;
    }
}

void * btreeblk_alloc_sub(void *voidhandle, bid_t *bid)
{
    int i;
    void *addr;
    struct btreeblk_handle *handle = (struct btreeblk_handle *)voidhandle;

    if (handle->nsb == 0) {
        return btreeblk_alloc(voidhandle, bid);
    }

    // check current block is available
    if (handle->sb[0].bid != BLK_NOT_FOUND) {
        if (filemgr_is_writable(handle->file, handle->sb[0].bid)) {
            // check if there is an empty slot
            for (i=0;i<handle->sb[0].nblocks;++i){
                if (handle->sb[0].bitmap[i] == 0) {
                    // return subblock
                    handle->sb[0].bitmap[i] = 1;
                    bid2subbid(handle->sb[0].bid, 0, i, bid);
                    addr = _btreeblk_read(voidhandle, handle->sb[0].bid, 0);
                    btreeblk_set_dirty(voidhandle, handle->sb[0].bid);
                    return (void*)
                           ((uint8_t*)addr +
                            handle->sb[0].sb_size * i);
                }
            }
        }
    }

    // existing subblock cannot be used .. give it up & allocate new one
    addr = _btreeblk_alloc(voidhandle, &handle->sb[0].bid, 0);
    memset(handle->sb[0].bitmap, 0, handle->sb[0].nblocks);
    i = 0;
    handle->sb[0].bitmap[i] = 1;
    bid2subbid(handle->sb[0].bid, 0, i, bid);
    return (void*)((uint8_t*)addr + handle->sb[0].sb_size * i);
}

void * btreeblk_enlarge_node(void *voidhandle,
                             bid_t old_bid,
                             size_t req_size,
                             bid_t *new_bid)
{
    uint32_t i;
    bid_t bid;
    size_t src_sb, src_idx, src_nitems;
    size_t dst_sb, dst_idx, dst_nitems;
    void *src_addr, *dst_addr;
    struct btreeblk_handle *handle = (struct btreeblk_handle *)voidhandle;

    if (!is_subblock(old_bid)) {
        return NULL;
    }
    src_addr = dst_addr = NULL;
    subbid2bid(old_bid, &src_sb, &src_idx, &bid);

    dst_sb = 0;
    // find sublock that can accommodate req_size
    for (i=src_sb+1; i<handle->nsb; ++i){
        if (handle->sb[i].sb_size > req_size) {
            dst_sb = i;
            break;
        }
    }

    src_nitems = 0;
    for (i=0;i<handle->sb[src_sb].nblocks;++i){
        if (handle->sb[src_sb].bitmap[i]) {
            src_nitems++;
        }
    }

    dst_nitems = 0;
    if (dst_sb > 0) {
        dst_idx = handle->sb[dst_sb].nblocks;
        for (i=0;i<handle->sb[dst_sb].nblocks;++i){
            if (handle->sb[dst_sb].bitmap[i]) {
                dst_nitems++;
            } else if (dst_idx == handle->sb[dst_sb].nblocks) {
                dst_idx = i;
            }
        }
    }

    if (dst_nitems == 0) {
        // destination block is empty
        dst_idx = 0;
        if (src_nitems == 1) {
            //2 case 1
            // if there's only one subblock in the source block,
            // then switch source block to destination block
            src_addr = _btreeblk_read(voidhandle, bid, src_sb);
            if (filemgr_is_writable(handle->file, bid) &&
                bid == handle->sb[src_sb].bid) {
                // case 1-1
                dst_addr = src_addr;
                if (dst_sb > 0) {
                    handle->sb[dst_sb].bid = handle->sb[src_sb].bid;
                } else {
                    *new_bid = handle->sb[src_sb].bid;
                }
                btreeblk_set_dirty(voidhandle, handle->sb[src_sb].bid);
                // we MUST change block->sb_no value since subblock is switched.
                // dst_sb == 0: regular block, otherwise: sub-block
                _btreeblk_set_sb_no(voidhandle, handle->sb[src_sb].bid,
                                    ((dst_sb)?(dst_sb):(-1)));
            } else {
                // case 1-2
                // if the source block is not writable, allocate new one
                if (dst_sb > 0) {
                    dst_addr = _btreeblk_alloc(voidhandle,
                                               &handle->sb[dst_sb].bid, dst_sb);
                } else {
                    // normal (whole) block
                    dst_addr = btreeblk_alloc(voidhandle, new_bid);
                }
            }

            if (src_idx > 0 || dst_addr != src_addr) {
                // move node to the beginning of the block
                memmove(dst_addr,
                        (uint8_t*)src_addr + handle->sb[src_sb].sb_size * src_idx,
                        handle->sb[src_sb].sb_size);
            }
            if (dst_sb > 0) {
                handle->sb[dst_sb].bitmap[dst_idx] = 1;
            }
            if (bid == handle->sb[src_sb].bid) {
                // remove existing source block info
                handle->sb[src_sb].bid = BLK_NOT_FOUND;
                memset(handle->sb[src_sb].bitmap, 0,
                       handle->sb[src_sb].nblocks);
            }

        } else {
            //2 case 2
            // if there are more than one slubblocks in the source block,
            // then allocate destination block and move the target subblock
            src_addr = _btreeblk_read(voidhandle, bid, src_sb);

            if (dst_sb > 0) {
                // case 2-1
                dst_addr = _btreeblk_alloc(voidhandle, &handle->sb[dst_sb].bid, dst_sb);
                memcpy((uint8_t*)dst_addr + handle->sb[dst_sb].sb_size * dst_idx,
                       (uint8_t*)src_addr + handle->sb[src_sb].sb_size * src_idx,
                       handle->sb[src_sb].sb_size);
                handle->sb[dst_sb].bitmap[dst_idx] = 1;
            } else {
                // case 2-2: normal (whole) block
                dst_addr = btreeblk_alloc(voidhandle, new_bid);
                memcpy((uint8_t*)dst_addr,
                       (uint8_t*)src_addr + handle->sb[src_sb].sb_size * src_idx,
                       handle->sb[src_sb].sb_size);
            }
            if (bid == handle->sb[src_sb].bid) {
                handle->sb[src_sb].bitmap[src_idx] = 0;
            }
        }
    } else {
        //2 case 3
        // destination block exists (always happens when subblock)
        src_addr = _btreeblk_read(voidhandle, bid, src_sb);
        if (filemgr_is_writable(handle->file, handle->sb[dst_sb].bid) &&
            dst_idx != handle->sb[dst_sb].nblocks) {
            // case 3-1
            dst_addr = _btreeblk_read(voidhandle, handle->sb[dst_sb].bid, dst_sb);
            btreeblk_set_dirty(voidhandle, handle->sb[dst_sb].bid);
        } else {
            // case 3-2: allocate new destination block
            dst_addr = _btreeblk_alloc(voidhandle, &handle->sb[dst_sb].bid, dst_sb);
            memset(handle->sb[dst_sb].bitmap, 0, handle->sb[dst_sb].nblocks);
            dst_idx = 0;
        }

        memcpy((uint8_t*)dst_addr + handle->sb[dst_sb].sb_size * dst_idx,
               (uint8_t*)src_addr + handle->sb[src_sb].sb_size * src_idx,
               handle->sb[src_sb].sb_size);
        handle->sb[dst_sb].bitmap[dst_idx] = 1;
        if (bid == handle->sb[src_sb].bid) {
            handle->sb[src_sb].bitmap[src_idx] = 0;
        }
    }

    if (dst_sb > 0) {
        // sub block
        bid2subbid(handle->sb[dst_sb].bid, dst_sb, dst_idx, new_bid);
        return (uint8_t*)dst_addr + handle->sb[dst_sb].sb_size * dst_idx;
    } else {
        // whole block
        return dst_addr;
    }
}

INLINE void _btreeblk_free_dirty_block(struct btreeblk_handle *handle,
                                       struct btreeblk_block *block)
{
    _btreeblk_free_aligned_block(handle, block);
    mempool_free(block);
}

INLINE fdb_status _btreeblk_write_dirty_block(struct btreeblk_handle *handle,
                                        struct btreeblk_block *block)
{
    fdb_status status;
    //2 MUST BE modified to support multiple nodes in a block

    _btreeblk_encode(handle, block);
    status = filemgr_write(handle->file, block->bid, block->addr,
                           handle->log_callback);
    if (status != FDB_RESULT_SUCCESS) {
        fdb_log(handle->log_callback, status,
                "Failed to write the B+-Tree block (block id: %" _F64
                ", block address: %p)", block->bid, block->addr);
    }
    _btreeblk_decode(handle, block);
    return status;
}

fdb_status btreeblk_operation_end(void *voidhandle)
{
    // flush and write all items in allocation list
    struct btreeblk_handle *handle = (struct btreeblk_handle *)voidhandle;
    struct list_elem *e;
    struct btreeblk_block *block;
    int writable;
    fdb_status status = FDB_RESULT_SUCCESS;

    // write and free items in allocation list
    e = list_begin(&handle->alc_list);
    while(e){
        block = _get_entry(e, struct btreeblk_block, le);
        writable = filemgr_is_writable(handle->file, block->bid);
        if (writable) {
            status = _btreeblk_write_dirty_block(handle, block);
            if (status != FDB_RESULT_SUCCESS) {
                return status;
            }
        } else {
            return FDB_RESULT_WRITE_FAIL;
        }

        if (block->pos + (handle->nodesize) > (handle->file->blocksize) || !writable) {
            // remove from alc_list and insert into read list
            e = list_remove(&handle->alc_list, &block->le);
            block->dirty = 0;
            list_push_front(&handle->read_list, &block->le);
#ifdef __BTREEBLK_READ_TREE
            avl_insert(&handle->read_tree, &block->avl, _btreeblk_bid_cmp);
#endif
        }else {
            // reserve the block when there is enough space and the block is writable
            e = list_next(e);
        }
    }

    // free items in read list
#ifdef __BTREEBLK_READ_TREE
    // AVL-tree
    struct avl_node *a;
    a = avl_first(&handle->read_tree);
    while (a) {
        block = _get_entry(a, struct btreeblk_block, avl);
        a = avl_next(a);

        if (block->dirty) {
            // write back only when the block is modified
            status = _btreeblk_write_dirty_block(handle, block);
            if (status != FDB_RESULT_SUCCESS) {
                return status;
            }
            block->dirty = 0;
        }

        if (block->age >= BTREEBLK_AGE_LIMIT) {
            list_remove(&handle->read_list, &block->le);
            avl_remove(&handle->read_tree, &block->avl);
            _btreeblk_free_dirty_block(handle, block);
        } else {
            block->age++;
        }
    }
#else
    // list
    e = list_begin(&handle->read_list);
    while(e){
        block = _get_entry(e, struct btreeblk_block, le);

        if (block->dirty) {
            // write back only when the block is modified
            status = _btreeblk_write_dirty_block(handle, block);
            if (status != FDB_RESULT_SUCCESS) {
                return status;
            }
            block->dirty = 0;
        }

        if (block->age >= BTREEBLK_AGE_LIMIT) {
            e = list_remove(&handle->read_list, &block->le);
            _btreeblk_free_dirty_block(handle, block);
        } else {
            block->age++;
            e = list_next(e);
        }
    }
#endif
    return status;
}

void btreeblk_discard_blocks(struct btreeblk_handle *handle)
{
    // discard all writable blocks in the read list
    struct list_elem *e;
    struct btreeblk_block *block;

    // free items in read list
#ifdef __BTREEBLK_READ_TREE
    // AVL-tree
    struct avl_node *a;
    a = avl_first(&handle->read_tree);
    while (a) {
        block = _get_entry(a, struct btreeblk_block, avl);
        a = avl_next(a);

        list_remove(&handle->read_list, &block->le);
        avl_remove(&handle->read_tree, &block->avl);
        _btreeblk_free_dirty_block(handle, block);
    }
#else
    // list
    e = list_begin(&handle->read_list);
    while(e){
        block = _get_entry(e, struct btreeblk_block, le);
        e = list_next(&block->le);

        list_remove(&handle->read_list, &block->le);
        _btreeblk_free_dirty_block(handle, block);
    }
#endif
}

// Create snapshots for dirty B+tree nodes
// Note that filemgr_mutex MUST be grabbed by the caller
fdb_status btreeblk_create_dirty_snapshot(struct btreeblk_handle *handle)
{
    int cmp;
    uint8_t *marker;
    bid_t dirty_bid, commit_bid, cur_bid;
    fdb_status fs;
    struct btreeblk_block *block = NULL;
    struct avl_tree *tree;

    if (handle->dirty_snapshot) { //already exists
        return FDB_RESULT_SUCCESS;
    }

    handle->dirty_snapshot = (struct dirty_snapshot_t*)calloc(1,
                                sizeof(struct dirty_snapshot_t));
    handle->dirty_snapshot->snap_tree = (struct avl_tree *)calloc(1,
                                            sizeof(struct avl_tree));

    spin_init(&handle->dirty_snapshot->lock);
    handle->dirty_snapshot->ref_cnt = 1;
    tree = handle->dirty_snapshot->snap_tree;
    marker = alca(uint8_t, BLK_MARKER_SIZE);
    memset(marker, BLK_MARKER_BNODE, BLK_MARKER_SIZE);

    avl_init(tree, NULL);

    // get last dirty block BID
    dirty_bid = (atomic_get_uint64_t(&handle->file->pos) / handle->file->blocksize) - 1;
    // get the BID of the right next block of the last committed block
    commit_bid = (atomic_get_uint64_t(&handle->file->last_commit) / handle->file->blocksize);

    block = (struct btreeblk_block*)
            calloc(1, sizeof(struct btreeblk_block));
    malloc_align(block->addr, FDB_SECTOR_SIZE, handle->file->blocksize);

    // scan dirty blocks
    // TODO: we need to devise more efficient way than scanning
    for (cur_bid = commit_bid; cur_bid <= dirty_bid; cur_bid++) {
        // read block from file (most dirty blocks may be cached)
        block->bid = cur_bid;
        if ((fs = filemgr_read(handle->file, block->bid, block->addr,
                               handle->log_callback, true)) != FDB_RESULT_SUCCESS) {
            fdb_log(handle->log_callback, fs,
                    "Failed to read the dirty B+-Tree block (block id: %" _F64
                    ", block address: %p) while creating an in-memory snapshot.",
                    block->bid, block->addr);
            free_align(block->addr);
            free(block);
            return fs;
        }
        // check if the block is for btree node
        cmp = memcmp((uint8_t *)block->addr +
                                handle->file->blocksize - BLK_MARKER_SIZE,
                     marker, BLK_MARKER_SIZE);
        if (cmp == 0) { // this is btree block
            // insert into AVL-tree
            avl_insert(tree, &block->avl, _btreeblk_bid_cmp);
            // alloc new block
            block = (struct btreeblk_block*)
                    calloc(1, sizeof(struct btreeblk_block));
            malloc_align(block->addr, FDB_SECTOR_SIZE, handle->file->blocksize);
        }
    }

    // free unused block
    free_align(block->addr);
    free(block);

    return FDB_RESULT_SUCCESS;
}

void btreeblk_clone_dirty_snapshot(struct btreeblk_handle *dst,
                                   struct btreeblk_handle *src)
{
    // return if source handle's dirty snapshot doesn't exist, OR
    // destination handle's dirty snapshot already exists.
    if (!src->dirty_snapshot ||
        dst->dirty_snapshot) {
        return;
    }
    spin_lock(&src->dirty_snapshot->lock);
    if (!src->dirty_snapshot->ref_cnt) {
        spin_unlock(&src->dirty_snapshot->lock);
        // TODO: Need to log the corresponding error message
        return;
    }
    src->dirty_snapshot->ref_cnt++;
    dst->dirty_snapshot = src->dirty_snapshot;
    spin_unlock(&src->dirty_snapshot->lock);
}

void btreeblk_free_dirty_snapshot(struct btreeblk_handle *handle)
{
    struct avl_node *a;
    struct btreeblk_block *block;

    if (!handle->dirty_snapshot) {
        return;
    }

    spin_lock(&handle->dirty_snapshot->lock);
    if (!handle->dirty_snapshot->ref_cnt) {
        spin_unlock(&handle->dirty_snapshot->lock);
        // TODO: Need to log the corresponding error message
        return;
    }
    if (--handle->dirty_snapshot->ref_cnt == 0) {
        a = avl_first(handle->dirty_snapshot->snap_tree);
        while (a) {
            block = _get_entry(a, struct btreeblk_block, avl);
            a = avl_next(&block->avl);
            avl_remove(handle->dirty_snapshot->snap_tree, &block->avl);
            free_align(block->addr);
            free(block);
        }
        free(handle->dirty_snapshot->snap_tree);
        handle->dirty_snapshot->snap_tree = NULL;
        spin_unlock(&handle->dirty_snapshot->lock);
        spin_destroy(&handle->dirty_snapshot->lock);
        free(handle->dirty_snapshot);
        handle->dirty_snapshot = NULL;
    } else {
        spin_unlock(&handle->dirty_snapshot->lock);
    }
}

#ifdef __BTREEBLK_SUBBLOCK
struct btree_blk_ops btreeblk_ops = {
    btreeblk_alloc,
    btreeblk_alloc_sub,
    btreeblk_enlarge_node,
    btreeblk_read,
    btreeblk_move,
    btreeblk_remove,
    btreeblk_is_writable,
    btreeblk_get_size,
    btreeblk_set_dirty,
    NULL
};
#else
struct btree_blk_ops btreeblk_ops = {
    btreeblk_alloc,
    NULL,
    NULL,
    btreeblk_read,
    btreeblk_move,
    btreeblk_remove,
    btreeblk_is_writable,
    btreeblk_get_size,
    btreeblk_set_dirty,
    NULL
};
#endif

struct btree_blk_ops *btreeblk_get_ops()
{
    return &btreeblk_ops;
}

void btreeblk_init(struct btreeblk_handle *handle, struct filemgr *file,
                   uint32_t nodesize)
{
    uint32_t i;
    uint32_t _nodesize;

    handle->file = file;
    handle->nodesize = nodesize;
    handle->nnodeperblock = handle->file->blocksize / handle->nodesize;
    handle->nlivenodes = 0;
    handle->ndeltanodes = 0;
    handle->dirty_snapshot = NULL;

    list_init(&handle->alc_list);
    list_init(&handle->read_list);
#ifdef __BTREEBLK_READ_TREE
    avl_init(&handle->read_tree, NULL);
#endif

#ifdef __BTREEBLK_BLOCKPOOL
    list_init(&handle->blockpool);
#endif

#ifdef __BTREEBLK_SUBBLOCK
    // compute # subblock sets
    _nodesize = BTREEBLK_MIN_SUBBLOCK;
    for (i=0; (_nodesize < nodesize && i<5); ++i){
        _nodesize = _nodesize << 1;
    }
    handle->nsb = i;
    if (i) {
        handle->sb = (struct btreeblk_subblocks*)
                     malloc(sizeof(struct btreeblk_subblocks) * handle->nsb);
        // initialize each subblock set
        _nodesize = BTREEBLK_MIN_SUBBLOCK;
        for (i=0;i<handle->nsb;++i){
            handle->sb[i].bid = BLK_NOT_FOUND;
            handle->sb[i].sb_size = _nodesize;
            handle->sb[i].nblocks = nodesize / _nodesize;
            handle->sb[i].bitmap = (uint8_t*)malloc(handle->sb[i].nblocks);
            memset(handle->sb[i].bitmap, 0, handle->sb[i].nblocks);
            _nodesize = _nodesize << 1;
        }
    } else {
        handle->sb = NULL;
    }
#endif
}

void btreeblk_reset_subblock_info(struct btreeblk_handle *handle)
{
    uint32_t i;
    // initialize each subblock set
    for (i=0;i<handle->nsb;++i){
        handle->sb[i].bid = BLK_NOT_FOUND;
        memset(handle->sb[i].bitmap, 0, handle->sb[i].nblocks);
    }

}

// shutdown
void btreeblk_free(struct btreeblk_handle *handle)
{
    struct list_elem *e;
    struct btreeblk_block *block;

    // free all blocks in alc list
    e = list_begin(&handle->alc_list);
    while(e) {
        block = _get_entry(e, struct btreeblk_block, le);
        e = list_remove(&handle->alc_list, &block->le);
        _btreeblk_free_dirty_block(handle, block);
    }

    // free all blocks in read list
#ifdef __BTREEBLK_READ_TREE
    // AVL tree
    struct avl_node *a;
    a = avl_first(&handle->read_tree);
    while (a) {
        block = _get_entry(a, struct btreeblk_block, avl);
        a = avl_next(a);
        avl_remove(&handle->read_tree, &block->avl);
        _btreeblk_free_dirty_block(handle, block);
    }
#else
    // linked list
    e = list_begin(&handle->read_list);
    while(e) {
        block = _get_entry(e, struct btreeblk_block, le);
        e = list_remove(&handle->read_list, &block->le);
        _btreeblk_free_dirty_block(handle, block);
    }
#endif

#ifdef __BTREEBLK_BLOCKPOOL
    // free all blocks in the block pool
    struct btreeblk_addr *item;

    e = list_begin(&handle->blockpool);
    while(e){
        item = _get_entry(e, struct btreeblk_addr, le);
        e = list_next(e);

        free_align(item->addr);
        mempool_free(item);
    }
#endif

#ifdef __BTREEBLK_SUBBLOCK
    uint32_t i;
    for (i=0;i<handle->nsb;++i){
        free(handle->sb[i].bitmap);
    }
    free(handle->sb);
#endif

    // free dirty snapshot if exist
    btreeblk_free_dirty_snapshot(handle);
}

fdb_status btreeblk_end(struct btreeblk_handle *handle)
{
    struct list_elem *e;
    struct btreeblk_block *block;
    fdb_status status = FDB_RESULT_SUCCESS;

    // flush all dirty items
    status = btreeblk_operation_end((void *)handle);
    if (status != FDB_RESULT_SUCCESS) {
        return status;
    }

    // remove all items in lists
    e = list_begin(&handle->alc_list);
    while(e) {
        block = _get_entry(e, struct btreeblk_block, le);
        e = list_remove(&handle->alc_list, &block->le);

        block->dirty = 0;
        list_push_front(&handle->read_list, &block->le);
#ifdef __BTREEBLK_READ_TREE
        avl_insert(&handle->read_tree, &block->avl, _btreeblk_bid_cmp);
#endif
    }
    return status;
}<|MERGE_RESOLUTION|>--- conflicted
+++ resolved
@@ -486,12 +486,6 @@
             // move
             memcpy(new_addr, old_addr, (handle->nodesize));
 
-<<<<<<< HEAD
-            if (filemgr_invalidate_block(handle->file, _bid)) {
-                handle->ndeltanodes--;
-            }
-=======
->>>>>>> fd406bf4
             return (uint8_t*)new_addr + handle->sb[sb].sb_size * idx;
         } else {
             //2 case 2
@@ -563,23 +557,11 @@
             if (nitems == 0) {
                 handle->sb[sb].bid = BLK_NOT_FOUND;
                 handle->nlivenodes--;
-<<<<<<< HEAD
-                if (filemgr_invalidate_block(handle->file, _bid)) {
-                    handle->ndeltanodes--;
-                }
-=======
->>>>>>> fd406bf4
             }
         }
     } else {
         // normal block
         handle->nlivenodes--;
-<<<<<<< HEAD
-        if (filemgr_invalidate_block(handle->file, bid)) {
-            handle->ndeltanodes--;
-        }
-=======
->>>>>>> fd406bf4
     }
 }
 // LCOV_EXCL_STOP
