--- conflicted
+++ resolved
@@ -3943,7 +3943,6 @@
     *compactor_prev_bid = compactor_curr_bid;
 }
 
-<<<<<<< HEAD
 #ifdef _COW_COMPACTION
 // Warning: This api assumes writer cannot access newly compacted file until
 // compaction is complete. If this behavior changes to interleave writer with
@@ -4247,7 +4246,7 @@
     return fs;
 }
 #endif // _COW_COMPACTION
-=======
+
 static uint64_t _fdb_calculate_throttling_delay(uint64_t n_moved_docs,
                                                 struct timeval tv)
 {
@@ -4272,7 +4271,6 @@
 
     return delay_us;
 }
->>>>>>> 1ab48477
 
 static fdb_status _fdb_compact_move_docs(fdb_kvs_handle *handle,
                                          struct filemgr *new_file,
@@ -5075,17 +5073,12 @@
                 // As this block is a commit header, flush the WAL and write
                 // the commit header to the new file.
                 if (c) {
-<<<<<<< HEAD
+                    uint64_t delay_us;
+                    delay_us = _fdb_calculate_throttling_delay(n_moved_docs, tv);
                     // TODO: return error code from this function...
                     _fdb_append_batched_delta(handle, &new_handle, doc,
                                               old_offset_array, c, clone_docs,
-                                              got_lock, prob);
-=======
-                    uint64_t delay_us;
-                    delay_us = _fdb_calculate_throttling_delay(n_moved_docs, tv);
-                    _fdb_append_batched_delta(handle, &new_handle, doc,
-                                              old_offset_array, c, got_lock, prob, delay_us);
->>>>>>> 1ab48477
+                                              got_lock, prob, delay_us);
                     c = sum_docsize = 0;
                 }
                 btreeblk_end(handle->bhandle);
@@ -5163,12 +5156,8 @@
                             // append batched docs & flush WAL
                             // TODO: return error code from this function
                             _fdb_append_batched_delta(handle, &new_handle, doc,
-<<<<<<< HEAD
                                                       old_offset_array, c, clone_docs,
-                                                      got_lock, prob);
-=======
-                                                      old_offset_array, c, got_lock, prob, delay_us);
->>>>>>> 1ab48477
+                                                      got_lock, prob, delay_us);
                             c = sum_docsize = 0;
                             writer_curr_bid = filemgr_get_pos(handle->file) / blocksize;
                             compactor_curr_bid = offset / blocksize;
@@ -5205,12 +5194,8 @@
         delay_us = _fdb_calculate_throttling_delay(n_moved_docs, tv);
 
         _fdb_append_batched_delta(handle, &new_handle, doc,
-<<<<<<< HEAD
                                   old_offset_array, c, clone_docs, got_lock,
-                                  prob);
-=======
-                                  old_offset_array, c, got_lock, prob, delay_us);
->>>>>>> 1ab48477
+                                  prob, delay_us);
         if (!distance_updated) {
             // Probability was not updated since the amount of delta was not big
             // enough. We need to update it at least once for each iteration.
