/* -*- Mode: C++; tab-width: 4; c-basic-offset: 4; indent-tabs-mode: nil -*- */
/*
 *     Copyright 2010 Couchbase, Inc
 *
 *   Licensed under the Apache License, Version 2.0 (the "License");
 *   you may not use this file except in compliance with the License.
 *   You may obtain a copy of the License at
 *
 *       http://www.apache.org/licenses/LICENSE-2.0
 *
 *   Unless required by applicable law or agreed to in writing, software
 *   distributed under the License is distributed on an "AS IS" BASIS,
 *   WITHOUT WARRANTIES OR CONDITIONS OF ANY KIND, either express or implied.
 *   See the License for the specific language governing permissions and
 *   limitations under the License.
 */

#include <stdio.h>
#include <stdlib.h>
#include <string.h>
#include <fcntl.h>
#include <time.h>
#if !defined(WIN32) && !defined(_WIN32)
#include <sys/time.h>
#endif

#include "libforestdb/forestdb.h"
#include "fdb_internal.h"
#include "filemgr.h"
#include "hbtrie.h"
#include "list.h"
#include "btree.h"
#include "btree_kv.h"
#include "btree_var_kv_ops.h"
#include "docio.h"
#include "btreeblock.h"
#include "common.h"
#include "wal.h"
#include "snapshot.h"
#include "filemgr_ops.h"
#include "configuration.h"
#include "internal_types.h"
#include "compactor.h"
#include "memleak.h"
#include "time_utils.h"
#include "system_resource_stats.h"

#ifdef __DEBUG
#ifndef __DEBUG_FDB
    #undef DBG
    #undef DBGCMD
    #undef DBGSW
    #define DBG(...)
    #define DBGCMD(...)
    #define DBGSW(n, ...)
#endif
#endif

#ifdef _TRACE_HANDLES
struct avl_tree open_handles;
static spin_t open_handle_lock;
static int _fdb_handle_cmp(struct avl_node *a, struct avl_node *b, void *aux)
{
    struct _fdb_kvs_handle *aa, *bb;
    aa = _get_entry(a, struct _fdb_kvs_handle, avl_trace);
    bb = _get_entry(b, struct _fdb_kvs_handle, avl_trace);
    return (aa > bb) ? 1 : -1;
}
#endif

static volatile uint8_t fdb_initialized = 0;
static volatile uint8_t fdb_open_inprog = 0;
#ifdef SPIN_INITIALIZER
static spin_t initial_lock = SPIN_INITIALIZER;
#else
static volatile unsigned int initial_lock_status = 0;
static spin_t initial_lock;
#endif

static fdb_status _fdb_wal_snapshot_func(void *handle, fdb_doc *doc,
                                         uint64_t offset);

INLINE int _cmp_uint64_t_endian_safe(void *key1, void *key2, void *aux)
{
    (void) aux;
    uint64_t a,b;
    a = *(uint64_t*)key1;
    b = *(uint64_t*)key2;
    a = _endian_decode(a);
    b = _endian_decode(b);
    return _CMP_U64(a, b);
}

size_t _fdb_readkey_wrap(void *handle, uint64_t offset, void *buf)
{
    keylen_t keylen;
    offset = _endian_decode(offset);
    docio_read_doc_key((struct docio_handle *)handle, offset, &keylen, buf);
    return keylen;
}

size_t _fdb_readseq_wrap(void *handle, uint64_t offset, void *buf)
{
    int size_id, size_seq, size_chunk;
    fdb_seqnum_t _seqnum;
    struct docio_object doc;
    struct docio_handle *dhandle = (struct docio_handle *)handle;

    size_id = sizeof(fdb_kvs_id_t);
    size_seq = sizeof(fdb_seqnum_t);
    size_chunk = dhandle->file->config->chunksize;
    memset(&doc, 0, sizeof(struct docio_object));

    offset = _endian_decode(offset);
    docio_read_doc_key_meta((struct docio_handle *)handle, offset, &doc,
                            true);
    buf2buf(size_chunk, doc.key, size_id, buf);
    _seqnum = _endian_encode(doc.seqnum);
    memcpy((uint8_t*)buf + size_id, &_seqnum, size_seq);

    free(doc.key);
    free(doc.meta);

    return size_id + size_seq;
}

int _fdb_custom_cmp_wrap(void *key1, void *key2, void *aux)
{
    int is_key1_inf, is_key2_inf;
    uint8_t *keystr1 = alca(uint8_t, FDB_MAX_KEYLEN_INTERNAL);
    uint8_t *keystr2 = alca(uint8_t, FDB_MAX_KEYLEN_INTERNAL);
    size_t keylen1, keylen2;
    btree_cmp_args *args = (btree_cmp_args *)aux;
    fdb_custom_cmp_variable cmp = (fdb_custom_cmp_variable)args->aux;

    is_key1_inf = _is_inf_key(key1);
    is_key2_inf = _is_inf_key(key2);
    if (is_key1_inf && is_key2_inf) { // both are infinite
        return 0;
    } else if (!is_key1_inf && is_key2_inf) { // key2 is infinite
        return -1;
    } else if (is_key1_inf && !is_key2_inf) { // key1 is infinite
        return 1;
    }

    _get_var_key(key1, (void*)keystr1, &keylen1);
    _get_var_key(key2, (void*)keystr2, &keylen2);

    if (keylen1 == 0 && keylen2 == 0) {
        return 0;
    } else if (keylen1 ==0 && keylen2 > 0) {
        return -1;
    } else if (keylen1 > 0 && keylen2 == 0) {
        return 1;
    }

    return cmp(keystr1, keylen1, keystr2, keylen2);
}

void fdb_fetch_header(void *header_buf,
                      bid_t *trie_root_bid,
                      bid_t *seq_root_bid,
                      uint64_t *ndocs,
                      uint64_t *nlivenodes,
                      uint64_t *datasize,
                      uint64_t *last_wal_flush_hdr_bid,
                      uint64_t *kv_info_offset,
                      uint64_t *header_flags,
                      char **new_filename,
                      char **old_filename)
{
    size_t offset = 0;
    uint16_t new_filename_len;
    uint16_t old_filename_len;

    seq_memcpy(trie_root_bid, (uint8_t *)header_buf + offset,
               sizeof(bid_t), offset);
    *trie_root_bid = _endian_decode(*trie_root_bid);

    seq_memcpy(seq_root_bid, (uint8_t *)header_buf + offset,
               sizeof(bid_t), offset);
    *seq_root_bid = _endian_decode(*seq_root_bid);

    seq_memcpy(ndocs, (uint8_t *)header_buf + offset,
               sizeof(uint64_t), offset);
    *ndocs = _endian_decode(*ndocs);

    seq_memcpy(nlivenodes, (uint8_t *)header_buf + offset,
               sizeof(uint64_t), offset);
    *nlivenodes = _endian_decode(*nlivenodes);

    seq_memcpy(datasize, (uint8_t *)header_buf + offset,
               sizeof(uint64_t), offset);
    *datasize = _endian_decode(*datasize);

    seq_memcpy(last_wal_flush_hdr_bid, (uint8_t *)header_buf + offset,
               sizeof(uint64_t), offset);
    *last_wal_flush_hdr_bid = _endian_decode(*last_wal_flush_hdr_bid);

    seq_memcpy(kv_info_offset, (uint8_t *)header_buf + offset,
               sizeof(uint64_t), offset);
    *kv_info_offset = _endian_decode(*kv_info_offset);

    seq_memcpy(header_flags, (uint8_t *)header_buf + offset,
               sizeof(uint64_t), offset);
    *header_flags = _endian_decode(*header_flags);

    seq_memcpy(&new_filename_len, (uint8_t *)header_buf + offset,
               sizeof(new_filename_len), offset);
    new_filename_len = _endian_decode(new_filename_len);
    seq_memcpy(&old_filename_len, (uint8_t *)header_buf + offset,
               sizeof(old_filename_len), offset);
    old_filename_len = _endian_decode(old_filename_len);
    if (new_filename_len) {
        *new_filename = (char*)((uint8_t *)header_buf + offset);
    } else {
        *new_filename = NULL;
    }
    offset += new_filename_len;
    if (old_filename && old_filename_len) {
        *old_filename = (char *) malloc(old_filename_len);
        seq_memcpy(*old_filename,
                   (uint8_t *)header_buf + offset,
                   old_filename_len, offset);
    }
}

INLINE void _fdb_restore_wal(fdb_kvs_handle *handle,
                             fdb_restore_mode_t mode,
                             bid_t hdr_bid,
                             fdb_kvs_id_t kv_id_req)
{
    struct filemgr *file = handle->file;
    uint32_t blocksize = handle->file->blocksize;
    uint64_t last_wal_flush_hdr_bid = handle->last_wal_flush_hdr_bid;
    uint64_t hdr_off = hdr_bid * FDB_BLOCKSIZE;
    uint64_t offset = 0; //assume everything from first block needs restoration
    err_log_callback *log_callback;

    if (!hdr_off) { // Nothing to do if we don't have a header block offset
        return;
    }

    if (last_wal_flush_hdr_bid != BLK_NOT_FOUND) {
        offset = (last_wal_flush_hdr_bid + 1) * blocksize;
    }

    // If a valid last header was retrieved and it matches the current header
    // OR if WAL already had entries populated, then no crash recovery needed
    if (hdr_off <= offset ||
        (!handle->shandle && wal_get_size(file) &&
            mode != FDB_RESTORE_KV_INS)) {
        return;
    }

    // Temporarily disable the error logging callback as there are false positive
    // checksum errors in docio_read_doc.
    // TODO: Need to adapt docio_read_doc to separate false checksum errors.
    log_callback = handle->dhandle->log_callback;
    handle->dhandle->log_callback = NULL;

    if (!handle->shandle) {
        filemgr_mutex_lock(file);
    }
    for (; offset < hdr_off;
        offset = ((offset / blocksize) + 1) * blocksize) { // next block's off
        if (!docio_check_buffer(handle->dhandle, offset / blocksize)) {
            continue;
        } else {
            do {
                struct docio_object doc;
                uint64_t _offset;
                uint64_t doc_offset;
                memset(&doc, 0, sizeof(doc));
                _offset = docio_read_doc(handle->dhandle, offset, &doc, true);
                if (_offset == offset) { // reached unreadable doc, skip block
                    break;
                }
                if (doc.key || (doc.length.flag & DOCIO_TXN_COMMITTED)) {
                    // check if the doc is transactional or not, and
                    // also check if the doc contains system info
                    if (!(doc.length.flag & DOCIO_TXN_DIRTY) &&
                        !(doc.length.flag & DOCIO_SYSTEM)) {
                        if (doc.length.flag & DOCIO_TXN_COMMITTED) {
                            // commit mark .. read doc offset
                            doc_offset = doc.doc_offset;
                            // read the previously skipped doc
                            docio_read_doc(handle->dhandle, doc_offset, &doc, true);
                            if (doc.key == NULL) { // doc read error
                                free(doc.meta);
                                free(doc.body);
                                offset = _offset;
                                continue;
                            }
                        } else {
                            doc_offset = offset;
                        }

                        // If say a snapshot is taken on a db handle after
                        // rollback, then skip WAL items after rollback point
                        if (handle->config.seqtree_opt == FDB_SEQTREE_USE &&
                            (mode == FDB_RESTORE_KV_INS || !handle->kvs) &&
                            doc.seqnum > handle->seqnum) {
                            free(doc.key);
                            free(doc.meta);
                            free(doc.body);
                            offset = _offset;
                            continue;
                        }

                        // restore document
                        fdb_doc wal_doc;
                        wal_doc.keylen = doc.length.keylen;
                        wal_doc.bodylen = doc.length.bodylen;
                        wal_doc.key = doc.key;
                        wal_doc.seqnum = doc.seqnum;
                        wal_doc.deleted = doc.length.flag & DOCIO_DELETED;

                        if (!handle->shandle) {
                            wal_doc.metalen = doc.length.metalen;
                            wal_doc.meta = doc.meta;
                            wal_doc.size_ondisk = _fdb_get_docsize(doc.length);

                            if (handle->kvs) {
                                // check seqnum before insert
                                fdb_kvs_id_t kv_id;
                                fdb_seqnum_t kv_seqnum;
                                buf2kvid(handle->config.chunksize,
                                         wal_doc.key, &kv_id);

                                if (handle->config.seqtree_opt == FDB_SEQTREE_USE) {
                                    kv_seqnum = fdb_kvs_get_seqnum(handle->file, kv_id);
                                } else {
                                    kv_seqnum = SEQNUM_NOT_USED;
                                }
                                if (doc.seqnum <= kv_seqnum &&
                                        ((mode == FDB_RESTORE_KV_INS &&
                                            kv_id == kv_id_req) ||
                                         (mode == FDB_RESTORE_NORMAL)) ) {
                                    // if mode is NORMAL, restore all items
                                    // if mode is KV_INS, restore items matching ID
                                    wal_insert(&file->global_txn, file,
                                               &wal_doc, doc_offset,
                                               WAL_INS_WRITER);
                                }
                            } else {
                                wal_insert(&file->global_txn, file,
                                           &wal_doc, doc_offset,
                                           WAL_INS_WRITER);
                            }
                            if (doc.key) free(doc.key);
                        } else {
                            // snapshot
                            if (handle->kvs) {
                                fdb_kvs_id_t kv_id;
                                buf2kvid(handle->config.chunksize,
                                         wal_doc.key, &kv_id);
                                if (kv_id == handle->kvs->id) {
                                    // snapshot: insert ID matched documents only
                                    snap_insert(handle->shandle,
                                                &wal_doc, doc_offset);
                                } else {
                                    free(doc.key);
                                }
                            } else {
                                snap_insert(handle->shandle, &wal_doc, doc_offset);
                            }
                        }
                        free(doc.meta);
                        free(doc.body);
                        offset = _offset;
                    } else {
                        // skip transactional document or system document
                        free(doc.key);
                        free(doc.meta);
                        free(doc.body);
                        offset = _offset;
                        // do not break.. read next doc
                    }
                } else {
                    free(doc.key);
                    free(doc.meta);
                    free(doc.body);
                    offset = _offset;
                    break;
                }
            } while (offset + sizeof(struct docio_length) < hdr_off);
        }
    }
    // wal commit
    if (!handle->shandle) {
        wal_commit(&file->global_txn, file, NULL, &handle->log_callback);
        filemgr_mutex_unlock(file);
    }
    handle->dhandle->log_callback = log_callback;
}

INLINE fdb_status _fdb_recover_compaction(fdb_kvs_handle *handle,
                                          const char *new_filename)
{
    fdb_kvs_handle new_db;
    fdb_config config = handle->config;
    struct filemgr *new_file;

    memset(&new_db, 0, sizeof(new_db));
    new_db.log_callback.callback = handle->log_callback.callback;
    new_db.log_callback.ctx_data = handle->log_callback.ctx_data;
    config.flags |= FDB_OPEN_FLAG_RDONLY;
    new_db.fhandle = handle->fhandle;
    new_db.kvs_config = handle->kvs_config;
    fdb_status status = _fdb_open(&new_db, new_filename,
                                  FDB_AFILENAME, &config);
    if (status != FDB_RESULT_SUCCESS) {
        return fdb_log(&handle->log_callback, status,
                       "Error in opening a partially compacted file '%s' for recovery.",
                       new_filename);
    }

    new_file = new_db.file;

    if (new_file->old_filename &&
        !strncmp(new_file->old_filename, handle->file->filename,
                 FDB_MAX_FILENAME_LEN)) {
        struct filemgr *old_file = handle->file;
        // If new file has a recorded old_filename then it means that
        // compaction has completed successfully. Mark self for deletion
        filemgr_mutex_lock(new_file);

        status = btreeblk_end(handle->bhandle);
        if (status != FDB_RESULT_SUCCESS) {
            filemgr_mutex_unlock(new_file);
            _fdb_close(&new_db);
            return status;
        }
        btreeblk_free(handle->bhandle);
        free(handle->bhandle);
        handle->bhandle = new_db.bhandle;

        docio_free(handle->dhandle);
        free(handle->dhandle);
        handle->dhandle = new_db.dhandle;

        hbtrie_free(handle->trie);
        free(handle->trie);
        handle->trie = new_db.trie;

        wal_shutdown(handle->file);
        handle->file = new_file;

        if (handle->config.seqtree_opt == FDB_SEQTREE_USE) {
            if (handle->kvs) {
                // multi KV instance mode
                hbtrie_free(handle->seqtrie);
                free(handle->seqtrie);
                if (new_db.config.seqtree_opt == FDB_SEQTREE_USE) {
                    handle->seqtrie = new_db.seqtrie;
                }
            } else {
                free(handle->seqtree->kv_ops);
                free(handle->seqtree);
                if (new_db.config.seqtree_opt == FDB_SEQTREE_USE) {
                    handle->seqtree = new_db.seqtree;
                }
            }
        }

        filemgr_mutex_unlock(new_file);
        if (new_db.kvs) {
            fdb_kvs_info_free(&new_db);
        }
        // remove self: WARNING must not close this handle if snapshots
        // are yet to open this file
        filemgr_remove_pending(old_file, new_db.file);
        filemgr_close(old_file, 0, handle->filename, &handle->log_callback);
        free(new_db.filename);
        return FDB_RESULT_FAIL_BY_COMPACTION;
    }

    // As the new file is partially compacted, it should be removed upon close.
    // Just in-case the new file gets opened before removal, point it to the old
    // file to ensure availability of data.
    filemgr_remove_pending(new_db.file, handle->file);
    _fdb_close(&new_db);

    return FDB_RESULT_SUCCESS;
}

LIBFDB_API
fdb_status fdb_init(fdb_config *config)
{
    fdb_config _config;
    compactor_config c_config;
    struct filemgr_config f_config;

    if (config) {
        if (validate_fdb_config(config)) {
            _config = *config;
        } else {
            return FDB_RESULT_INVALID_CONFIG;
        }
    } else {
        _config = get_default_config();
    }

    // global initialization
    // initialized only once at first time
    if (!fdb_initialized) {
#ifdef _TRACE_HANDLES
        spin_init(&open_handle_lock);
        avl_init(&open_handles, NULL);
#endif

#ifndef SPIN_INITIALIZER
        // Note that only Windows passes through this routine
        if (InterlockedCompareExchange(&initial_lock_status, 1, 0) == 0) {
            // atomically initialize spin lock only once
            spin_init(&initial_lock);
            initial_lock_status = 2;
        } else {
            // the others .. wait until initializing 'initial_lock' is done
            while (initial_lock_status != 2) {
                Sleep(1);
            }
        }
#endif

    }
    spin_lock(&initial_lock);
    if (!fdb_initialized) {
#if !defined(_ANDROID_) && !defined(__ANDROID__)
        // Some Android devices (e.g., Nexus 6) return incorrect RAM size.
        // We temporarily disable validity checking of block cache size
        // on Android platform at this time.
        double ram_size = (double) get_memory_size();
        if (ram_size * BCACHE_MEMORY_THRESHOLD < (double) _config.buffercache_size) {
            spin_unlock(&initial_lock);
            return FDB_RESULT_TOO_BIG_BUFFER_CACHE;
        }
#endif
        // initialize file manager and block cache
        f_config.blocksize = _config.blocksize;
        f_config.ncacheblock = _config.buffercache_size / _config.blocksize;
        filemgr_init(&f_config);
        filemgr_set_lazy_file_deletion(true,
                                       compactor_register_file_removing,
                                       compactor_is_file_removed);

        // initialize compaction daemon
        c_config.sleep_duration = _config.compactor_sleep_duration;
        c_config.num_threads = _config.num_compactor_threads;
        compactor_init(&c_config);

        fdb_initialized = 1;
    }
    fdb_open_inprog++;
    spin_unlock(&initial_lock);

    return FDB_RESULT_SUCCESS;
}

LIBFDB_API
fdb_config fdb_get_default_config(void) {
    return get_default_config();
}

LIBFDB_API
fdb_kvs_config fdb_get_default_kvs_config(void) {
    return get_default_kvs_config();
}

LIBFDB_API
fdb_status fdb_open(fdb_file_handle **ptr_fhandle,
                    const char *filename,
                    fdb_config *fconfig)
{
#ifdef _MEMPOOL
    mempool_init();
#endif

    fdb_config config;
    fdb_file_handle *fhandle;
    fdb_kvs_handle *handle;

    if (fconfig) {
        if (validate_fdb_config(fconfig)) {
            config = *fconfig;
        } else {
            return FDB_RESULT_INVALID_CONFIG;
        }
    } else {
        config = get_default_config();
    }

    fhandle = (fdb_file_handle*)calloc(1, sizeof(fdb_file_handle));
    if (!fhandle) { // LCOV_EXCL_START
        return FDB_RESULT_ALLOC_FAIL;
    } // LCOV_EXCL_STOP

    handle = (fdb_kvs_handle *) calloc(1, sizeof(fdb_kvs_handle));
    if (!handle) { // LCOV_EXCL_START
        free(fhandle);
        return FDB_RESULT_ALLOC_FAIL;
    } // LCOV_EXCL_STOP

    atomic_init_uint8_t(&handle->handle_busy, 0);
    handle->shandle = NULL;
    handle->kvs_config = get_default_kvs_config();

    fdb_status fs = fdb_init(fconfig);
    if (fs != FDB_RESULT_SUCCESS) {
        free(handle);
        free(fhandle);
        return fs;
    }
    fdb_file_handle_init(fhandle, handle);

    fs = _fdb_open(handle, filename, FDB_VFILENAME, &config);
    if (fs == FDB_RESULT_SUCCESS) {
        *ptr_fhandle = fhandle;
    } else {
        *ptr_fhandle = NULL;
        free(handle);
        fdb_file_handle_free(fhandle);
    }
    spin_lock(&initial_lock);
    fdb_open_inprog--;
    spin_unlock(&initial_lock);
    return fs;
}

LIBFDB_API
fdb_status fdb_open_custom_cmp(fdb_file_handle **ptr_fhandle,
                               const char *filename,
                               fdb_config *fconfig,
                               size_t num_functions,
                               char **kvs_names,
                               fdb_custom_cmp_variable *functions)
{
#ifdef _MEMPOOL
    mempool_init();
#endif

    fdb_config config;
    fdb_file_handle *fhandle;
    fdb_kvs_handle *handle;

    if (fconfig) {
        if (validate_fdb_config(fconfig)) {
            config = *fconfig;
        } else {
            return FDB_RESULT_INVALID_CONFIG;
        }
    } else {
        config = get_default_config();
    }

    if (config.multi_kv_instances == false) {
        // single KV instance mode does not support customized cmp function
        return FDB_RESULT_INVALID_CONFIG;
    }

    fhandle = (fdb_file_handle*)calloc(1, sizeof(fdb_file_handle));
    if (!fhandle) { // LCOV_EXCL_START
        return FDB_RESULT_ALLOC_FAIL;
    } // LCOV_EXCL_STOP

    handle = (fdb_kvs_handle *) calloc(1, sizeof(fdb_kvs_handle));
    if (!handle) { // LCOV_EXCL_START
        free(fhandle);
        return FDB_RESULT_ALLOC_FAIL;
    } // LCOV_EXCL_STOP

    atomic_init_uint8_t(&handle->handle_busy, 0);
    handle->shandle = NULL;
    handle->kvs_config = get_default_kvs_config();

    fdb_status fs = fdb_init(fconfig);
    if (fs != FDB_RESULT_SUCCESS) {
        free(handle);
        free(fhandle);
        return fs;
    }
    fdb_file_handle_init(fhandle, handle);

    // insert kvs_names and functions into fhandle's list
    fdb_file_handle_parse_cmp_func(fhandle, num_functions,
                                   kvs_names, functions);

    fs = _fdb_open(handle, filename, FDB_VFILENAME, &config);
    if (fs == FDB_RESULT_SUCCESS) {
        *ptr_fhandle = fhandle;
    } else {
        *ptr_fhandle = NULL;
        free(handle);
        fdb_file_handle_free(fhandle);
    }
    spin_lock(&initial_lock);
    fdb_open_inprog--;
    spin_unlock(&initial_lock);
    return fs;
}

fdb_status fdb_open_for_compactor(fdb_file_handle **ptr_fhandle,
                                  const char *filename,
                                  fdb_config *fconfig,
                                  struct list *cmp_func_list)
{
#ifdef _MEMPOOL
    mempool_init();
#endif

    fdb_file_handle *fhandle;
    fdb_kvs_handle *handle;

    fhandle = (fdb_file_handle*)calloc(1, sizeof(fdb_file_handle));
    if (!fhandle) { // LCOV_EXCL_START
        return FDB_RESULT_ALLOC_FAIL;
    } // LCOV_EXCL_STOP

    handle = (fdb_kvs_handle *) calloc(1, sizeof(fdb_kvs_handle));
    if (!handle) { // LCOV_EXCL_START
        free(fhandle);
        return FDB_RESULT_ALLOC_FAIL;
    } // LCOV_EXCL_STOP

    atomic_init_uint8_t(&handle->handle_busy, 0);
    handle->shandle = NULL;

    fdb_file_handle_init(fhandle, handle);
    if (cmp_func_list) {
        fdb_file_handle_clone_cmp_func_list(fhandle, cmp_func_list);
    }
    fdb_status fs = _fdb_open(handle, filename, FDB_VFILENAME, fconfig);
    if (fs == FDB_RESULT_SUCCESS) {
        *ptr_fhandle = fhandle;
    } else {
        *ptr_fhandle = NULL;
        free(handle);
        fdb_file_handle_free(fhandle);
    }
    return fs;
}

LIBFDB_API
fdb_status fdb_snapshot_open(fdb_kvs_handle *handle_in,
                             fdb_kvs_handle **ptr_handle, fdb_seqnum_t seqnum)
{
#ifdef _MEMPOOL
    mempool_init();
#endif

    fdb_config config = handle_in->config;
    fdb_kvs_config kvs_config = handle_in->kvs_config;
    fdb_kvs_handle *handle;
    fdb_status fs;
    filemgr *file;
    file_status_t fstatus = FILE_NORMAL;

    if (!handle_in || !ptr_handle) {
        return FDB_RESULT_INVALID_ARGS;
    }

    // Sequence trees are a must for snapshot creation
    if (handle_in->config.seqtree_opt != FDB_SEQTREE_USE) {
        return FDB_RESULT_INVALID_CONFIG;
    }

fdb_snapshot_open_start:
    if (!handle_in->shandle) {
        fdb_check_file_reopen(handle_in, &fstatus);
        fdb_sync_db_header(handle_in);
        file = handle_in->file;

        if (handle_in->kvs && handle_in->kvs->type == KVS_SUB) {
            handle_in->seqnum = fdb_kvs_get_seqnum(file,
                                                   handle_in->kvs->id);
        } else {
            handle_in->seqnum = filemgr_get_seqnum(file);
        }
    } else {
        file = handle_in->file;
    }

    // if the max sequence number seen by this handle is lower than the
    // requested snapshot marker, it means the snapshot is not yet visible
    // even via the current fdb_kvs_handle
    if (seqnum != FDB_SNAPSHOT_INMEM && seqnum > handle_in->seqnum) {
        return FDB_RESULT_NO_DB_INSTANCE;
    }

    handle = (fdb_kvs_handle *) calloc(1, sizeof(fdb_kvs_handle));
    if (!handle) { // LCOV_EXCL_START
        return FDB_RESULT_ALLOC_FAIL;
    } // LCOV_EXCL_STOP

    atomic_init_uint8_t(&handle->handle_busy, 0);
    handle->log_callback = handle_in->log_callback;
    handle->max_seqnum = seqnum;
    handle->fhandle = handle_in->fhandle;

    config.flags |= FDB_OPEN_FLAG_RDONLY;
    // do not perform compaction for snapshot
    config.compaction_mode = FDB_COMPACTION_MANUAL;

    // If cloning an existing snapshot handle, then rewind indexes
    // to its last DB header and point its avl tree to existing snapshot's tree
    bool clone_snapshot = false;
    if (handle_in->shandle) {
        handle->last_hdr_bid = handle_in->last_hdr_bid; // do fast rewind
        if (snap_clone(handle_in->shandle, handle_in->max_seqnum,
                   &handle->shandle, seqnum) == FDB_RESULT_SUCCESS) {
            handle->max_seqnum = FDB_SNAPSHOT_INMEM; // temp value to skip WAL
            clone_snapshot = true;
        }
    }

    if (!handle->shandle) {
        handle->shandle = (struct snap_handle *) calloc(1, sizeof(snap_handle));
        if (!handle->shandle) { // LCOV_EXCL_START
            free(handle);
            return FDB_RESULT_ALLOC_FAIL;
        } // LCOV_EXCL_STOP
        snap_init(handle->shandle, handle_in);
    }

    if (handle_in->kvs) {
        // sub-handle in multi KV instance mode
        if (clone_snapshot) {
            fs = _fdb_kvs_clone_snapshot(handle_in, handle);
        } else {
            fs = _fdb_kvs_open(handle_in->kvs->root,
                              &config, &kvs_config, file,
                              file->filename,
                              _fdb_kvs_get_name(handle_in, file),
                              handle);
        }
    } else {
        if (clone_snapshot) {
            fs = _fdb_clone_snapshot(handle_in, handle);
        } else {
            fs = _fdb_open(handle, file->filename, FDB_AFILENAME, &config);
        }
    }

    if (fs == FDB_RESULT_SUCCESS) {
        if (seqnum == FDB_SNAPSHOT_INMEM &&
            !handle_in->shandle) {
            fdb_seqnum_t upto_seq = seqnum;
            // In-memory snapshot
            wal_snapshot(handle->file, (void *)handle->shandle,
                         handle_in->txn, &upto_seq, _fdb_wal_snapshot_func);
            // set seqnum based on handle type (multikv or default)
            if (handle_in->kvs && handle_in->kvs->id > 0) {
                handle->max_seqnum =
                    _fdb_kvs_get_seqnum(handle->file->kv_header,
                                        handle_in->kvs->id);
            } else {
                handle->max_seqnum = filemgr_get_seqnum(handle->file);
            }

            // synchronize dirty root nodes if exist
            if (filemgr_dirty_root_exist(handle->file)) {
                bid_t dirty_idtree_root, dirty_seqtree_root;
                filemgr_mutex_lock(handle->file);
                filemgr_get_dirty_root(handle->file,
                                       &dirty_idtree_root, &dirty_seqtree_root);
                if (dirty_idtree_root != BLK_NOT_FOUND) {
                    handle->trie->root_bid = dirty_idtree_root;
                }
                if (handle->config.seqtree_opt == FDB_SEQTREE_USE) {
                    if (dirty_seqtree_root != BLK_NOT_FOUND) {
                        if (handle->kvs) {
                            handle->seqtrie->root_bid = dirty_seqtree_root;
                        } else {
                            btree_init_from_bid(handle->seqtree,
                                                handle->seqtree->blk_handle,
                                                handle->seqtree->blk_ops,
                                                handle->seqtree->kv_ops,
                                                handle->seqtree->blksize,
                                                dirty_seqtree_root);
                        }
                    }
                }
                btreeblk_discard_blocks(handle->bhandle);
                btreeblk_create_dirty_snapshot(handle->bhandle);
                filemgr_mutex_unlock(handle->file);
            }
        } else if (clone_snapshot) {
            // Snapshot is created on the other snapshot handle

            handle->max_seqnum = handle_in->seqnum;

            if (seqnum == FDB_SNAPSHOT_INMEM) {
                // in-memory snapshot
                // Clone dirty root nodes from the source snapshot by incrementing
                // their ref counters
                handle->trie->root_bid = handle_in->trie->root_bid;
                if (handle->config.seqtree_opt == FDB_SEQTREE_USE) {
                    if (handle->kvs) {
                        handle->seqtrie->root_bid = handle_in->seqtrie->root_bid;
                    } else {
                        handle->seqtree->root_bid = handle_in->seqtree->root_bid;
                    }
                }
                btreeblk_discard_blocks(handle->bhandle);
                btreeblk_clone_dirty_snapshot(handle->bhandle,
                                              handle_in->bhandle);
            }
        }
        *ptr_handle = handle;
    } else {
        *ptr_handle = NULL;
        snap_close(handle->shandle);
        free(handle);
        // If compactor thread had finished compaction just before this routine
        // calls _fdb_open, then it is possible that the snapshot's DB header
        // is only present in the new_file. So we must retry the snapshot
        // open attempt IFF _fdb_open indicates FDB_RESULT_NO_DB_INSTANCE..
        if (fs == FDB_RESULT_NO_DB_INSTANCE && fstatus == FILE_COMPACT_OLD) {
            if (filemgr_get_file_status(file) == FILE_REMOVED_PENDING) {
                goto fdb_snapshot_open_start;
            }
        }
    }
    return fs;
}

static fdb_status _fdb_reset(fdb_kvs_handle *handle, fdb_kvs_handle *handle_in);

LIBFDB_API
fdb_status fdb_rollback(fdb_kvs_handle **handle_ptr, fdb_seqnum_t seqnum)
{
#ifdef _MEMPOOL
    mempool_init();
#endif

    fdb_config config;
    fdb_kvs_handle *handle_in, *handle;
    fdb_status fs;
    fdb_seqnum_t old_seqnum;

    if (!handle_ptr) {
        return FDB_RESULT_INVALID_ARGS;
    }

    handle_in = *handle_ptr;
    config = handle_in->config;

    if (handle_in->kvs) {
        return fdb_kvs_rollback(handle_ptr, seqnum);
    }

    // Sequence trees are a must for rollback
    if (handle_in->config.seqtree_opt != FDB_SEQTREE_USE) {
        return FDB_RESULT_INVALID_CONFIG;
    }

    if (handle_in->config.flags & FDB_OPEN_FLAG_RDONLY) {
        return fdb_log(&handle_in->log_callback, FDB_RESULT_RONLY_VIOLATION,
                       "Warning: Rollback is not allowed on the read-only DB file '%s'.",
                       handle_in->file->filename);
    }

    if (!atomic_cas_uint8_t(&handle_in->handle_busy, 0, 1)) {
        return FDB_RESULT_HANDLE_BUSY;
    }

    filemgr_mutex_lock(handle_in->file);
    filemgr_set_rollback(handle_in->file, 1); // disallow writes operations
    // All transactions should be closed before rollback
    if (wal_txn_exists(handle_in->file)) {
        filemgr_set_rollback(handle_in->file, 0);
        filemgr_mutex_unlock(handle_in->file);
        fdb_assert(atomic_cas_uint8_t(&handle_in->handle_busy, 1, 0), 1, 0);
        return FDB_RESULT_FAIL_BY_TRANSACTION;
    }

    // If compaction is running, wait until it is aborted.
    // TODO: Find a better way of waiting for the compaction abortion.
    unsigned int sleep_time = 10000; // 10 ms.
    file_status_t fstatus = filemgr_get_file_status(handle_in->file);
    while (fstatus == FILE_COMPACT_OLD) {
        filemgr_mutex_unlock(handle_in->file);
        decaying_usleep(&sleep_time, 1000000);
        filemgr_mutex_lock(handle_in->file);
        fstatus = filemgr_get_file_status(handle_in->file);
    }
    if (fstatus == FILE_REMOVED_PENDING) {
        filemgr_mutex_unlock(handle_in->file);
        fdb_check_file_reopen(handle_in, NULL);
    } else {
        filemgr_mutex_unlock(handle_in->file);
    }

    fdb_sync_db_header(handle_in);

    // if the max sequence number seen by this handle is lower than the
    // requested snapshot marker, it means the snapshot is not yet visible
    // even via the current fdb_kvs_handle
    if (seqnum > handle_in->seqnum) {
        filemgr_set_rollback(handle_in->file, 0); // allow mutations
        fdb_assert(atomic_cas_uint8_t(&handle_in->handle_busy, 1, 0), 1, 0);
        return FDB_RESULT_NO_DB_INSTANCE;
    }

    handle = (fdb_kvs_handle *) calloc(1, sizeof(fdb_kvs_handle));
    if (!handle) { // LCOV_EXCL_START
        fdb_assert(atomic_cas_uint8_t(&handle_in->handle_busy, 1, 0), 1, 0);
        return FDB_RESULT_ALLOC_FAIL;
    } // LCOV_EXCL_STOP

    atomic_init_uint8_t(&handle->handle_busy, 0);
    handle->log_callback = handle_in->log_callback;
    handle->fhandle = handle_in->fhandle;
    if (seqnum == 0) {
        fs = _fdb_reset(handle, handle_in);
    } else {
        handle->max_seqnum = seqnum;
        fs = _fdb_open(handle, handle_in->file->filename, FDB_AFILENAME,
                       &config);
    }

    filemgr_set_rollback(handle_in->file, 0); // allow mutations
    if (fs == FDB_RESULT_SUCCESS) {
        // rollback the file's sequence number
        filemgr_mutex_lock(handle_in->file);
        old_seqnum = filemgr_get_seqnum(handle_in->file);
        filemgr_set_seqnum(handle_in->file, seqnum);
        filemgr_mutex_unlock(handle_in->file);

        fs = _fdb_commit(handle, FDB_COMMIT_NORMAL);
        if (fs == FDB_RESULT_SUCCESS) {
            if (handle_in->txn) {
                handle->txn = handle_in->txn;
                handle_in->txn = NULL;
            }
            handle_in->fhandle->root = handle;
            _fdb_close_root(handle_in);
            handle->max_seqnum = 0;
            handle->seqnum = seqnum;
            *handle_ptr = handle;
        } else {
            // cancel the rolling-back of the sequence number
            filemgr_mutex_lock(handle_in->file);
            filemgr_set_seqnum(handle_in->file, old_seqnum);
            filemgr_mutex_unlock(handle_in->file);
            free(handle);
            fdb_assert(atomic_cas_uint8_t(&handle_in->handle_busy, 1, 0), 1, 0);
        }
    } else {
        free(handle);
        fdb_assert(atomic_cas_uint8_t(&handle_in->handle_busy, 1, 0), 1, 0);
    }

    return fs;
}

LIBFDB_API
fdb_status fdb_rollback_all(fdb_file_handle *fhandle,
                            fdb_snapshot_marker_t marker)
{
#ifdef _MEMPOOL
    mempool_init();
#endif

    fdb_config config;
    fdb_kvs_handle *super_handle;
    fdb_kvs_handle rhandle;
    fdb_kvs_handle *handle = &rhandle;
    struct filemgr *file;
    fdb_kvs_config kvs_config;
    fdb_status fs;
    err_log_callback log_callback;
    struct kvs_info *kvs;
    struct snap_handle shandle; // dummy snap handle

    if (!fhandle) {
        return FDB_RESULT_INVALID_ARGS;
    }

    super_handle = fhandle->root;
    kvs = super_handle->kvs;

    // fdb_rollback_all cannot be allowed when there are kv store instances
    // still open, because we do not have means of invalidating open kv handles
    // which may not be present in the rollback point
    if (kvs && _fdb_kvs_is_busy(fhandle)) {
        return FDB_RESULT_KV_STORE_BUSY;
    }
    file = super_handle->file;
    config = super_handle->config;
    kvs_config = super_handle->kvs_config;
    log_callback = super_handle->log_callback;

    // Sequence trees are a must for rollback
    if (super_handle->config.seqtree_opt != FDB_SEQTREE_USE) {
        return FDB_RESULT_INVALID_CONFIG;
    }

    if (super_handle->config.flags & FDB_OPEN_FLAG_RDONLY) {
        return fdb_log(&super_handle->log_callback, FDB_RESULT_RONLY_VIOLATION,
                       "Warning: Rollback is not allowed on the read-only DB file '%s'.",
                       super_handle->file->filename);
    }

    filemgr_mutex_lock(super_handle->file);
    filemgr_set_rollback(super_handle->file, 1); // disallow writes operations
    // All transactions should be closed before rollback
    if (wal_txn_exists(super_handle->file)) {
        filemgr_set_rollback(super_handle->file, 0);
        filemgr_mutex_unlock(super_handle->file);
        return FDB_RESULT_FAIL_BY_TRANSACTION;
    }

    // If compaction is running, wait until it is aborted.
    // TODO: Find a better way of waiting for the compaction abortion.
    unsigned int sleep_time = 10000; // 10 ms.
    file_status_t fstatus = filemgr_get_file_status(super_handle->file);
    while (fstatus == FILE_COMPACT_OLD) {
        filemgr_mutex_unlock(super_handle->file);
        decaying_usleep(&sleep_time, 1000000);
        filemgr_mutex_lock(super_handle->file);
        fstatus = filemgr_get_file_status(super_handle->file);
    }
    if (fstatus == FILE_REMOVED_PENDING) {
        filemgr_mutex_unlock(super_handle->file);
        fdb_check_file_reopen(super_handle, NULL);
    } else {
        filemgr_mutex_unlock(super_handle->file);
    }

    fdb_sync_db_header(super_handle);
    // Shutdown WAL discarding entries from all KV Stores..
    fs = wal_shutdown(super_handle->file);
    if (fs != FDB_RESULT_SUCCESS) {
        return fs;
    }

    memset(handle, 0, sizeof(fdb_kvs_handle));
    memset(&shandle, 0, sizeof(struct snap_handle));
    handle->log_callback = log_callback;
    handle->fhandle = fhandle;
    handle->last_hdr_bid = (bid_t)marker; // Fast rewind on open
    handle->max_seqnum = FDB_SNAPSHOT_INMEM; // Prevent WAL restore on open
    handle->shandle = &shandle; // a dummy handle to prevent WAL restore
    if (kvs) {
        fdb_kvs_header_free(file); // KV header will be recreated below.
        handle->kvs = kvs; // re-use super_handle's kvs info
        handle->kvs_config = kvs_config;
    }

    fs = _fdb_open(handle, file->filename, FDB_AFILENAME, &config);

    if (handle->config.multi_kv_instances) {
        filemgr_mutex_lock(handle->file);
        fdb_kvs_header_create(handle->file);
        fdb_kvs_header_read(handle->file, handle->dhandle, handle->kv_info_offset,
                            handle->file->version, false);
        filemgr_mutex_unlock(handle->file);
    }

    filemgr_set_rollback(file, 0); // allow mutations
    handle->shandle = NULL; // just a dummy handle never allocated

    if (fs == FDB_RESULT_SUCCESS) {
        fdb_seqnum_t old_seqnum;
        // Restore WAL for all KV instances...
        _fdb_restore_wal(handle, FDB_RESTORE_NORMAL, (bid_t)marker, 0);

        // rollback the file's sequence number
        filemgr_mutex_lock(file);
        old_seqnum = filemgr_get_seqnum(file);
        filemgr_set_seqnum(file, handle->seqnum);
        filemgr_mutex_unlock(file);

        fs = _fdb_commit(handle, FDB_COMMIT_NORMAL);
        if (fs == FDB_RESULT_SUCCESS) {
            _fdb_close(super_handle);
            *super_handle = *handle;
        } else {
            filemgr_mutex_lock(file);
            filemgr_set_seqnum(file, old_seqnum);
            filemgr_mutex_unlock(file);
        }
    } else { // Rollback failed, restore KV header
        fdb_kvs_header_create(file);
        fdb_kvs_header_read(file, super_handle->dhandle,
                            super_handle->kv_info_offset, FILEMGR_MAGIC_V2,
                            false);
    }

    return fs;
}

static void _fdb_init_file_config(const fdb_config *config,
                                  struct filemgr_config *fconfig) {
    fconfig->blocksize = config->blocksize;
    fconfig->ncacheblock = config->buffercache_size / config->blocksize;
    fconfig->chunksize = config->chunksize;

    fconfig->options = 0x0;
    if (config->flags & FDB_OPEN_FLAG_CREATE) {
        fconfig->options |= FILEMGR_CREATE;
    }
    if (config->flags & FDB_OPEN_FLAG_RDONLY) {
        fconfig->options |= FILEMGR_READONLY;
    }
    if (!(config->durability_opt & FDB_DRB_ASYNC)) {
        fconfig->options |= FILEMGR_SYNC;
    }

    fconfig->flag = 0x0;
    if ((config->durability_opt & FDB_DRB_ODIRECT) &&
        config->buffercache_size) {
        fconfig->flag |= _ARCH_O_DIRECT;
    }

    fconfig->prefetch_duration = config->prefetch_duration;
    fconfig->num_wal_shards = config->num_wal_partitions;
    fconfig->num_bcache_shards = config->num_bcache_partitions;
}

fdb_status _fdb_clone_snapshot(fdb_kvs_handle *handle_in,
                               fdb_kvs_handle *handle_out)
{
    fdb_status status;

    handle_out->config = handle_in->config;
    handle_out->kvs_config = handle_in->kvs_config;
    handle_out->fileops = handle_in->fileops;
    handle_out->file = handle_in->file;
    // Note that the file ref count will be decremented when the cloned snapshot
    // is closed through filemgr_close().
    filemgr_incr_ref_count(handle_out->file);

    if (handle_out->filename) {
        handle_out->filename = (char *)realloc(handle_out->filename,
                                               strlen(handle_in->filename)+1);
    } else {
        handle_out->filename = (char*)malloc(strlen(handle_in->filename)+1);
    }
    strcpy(handle_out->filename, handle_in->filename);

    // initialize the docio handle.
    handle_out->dhandle = (struct docio_handle *)
        calloc(1, sizeof(struct docio_handle));
    handle_out->dhandle->log_callback = &handle_out->log_callback;
    docio_init(handle_out->dhandle, handle_out->file,
               handle_out->config.compress_document_body);

    // initialize the btree block handle.
    handle_out->btreeblkops = btreeblk_get_ops();
    handle_out->bhandle = (struct btreeblk_handle *)
        calloc(1, sizeof(struct btreeblk_handle));
    handle_out->bhandle->log_callback = &handle_out->log_callback;
    btreeblk_init(handle_out->bhandle, handle_out->file, handle_out->file->blocksize);

    handle_out->dirty_updates = handle_in->dirty_updates;
    handle_out->cur_header_revnum = handle_in->cur_header_revnum;
    handle_out->last_wal_flush_hdr_bid = handle_in->last_wal_flush_hdr_bid;
    handle_out->kv_info_offset = handle_in->kv_info_offset;
    handle_out->shandle->stat = handle_in->shandle->stat;
    handle_out->op_stats = handle_in->op_stats;

    // initialize the trie handle
    handle_out->trie = (struct hbtrie *)malloc(sizeof(struct hbtrie));
    hbtrie_init(handle_out->trie, handle_out->config.chunksize, OFFSET_SIZE,
                handle_out->file->blocksize,
                handle_in->trie->root_bid, // Source snapshot's trie root bid
                (void *)handle_out->bhandle, handle_out->btreeblkops,
                (void *)handle_out->dhandle, _fdb_readkey_wrap);
    // set aux for cmp wrapping function
    hbtrie_set_leaf_height_limit(handle_out->trie, 0xff);
    hbtrie_set_leaf_cmp(handle_out->trie, _fdb_custom_cmp_wrap);

    if (handle_out->kvs) {
        hbtrie_set_map_function(handle_out->trie, fdb_kvs_find_cmp_chunk);
    }

    if (handle_out->config.seqtree_opt == FDB_SEQTREE_USE) {
        handle_out->seqnum = handle_in->seqnum;

        if (handle_out->config.multi_kv_instances) {
            // multi KV instance mode .. HB+trie
            handle_out->seqtrie = (struct hbtrie *)malloc(sizeof(struct hbtrie));
            hbtrie_init(handle_out->seqtrie, sizeof(fdb_kvs_id_t), OFFSET_SIZE,
                        handle_out->file->blocksize,
                        handle_in->seqtrie->root_bid, // Source snapshot's seqtrie root bid
                        (void *)handle_out->bhandle, handle_out->btreeblkops,
                        (void *)handle_out->dhandle, _fdb_readseq_wrap);

        } else {
            // single KV instance mode .. normal B+tree
            struct btree_kv_ops *seq_kv_ops =
                (struct btree_kv_ops *)malloc(sizeof(struct btree_kv_ops));
            seq_kv_ops = btree_kv_get_kb64_vb64(seq_kv_ops);
            seq_kv_ops->cmp = _cmp_uint64_t_endian_safe;

            handle_out->seqtree = (struct btree*)malloc(sizeof(struct btree));
            // Init the seq tree using the root bid of the source snapshot.
            btree_init_from_bid(handle_out->seqtree, (void *)handle_out->bhandle,
                                handle_out->btreeblkops, seq_kv_ops,
                                handle_out->config.blocksize,
                                handle_in->seqtree->root_bid);
        }
    } else{
        handle_out->seqtree = NULL;
    }

    status = btreeblk_end(handle_out->bhandle);
    fdb_assert(status == FDB_RESULT_SUCCESS, status, handle_out);

#ifdef _TRACE_HANDLES
    spin_lock(&open_handle_lock);
    avl_insert(&open_handles, &handle_out->avl_trace, _fdb_handle_cmp);
    spin_unlock(&open_handle_lock);
#endif
    return status;
}

fdb_status _fdb_open(fdb_kvs_handle *handle,
                     const char *filename,
                     fdb_filename_mode_t filename_mode,
                     const fdb_config *config)
{
    struct filemgr_config fconfig;
    struct kvs_stat stat, empty_stat;
    bid_t trie_root_bid = BLK_NOT_FOUND;
    bid_t seq_root_bid = BLK_NOT_FOUND;
    fdb_seqnum_t seqnum = 0;
    filemgr_header_revnum_t header_revnum = 0;
    fdb_seqtree_opt_t seqtree_opt = config->seqtree_opt;
    uint64_t ndocs = 0;
    uint64_t datasize = 0;
    uint64_t last_wal_flush_hdr_bid = BLK_NOT_FOUND;
    uint64_t kv_info_offset = BLK_NOT_FOUND;
    uint64_t version;
    uint64_t header_flags = 0;
    uint8_t header_buf[FDB_BLOCKSIZE];
    char *compacted_filename = NULL;
    char *prev_filename = NULL;
    size_t header_len = 0;
    bool multi_kv_instances = config->multi_kv_instances;

    uint64_t nlivenodes = 0;
    bid_t hdr_bid = 0; // initialize to zero for in-memory snapshot
    char actual_filename[FDB_MAX_FILENAME_LEN];
    char virtual_filename[FDB_MAX_FILENAME_LEN];
    char *target_filename = NULL;
    fdb_status status;

    if (filename == NULL) {
        return FDB_RESULT_INVALID_ARGS;
    }
    if (strlen(filename) > (FDB_MAX_FILENAME_LEN - 8)) {
        // filename (including path) length is supported up to
        // (FDB_MAX_FILENAME_LEN - 8) bytes.
        return FDB_RESULT_TOO_LONG_FILENAME;
    }

    if (filename_mode == FDB_VFILENAME &&
        !compactor_is_valid_mode(filename, (fdb_config *)config)) {
        return FDB_RESULT_INVALID_COMPACTION_MODE;
    }

    _fdb_init_file_config(config, &fconfig);

    if (filename_mode == FDB_VFILENAME) {
        compactor_get_actual_filename(filename, actual_filename,
                                      config->compaction_mode, &handle->log_callback);
    } else {
        strcpy(actual_filename, filename);
    }

    if ( config->compaction_mode == FDB_COMPACTION_MANUAL ||
         (config->compaction_mode == FDB_COMPACTION_AUTO   &&
          filename_mode == FDB_VFILENAME) ) {
        // 1) manual compaction mode, OR
        // 2) auto compaction mode + 'filename' is virtual filename
        // -> copy 'filename'
        target_filename = (char *)filename;
    } else {
        // otherwise (auto compaction mode + 'filename' is actual filename)
        // -> copy 'virtual_filename'
        compactor_get_virtual_filename(filename, virtual_filename);
        target_filename = virtual_filename;
    }

    // If the user is requesting legacy CRC pass that down to filemgr
    if(config->flags & FDB_OPEN_WITH_LEGACY_CRC) {
        fconfig.options |= FILEMGR_CREATE_CRC32;
    }

    handle->fileops = get_filemgr_ops();
    filemgr_open_result result = filemgr_open((char *)actual_filename,
                                              handle->fileops,
                                              &fconfig, &handle->log_callback);
    if (result.rv != FDB_RESULT_SUCCESS) {
        return (fdb_status) result.rv;
    }

    handle->file = result.file;
    if (config->compaction_mode == FDB_COMPACTION_MANUAL &&
        strcmp(filename, actual_filename)) {
        // It is in-place compacted file if
        // 1) compaction mode is manual, and
        // 2) actual filename is different to the filename given by user.
        // In this case, set the in-place compaction flag.
        filemgr_set_in_place_compaction(handle->file, true);
    }
    if (filemgr_is_in_place_compaction_set(handle->file)) {
        // This file was in-place compacted.
        // set 'handle->filename' to the original filename to trigger file renaming
        compactor_get_virtual_filename(filename, virtual_filename);
        target_filename = virtual_filename;
    }

    if (handle->filename) {
        handle->filename = (char *)realloc(handle->filename,
                                           strlen(target_filename)+1);
    } else {
        handle->filename = (char*)malloc(strlen(target_filename)+1);
    }
    strcpy(handle->filename, target_filename);

    // If cloning from a snapshot handle, fdb_snapshot_open would have already
    // set handle->last_hdr_bid to the block id of required header, so rewind..
    if (handle->shandle && handle->last_hdr_bid) {
        status = filemgr_fetch_header(handle->file, handle->last_hdr_bid,
                                      header_buf, &header_len, &seqnum,
                                      &header_revnum, NULL, &version,
                                      &handle->log_callback);
        if (status != FDB_RESULT_SUCCESS) {
            free(handle->filename);
            handle->filename = NULL;
            filemgr_close(handle->file, false, handle->filename,
                              &handle->log_callback);
            return status;
        }
    } else { // Normal open
        filemgr_get_header(handle->file, header_buf, &header_len,
                           &handle->last_hdr_bid, &seqnum, &header_revnum);
    }

    // initialize the docio handle so kv headers may be read
    handle->dhandle = (struct docio_handle *)
                      calloc(1, sizeof(struct docio_handle));
    handle->dhandle->log_callback = &handle->log_callback;
    docio_init(handle->dhandle, handle->file, config->compress_document_body);

    if (header_len > 0) {
        fdb_fetch_header(header_buf, &trie_root_bid,
                         &seq_root_bid, &ndocs, &nlivenodes,
                         &datasize, &last_wal_flush_hdr_bid, &kv_info_offset,
                         &header_flags, &compacted_filename, &prev_filename);
        // use existing setting for seqtree_opt
        if (header_flags & FDB_FLAG_SEQTREE_USE) {
            seqtree_opt = FDB_SEQTREE_USE;
        } else {
            seqtree_opt = FDB_SEQTREE_NOT_USE;
        }
        // Retrieve seqnum for multi-kv mode
        if (handle->kvs && handle->kvs->id > 0) {
            if (kv_info_offset != BLK_NOT_FOUND) {
                if (!handle->file->kv_header) {
                    fdb_kvs_header_create(handle->file);
                    // KV header already exists but not loaded .. read & import
                    fdb_kvs_header_read(handle->file, handle->dhandle,
                                        kv_info_offset, version, false);
                }
                seqnum = _fdb_kvs_get_seqnum(handle->file->kv_header,
                                             handle->kvs->id);
            } else { // no kv_info offset, ok to set seqnum to zero
                seqnum = 0;
            }
        }
        // other flags
        if (header_flags & FDB_FLAG_ROOT_INITIALIZED) {
            handle->fhandle->flags |= FHANDLE_ROOT_INITIALIZED;
        }
        if (header_flags & FDB_FLAG_ROOT_CUSTOM_CMP) {
            handle->fhandle->flags |= FHANDLE_ROOT_CUSTOM_CMP;
        }
        // use existing setting for multi KV instance mode
        if (kv_info_offset == BLK_NOT_FOUND) {
            multi_kv_instances = false;
        } else {
            multi_kv_instances = true;
        }
    }

    handle->config = *config;
    handle->config.seqtree_opt = seqtree_opt;
    handle->config.multi_kv_instances = multi_kv_instances;

    if (handle->shandle && handle->max_seqnum == FDB_SNAPSHOT_INMEM) {
        // Either an in-memory snapshot or cloning from an existing snapshot..
        hdr_bid = 0; // This prevents _fdb_restore_wal() as incoming handle's
                     // *_open() should have already restored it
    } else { // Persisted snapshot or file rollback..
        hdr_bid = filemgr_get_pos(handle->file) / FDB_BLOCKSIZE;
        if (hdr_bid > 0) {
            --hdr_bid;
        }
        if (handle->max_seqnum) {
            struct kvs_stat stat_ori;
            // backup original stats
            if (handle->kvs) {
                _kvs_stat_get(handle->file, handle->kvs->id, &stat_ori);
            } else {
                _kvs_stat_get(handle->file, 0, &stat_ori);
            }

            if (hdr_bid > handle->last_hdr_bid){
                // uncommitted data exists beyond the last DB header
                // get the last committed seq number
                fdb_seqnum_t seq_commit;
                seq_commit = fdb_kvs_get_committed_seqnum(handle);
                if (seq_commit == 0 || seq_commit < handle->max_seqnum) {
                    // In case, snapshot_open is attempted with latest uncommitted
                    // sequence number
                    header_len = 0;
                }
            }
            // Reverse scan the file to locate the DB header with seqnum marker
            while (header_len && seqnum != handle->max_seqnum) {
                hdr_bid = filemgr_fetch_prev_header(handle->file, hdr_bid,
                                          header_buf, &header_len, &seqnum,
                                          NULL, &version, &handle->log_callback);
                if (header_len == 0) {
                    continue; // header doesn't exist
                }
                fdb_fetch_header(header_buf, &trie_root_bid,
                                 &seq_root_bid, &ndocs, &nlivenodes,
                                 &datasize, &last_wal_flush_hdr_bid,
                                 &kv_info_offset, &header_flags,
                                 &compacted_filename, NULL);
                handle->last_hdr_bid = hdr_bid;

                if (!handle->kvs || handle->kvs->id == 0) {
                    // single KVS mode OR default KVS
                    if (!handle->shandle) {
                        // rollback
                        struct kvs_stat stat_dst;
                        _kvs_stat_get(handle->file, 0, &stat_dst);
                        stat_dst.ndocs = ndocs;
                        stat_dst.datasize = datasize;
                        stat_dst.nlivenodes = nlivenodes;
                        _kvs_stat_set(handle->file, 0, stat_dst);
                    }
                    continue;
                }

                uint64_t doc_offset;
                struct kvs_header *kv_header;
                struct docio_object doc;

                _fdb_kvs_header_create(&kv_header);
                memset(&doc, 0, sizeof(struct docio_object));
                doc_offset = docio_read_doc(handle->dhandle,
                                            kv_info_offset, &doc, true);

                if (doc_offset == kv_info_offset) {
                    header_len = 0; // fail
                    _fdb_kvs_header_free(kv_header);
                } else {
                    _fdb_kvs_header_import(kv_header, doc.body,
                                           doc.length.bodylen, version, false);
                    // get local sequence number for the KV instance
                    seqnum = _fdb_kvs_get_seqnum(kv_header,
                                                 handle->kvs->id);
                    if (!handle->shandle) {
                        // rollback: replace kv_header stats
                        // read from the current header's kv_header
                        struct kvs_stat stat_src, stat_dst;
                        _kvs_stat_get_kv_header(kv_header,
                                                handle->kvs->id,
                                                &stat_src);
                        _kvs_stat_get(handle->file,
                                      handle->kvs->id,
                                      &stat_dst);
                        // update ndocs, datasize, nlivenodes
                        // into the current file's kv_header
                        // Note: stats related to WAL should not be updated
                        //       at this time. They will be adjusted through
                        //       discard & restore routines below.
                        stat_dst.ndocs = stat_src.ndocs;
                        stat_dst.datasize = stat_src.datasize;
                        stat_dst.nlivenodes = stat_src.nlivenodes;
                        _kvs_stat_set(handle->file,
                                      handle->kvs->id,
                                      stat_dst);
                    }
                    _fdb_kvs_header_free(kv_header);
                    free_docio_object(&doc, 1, 1, 1);
                }
            }
            if (!header_len) { // Marker MUST match that of DB commit!
                // rollback original stats
                if (handle->kvs) {
                    _kvs_stat_get(handle->file, handle->kvs->id, &stat_ori);
                } else {
                    _kvs_stat_get(handle->file, 0, &stat_ori);
                }

                docio_free(handle->dhandle);
                free(handle->dhandle);
                free(handle->filename);
                free(prev_filename);
                handle->filename = NULL;
                filemgr_close(handle->file, false, handle->filename,
                              &handle->log_callback);
                return FDB_RESULT_NO_DB_INSTANCE;
            }

            if (!handle->shandle) { // Rollback mode, destroy file WAL..
                if (handle->config.multi_kv_instances) {
                    // multi KV instance mode
                    // clear only WAL items belonging to the instance
                    wal_close_kv_ins(handle->file,
                                     (handle->kvs)?(handle->kvs->id):(0));
                } else {
                    wal_shutdown(handle->file);
                }
            }
        } else { // snapshot to sequence number 0 requested..
            if (handle->shandle) { // fdb_snapshot_open API call
                if (seqnum) {
                    // Database currently has a non-zero seq number,
                    // but the snapshot was requested with a seq number zero.
                    docio_free(handle->dhandle);
                    free(handle->dhandle);
                    free(handle->filename);
                    free(prev_filename);
                    handle->filename = NULL;
                    filemgr_close(handle->file, false, handle->filename,
                                  &handle->log_callback);
                    return FDB_RESULT_NO_DB_INSTANCE;
                }
            } // end of zero max_seqnum but non-rollback check
        } // end of zero max_seqnum check
    } // end of durable snapshot locating

    handle->btreeblkops = btreeblk_get_ops();
    handle->bhandle = (struct btreeblk_handle *)
                      calloc(1, sizeof(struct btreeblk_handle));
    handle->bhandle->log_callback = &handle->log_callback;

    handle->dirty_updates = 0;

    if (handle->config.compaction_buf_maxsize == 0) {
        handle->config.compaction_buf_maxsize = FDB_COMP_BUF_MINSIZE;
    }

    btreeblk_init(handle->bhandle, handle->file, handle->file->blocksize);

    handle->cur_header_revnum = header_revnum;
    handle->last_wal_flush_hdr_bid = last_wal_flush_hdr_bid;

    memset(&empty_stat, 0x0, sizeof(empty_stat));
    _kvs_stat_get(handle->file, 0, &stat);
    if (!memcmp(&stat, &empty_stat, sizeof(stat))) { // first open
        // sync (default) KVS stat with DB header
        stat.nlivenodes = nlivenodes;
        stat.ndocs = ndocs;
        stat.datasize = datasize;
        _kvs_stat_set(handle->file, 0, stat);
    }

    if (handle->config.multi_kv_instances && !handle->shandle) {
        // multi KV instance mode
        filemgr_mutex_lock(handle->file);
        if (kv_info_offset == BLK_NOT_FOUND) {
            // there is no KV header .. create & initialize
            fdb_kvs_header_create(handle->file);
            kv_info_offset = fdb_kvs_header_append(handle->file, handle->dhandle);
        } else if (handle->file->kv_header == NULL) {
            // KV header already exists but not loaded .. read & import
            fdb_kvs_header_create(handle->file);
            fdb_kvs_header_read(handle->file, handle->dhandle, kv_info_offset,
                                version, false);
        }
        filemgr_mutex_unlock(handle->file);

        // validation check for key order of all KV stores
        if (handle == handle->fhandle->root) {
            fdb_status fs = fdb_kvs_cmp_check(handle);
            if (fs != FDB_RESULT_SUCCESS) { // cmp function mismatch
                docio_free(handle->dhandle);
                free(handle->dhandle);
                btreeblk_free(handle->bhandle);
                free(handle->bhandle);
                free(handle->filename);
                handle->filename = NULL;
                filemgr_close(handle->file, false, handle->filename,
                              &handle->log_callback);
                return fs;
            }
        }
    }
    handle->kv_info_offset = kv_info_offset;

    if (handle->kv_info_offset != BLK_NOT_FOUND &&
        handle->kvs == NULL) {
        // multi KV instance mode .. turn on config flag
        handle->config.multi_kv_instances = true;
        // only super handle can be opened using fdb_open(...)
        fdb_kvs_info_create(NULL, handle, handle->file, NULL);
    }

    if (handle->shandle) { // Populate snapshot stats..
        if (kv_info_offset == BLK_NOT_FOUND) { // Single KV mode
            memset(&handle->shandle->stat, 0x0,
                    sizeof(handle->shandle->stat));
            handle->shandle->stat.ndocs = ndocs;
            handle->shandle->stat.datasize = datasize;
            handle->shandle->stat.nlivenodes = nlivenodes;
        } else { // Multi KV instance mode, populate specific kv stats
            memset(&handle->shandle->stat, 0x0,
                    sizeof(handle->shandle->stat));
            _kvs_stat_get(handle->file, handle->kvs->id,
                    &handle->shandle->stat);
            // Since wal is restored below, we have to reset
            // wal stats to zero.
            handle->shandle->stat.wal_ndeletes = 0;
            handle->shandle->stat.wal_ndocs = 0;
        }
    }

    // initialize pointer to the global operational stats of this KV store
    handle->op_stats = filemgr_get_ops_stats(handle->file, handle->kvs);
    fdb_assert(handle->op_stats, 0, 0);

    handle->trie = (struct hbtrie *)malloc(sizeof(struct hbtrie));
    hbtrie_init(handle->trie, config->chunksize, OFFSET_SIZE,
                handle->file->blocksize, trie_root_bid,
                (void *)handle->bhandle, handle->btreeblkops,
                (void *)handle->dhandle, _fdb_readkey_wrap);
    // set aux for cmp wrapping function
    hbtrie_set_leaf_height_limit(handle->trie, 0xff);
    hbtrie_set_leaf_cmp(handle->trie, _fdb_custom_cmp_wrap);

    if (handle->kvs) {
        hbtrie_set_map_function(handle->trie, fdb_kvs_find_cmp_chunk);
    }

    if (handle->config.seqtree_opt == FDB_SEQTREE_USE) {
        handle->seqnum = seqnum;

        if (handle->config.multi_kv_instances) {
            // multi KV instance mode .. HB+trie
            handle->seqtrie = (struct hbtrie *)malloc(sizeof(struct hbtrie));
            hbtrie_init(handle->seqtrie, sizeof(fdb_kvs_id_t), OFFSET_SIZE,
                        handle->file->blocksize, seq_root_bid,
                        (void *)handle->bhandle, handle->btreeblkops,
                        (void *)handle->dhandle, _fdb_readseq_wrap);

        } else {
            // single KV instance mode .. normal B+tree
            struct btree_kv_ops *seq_kv_ops =
                (struct btree_kv_ops *)malloc(sizeof(struct btree_kv_ops));
            seq_kv_ops = btree_kv_get_kb64_vb64(seq_kv_ops);
            seq_kv_ops->cmp = _cmp_uint64_t_endian_safe;

            handle->seqtree = (struct btree*)malloc(sizeof(struct btree));
            if (seq_root_bid == BLK_NOT_FOUND) {
                btree_init(handle->seqtree, (void *)handle->bhandle,
                           handle->btreeblkops, seq_kv_ops,
                           handle->config.blocksize, sizeof(fdb_seqnum_t),
                           OFFSET_SIZE, 0x0, NULL);
             }else{
                 btree_init_from_bid(handle->seqtree, (void *)handle->bhandle,
                                     handle->btreeblkops, seq_kv_ops,
                                     handle->config.blocksize, seq_root_bid);
             }
        }
    }else{
        handle->seqtree = NULL;
    }

    if (handle->config.multi_kv_instances && handle->max_seqnum) {
        // restore only docs belonging to the KV instance
        // handle->kvs should not be NULL
        _fdb_restore_wal(handle, FDB_RESTORE_KV_INS,
                         hdr_bid, (handle->kvs)?(handle->kvs->id):(0));
    } else {
        // normal restore
        _fdb_restore_wal(handle, FDB_RESTORE_NORMAL, hdr_bid, 0);
    }

    if (compacted_filename &&
        filemgr_get_file_status(handle->file) == FILE_NORMAL &&
        !(config->flags & FDB_OPEN_FLAG_RDONLY)) { // do not recover read-only
        _fdb_recover_compaction(handle, compacted_filename);
    }

    if (prev_filename) {
        if (!handle->shandle && strcmp(prev_filename, handle->file->filename)) {
            // record the old filename into the file handle of current file
            // and REMOVE old file on the first open
            // WARNING: snapshots must have been opened before this call
            if (filemgr_update_file_status(handle->file,
                                           filemgr_get_file_status(handle->file),
                                           prev_filename)) {
                // Open the old file with read-only mode.
                // (Temporarily disable log callback at this time since
                //  the old file might be already removed.)
                fconfig.options = FILEMGR_READONLY;
                filemgr_open_result result = filemgr_open(prev_filename,
                                                          handle->fileops,
                                                          &fconfig,
                                                          NULL);
                if (result.file) {
                    filemgr_remove_pending(result.file, handle->file);
                    filemgr_close(result.file, 0, handle->filename,
                                  &handle->log_callback);
                }
            }
        } else {
            free(prev_filename);
        }
    }

    status = btreeblk_end(handle->bhandle);
    fdb_assert(status == FDB_RESULT_SUCCESS, status, handle);

    // do not register read-only handles
    if (!(config->flags & FDB_OPEN_FLAG_RDONLY) &&
        config->compaction_mode == FDB_COMPACTION_AUTO) {
        status = compactor_register_file(handle->file, (fdb_config *)config,
                                         handle->fhandle->cmp_func_list,
                                         &handle->log_callback);
    }

#ifdef _TRACE_HANDLES
    spin_lock(&open_handle_lock);
    avl_insert(&open_handles, &handle->avl_trace, _fdb_handle_cmp);
    spin_unlock(&open_handle_lock);
#endif
    return status;
}

LIBFDB_API
fdb_status fdb_set_log_callback(fdb_kvs_handle *handle,
                                fdb_log_callback log_callback,
                                void *ctx_data)
{
    handle->log_callback.callback = log_callback;
    handle->log_callback.ctx_data = ctx_data;
    return FDB_RESULT_SUCCESS;
}

LIBFDB_API
fdb_status fdb_doc_create(fdb_doc **doc, const void *key, size_t keylen,
                          const void *meta, size_t metalen,
                          const void *body, size_t bodylen)
{
    if (doc == NULL || keylen > FDB_MAX_KEYLEN ||
        metalen > FDB_MAX_METALEN || bodylen > FDB_MAX_BODYLEN) {
        return FDB_RESULT_INVALID_ARGS;
    }

    *doc = (fdb_doc*)calloc(1, sizeof(fdb_doc));
    if (*doc == NULL) { // LCOV_EXCL_START
        return FDB_RESULT_ALLOC_FAIL;
    } // LCOV_EXCL_STOP

    (*doc)->seqnum = SEQNUM_NOT_USED;

    if (key && keylen > 0) {
        (*doc)->key = (void *)malloc(keylen);
        if ((*doc)->key == NULL) { // LCOV_EXCL_START
            return FDB_RESULT_ALLOC_FAIL;
        } // LCOV_EXCL_STOP
        memcpy((*doc)->key, key, keylen);
        (*doc)->keylen = keylen;
    } else {
        (*doc)->key = NULL;
        (*doc)->keylen = 0;
    }

    if (meta && metalen > 0) {
        (*doc)->meta = (void *)malloc(metalen);
        if ((*doc)->meta == NULL) { // LCOV_EXCL_START
            return FDB_RESULT_ALLOC_FAIL;
        } // LCOV_EXCL_STOP
        memcpy((*doc)->meta, meta, metalen);
        (*doc)->metalen = metalen;
    } else {
        (*doc)->meta = NULL;
        (*doc)->metalen = 0;
    }

    if (body && bodylen > 0) {
        (*doc)->body = (void *)malloc(bodylen);
        if ((*doc)->body == NULL) { // LCOV_EXCL_START
            return FDB_RESULT_ALLOC_FAIL;
        } // LCOV_EXCL_STOP
        memcpy((*doc)->body, body, bodylen);
        (*doc)->bodylen = bodylen;
    } else {
        (*doc)->body = NULL;
        (*doc)->bodylen = 0;
    }

    return FDB_RESULT_SUCCESS;
}

LIBFDB_API
fdb_status fdb_doc_update(fdb_doc **doc,
                          const void *meta, size_t metalen,
                          const void *body, size_t bodylen)
{
    if (doc == NULL ||
        metalen > FDB_MAX_METALEN || bodylen > FDB_MAX_BODYLEN) {
        return FDB_RESULT_INVALID_ARGS;
    }
    if (*doc == NULL) {
        return FDB_RESULT_INVALID_ARGS;
    }

    if (meta && metalen > 0) {
        // free previous metadata
        free((*doc)->meta);
        // allocate new metadata
        (*doc)->meta = (void *)malloc(metalen);
        if ((*doc)->meta == NULL) { // LCOV_EXCL_START
            return FDB_RESULT_ALLOC_FAIL;
        } // LCOV_EXCL_STOP
        memcpy((*doc)->meta, meta, metalen);
        (*doc)->metalen = metalen;
    }

    if (body && bodylen > 0) {
        // free previous body
        free((*doc)->body);
        // allocate new body
        (*doc)->body = (void *)malloc(bodylen);
        if ((*doc)->body == NULL) { // LCOV_EXCL_START
            return FDB_RESULT_ALLOC_FAIL;
        } // LCOV_EXCL_STOP
        memcpy((*doc)->body, body, bodylen);
        (*doc)->bodylen = bodylen;
    }

    (*doc)->seqnum = SEQNUM_NOT_USED;
    return FDB_RESULT_SUCCESS;
}

LIBFDB_API
void fdb_doc_set_seqnum(fdb_doc *doc,
                        const fdb_seqnum_t seqnum)
{
    doc->seqnum = seqnum;
    if (seqnum != SEQNUM_NOT_USED) {
        doc->flags |= FDB_CUSTOM_SEQNUM; // fdb_set will now use above seqnum
    } else { // reset custom seqnum flag, fdb_set will now generate new seqnum
        doc->flags &= ~FDB_CUSTOM_SEQNUM;
    }
}

// doc MUST BE allocated by malloc
LIBFDB_API
fdb_status fdb_doc_free(fdb_doc *doc)
{
    if (doc) {
        free(doc->key);
        free(doc->meta);
        free(doc->body);
        free(doc);
    }
    return FDB_RESULT_SUCCESS;
}

INLINE uint64_t _fdb_wal_get_old_offset(void *voidhandle,
                                        struct wal_item *item)
{
    fdb_kvs_handle *handle = (fdb_kvs_handle *)voidhandle;
    uint64_t old_offset = 0;

    hbtrie_find_offset(handle->trie,
                       item->header->key,
                       item->header->keylen,
                       (void*)&old_offset);
    btreeblk_end(handle->bhandle);
    old_offset = _endian_decode(old_offset);

    return old_offset;
}

INLINE fdb_status _fdb_wal_snapshot_func(void *handle, fdb_doc *doc,
                                         uint64_t offset) {

    return snap_insert((struct snap_handle *)handle, doc, offset);
}

INLINE fdb_status _fdb_wal_flush_func(void *voidhandle, struct wal_item *item)
{
    hbtrie_result hr;
    fdb_kvs_handle *handle = (fdb_kvs_handle *)voidhandle;
    fdb_seqnum_t _seqnum;
    fdb_kvs_id_t kv_id;
    fdb_status fs = FDB_RESULT_SUCCESS;
    uint8_t *var_key = alca(uint8_t, handle->config.chunksize);
    int size_id, size_seq;
    uint8_t *kvid_seqnum;
    uint64_t old_offset, _offset;
    int delta, r;
    struct filemgr *file = handle->dhandle->file;
    struct kvs_stat stat;

    memset(var_key, 0, handle->config.chunksize);
    if (handle->kvs) {
        buf2kvid(handle->config.chunksize, item->header->key, &kv_id);
    } else {
        kv_id = 0;
    }

    if (item->action == WAL_ACT_INSERT ||
        item->action == WAL_ACT_LOGICAL_REMOVE) {
        _offset = _endian_encode(item->offset);

        r = _kvs_stat_get(file, kv_id, &stat);
        if (r != 0) {
            // KV store corresponding to kv_id is already removed
            // skip this item
            return FDB_RESULT_SUCCESS;
        }
        handle->bhandle->nlivenodes = stat.nlivenodes;
        handle->bhandle->ndeltanodes = stat.nlivenodes;

        hr = hbtrie_insert(handle->trie,
                           item->header->key,
                           item->header->keylen,
                           (void *)&_offset,
                           (void *)&old_offset);

        fs = btreeblk_end(handle->bhandle);
        if (fs != FDB_RESULT_SUCCESS) {
            return fs;
        }
        old_offset = _endian_decode(old_offset);

        if (handle->config.seqtree_opt == FDB_SEQTREE_USE) {
            _seqnum = _endian_encode(item->seqnum);
            if (handle->kvs) {
                // multi KV instance mode .. HB+trie
                uint64_t old_offset_local;

                size_id = sizeof(fdb_kvs_id_t);
                size_seq = sizeof(fdb_seqnum_t);
                kvid_seqnum = alca(uint8_t, size_id + size_seq);
                kvid2buf(size_id, kv_id, kvid_seqnum);
                memcpy(kvid_seqnum + size_id, &_seqnum, size_seq);
                hbtrie_insert(handle->seqtrie, kvid_seqnum, size_id + size_seq,
                              (void *)&_offset, (void *)&old_offset_local);
            } else {
                btree_insert(handle->seqtree, (void *)&_seqnum,
                             (void *)&_offset);
            }
            fs = btreeblk_end(handle->bhandle);
            if (fs != FDB_RESULT_SUCCESS) {
                return fs;
            }
        }

        delta = (int)handle->bhandle->nlivenodes - (int)stat.nlivenodes;
        _kvs_stat_update_attr(file, kv_id, KVS_STAT_NLIVENODES, delta);
        delta = (int)handle->bhandle->ndeltanodes - (int)stat.nlivenodes;
        delta *= handle->config.blocksize;
        _kvs_stat_update_attr(file, kv_id, KVS_STAT_DELTASIZE, delta);

        if (hr == HBTRIE_RESULT_SUCCESS) {
            if (item->action == WAL_ACT_INSERT) {
                _kvs_stat_update_attr(file, kv_id, KVS_STAT_NDOCS, 1);
            }
            _kvs_stat_update_attr(file, kv_id, KVS_STAT_DATASIZE,
                                  item->doc_size);
            _kvs_stat_update_attr(file, kv_id, KVS_STAT_DELTASIZE,
                                  item->doc_size);
        } else { // update or logical delete
            struct docio_length len;
            // This block is already cached when we call HBTRIE_INSERT.
            // No additional block access.
            len = docio_read_doc_length(handle->dhandle, old_offset);

            if (!(len.flag & DOCIO_DELETED)) {
                if (item->action == WAL_ACT_LOGICAL_REMOVE) {
                    _kvs_stat_update_attr(file, kv_id, KVS_STAT_NDOCS, -1);
                }
            } else {
                if (item->action == WAL_ACT_INSERT) {
                    _kvs_stat_update_attr(file, kv_id, KVS_STAT_NDOCS, 1);
                }
            }

            delta = (int)item->doc_size - (int)_fdb_get_docsize(len);
            _kvs_stat_update_attr(file, kv_id, KVS_STAT_DATASIZE, delta);
            if (handle->last_hdr_bid * handle->config.blocksize < old_offset) {
                _kvs_stat_update_attr(file, kv_id, KVS_STAT_DELTASIZE,
                                      delta);
            } else {
                _kvs_stat_update_attr(file, kv_id, KVS_STAT_DELTASIZE,
                                      (int)item->doc_size);
            }
        }
    } else {
        // Immediate remove
        hr = hbtrie_remove(handle->trie, item->header->key,
                           item->header->keylen);
        fs = btreeblk_end(handle->bhandle);
        if (fs != FDB_RESULT_SUCCESS) {
            return fs;
        }

        if (handle->config.seqtree_opt == FDB_SEQTREE_USE) {
            _seqnum = _endian_encode(item->seqnum);
            if (handle->kvs) {
                // multi KV instance mode .. HB+trie
                size_id = sizeof(fdb_kvs_id_t);
                size_seq = sizeof(fdb_seqnum_t);
                kvid_seqnum = alca(uint8_t, size_id + size_seq);
                kvid2buf(size_id, kv_id, kvid_seqnum);
                memcpy(kvid_seqnum + size_id, &_seqnum, size_seq);

                hbtrie_remove(handle->seqtrie, (void*)kvid_seqnum,
                              size_id + size_seq);
            } else {
                btree_remove(handle->seqtree, (void*)&_seqnum);
            }
            fs = btreeblk_end(handle->bhandle);
            if (fs != FDB_RESULT_SUCCESS) {
                return fs;
            }
        }

        if (hr == HBTRIE_RESULT_SUCCESS) {
            _kvs_stat_update_attr(file, kv_id, KVS_STAT_NDOCS, -1);
            delta = -(int)item->doc_size;
            _kvs_stat_update_attr(file, kv_id, KVS_STAT_DATASIZE, delta);
            if (handle->last_hdr_bid * handle->config.blocksize < item->offset) {
                _kvs_stat_update_attr(file, kv_id, KVS_STAT_DELTASIZE,
                                      delta);
            }
        }
    }
    return FDB_RESULT_SUCCESS;
}

void fdb_sync_db_header(fdb_kvs_handle *handle)
{
    uint64_t cur_revnum = filemgr_get_header_revnum(handle->file);
    if (handle->cur_header_revnum != cur_revnum) {
        void *header_buf = NULL;
        size_t header_len;

        handle->last_hdr_bid = filemgr_get_header_bid(handle->file);
        header_buf = filemgr_get_header(handle->file, NULL, &header_len,
                                        NULL, NULL, NULL);
        if (header_len > 0) {
            uint64_t header_flags, dummy64;
            bid_t idtree_root;
            bid_t new_seq_root;
            char *compacted_filename;
            char *prev_filename = NULL;

            fdb_fetch_header(header_buf, &idtree_root,
                             &new_seq_root,
                             &dummy64, &dummy64,
                             &dummy64, &handle->last_wal_flush_hdr_bid,
                             &handle->kv_info_offset, &header_flags,
                             &compacted_filename, &prev_filename);

            if (handle->dirty_updates) {
                // discard all cached writable b+tree nodes
                // to avoid data inconsistency with other writers
                btreeblk_discard_blocks(handle->bhandle);
            }

            handle->trie->root_bid = idtree_root;

            if (handle->config.seqtree_opt == FDB_SEQTREE_USE) {
                if (new_seq_root != handle->seqtree->root_bid) {
                    if (handle->config.multi_kv_instances) {
                        handle->seqtrie->root_bid = new_seq_root;
                    } else {
                        btree_init_from_bid(handle->seqtree,
                                            handle->seqtree->blk_handle,
                                            handle->seqtree->blk_ops,
                                            handle->seqtree->kv_ops,
                                            handle->seqtree->blksize,
                                            new_seq_root);
                    }
                }
            }

            if (prev_filename) {
                free(prev_filename);
            }

            handle->cur_header_revnum = cur_revnum;
            handle->dirty_updates = 0;
            if (handle->kvs) {
                // multiple KV instance mode AND sub handle
                handle->seqnum = fdb_kvs_get_seqnum(handle->file,
                                                    handle->kvs->id);
            } else {
                // super handle OR single KV instance mode
                handle->seqnum = filemgr_get_seqnum(handle->file);
            }
        }
        if (header_buf) {
            free(header_buf);
        }
    }
}

fdb_status fdb_check_file_reopen(fdb_kvs_handle *handle, file_status_t *status)
{
    fdb_status fs = FDB_RESULT_SUCCESS;
    file_status_t fstatus = filemgr_get_file_status(handle->file);
    // check whether the compaction is done
    if (fstatus == FILE_REMOVED_PENDING) {
        uint64_t ndocs, datasize, nlivenodes, last_wal_flush_hdr_bid;
        uint64_t kv_info_offset, header_flags;
        size_t header_len;
        char *new_filename;
        uint8_t *buf = alca(uint8_t, handle->config.blocksize);
        bid_t trie_root_bid, seq_root_bid;
        fdb_config config = handle->config;

        // close the current file and newly open the new file
        if (handle->config.compaction_mode == FDB_COMPACTION_AUTO) {
            // compaction daemon mode .. just close and then open
            char filename[FDB_MAX_FILENAME_LEN];
            strcpy(filename, handle->filename);
            fs = _fdb_close(handle);
            fdb_assert(fs == FDB_RESULT_SUCCESS, fs, handle);
            fs = _fdb_open(handle, filename, FDB_VFILENAME, &config);
            fdb_assert(fs == FDB_RESULT_SUCCESS, fs, handle);
        } else {
            filemgr_get_header(handle->file, buf, &header_len, NULL, NULL, NULL);
            fdb_fetch_header(buf,
                             &trie_root_bid, &seq_root_bid,
                             &ndocs, &nlivenodes, &datasize, &last_wal_flush_hdr_bid,
                             &kv_info_offset, &header_flags,
                             &new_filename, NULL);
            fs = _fdb_close(handle);
            fdb_assert(fs == FDB_RESULT_SUCCESS, fs, handle);
            fs = _fdb_open(handle, new_filename, FDB_AFILENAME, &config);
            fdb_assert(fs == FDB_RESULT_SUCCESS, fs, handle);
        }
    }
    if (status) {
        *status = fstatus;
    }
    return fs;
}

static bool _fdb_sync_dirty_root(fdb_kvs_handle *handle)
{
    bool locked = false;
    bid_t dirty_idtree_root, dirty_seqtree_root;

    if (handle->shandle) {
        // skip snapshot
        return locked;
    }

    if ( ( handle->dirty_updates ||
           filemgr_dirty_root_exist(handle->file) )  &&
         filemgr_get_header_bid(handle->file) == handle->last_hdr_bid ) {
        // 1) { a) dirty WAL flush by this handle exists OR
        //      b) dirty WAL flush by other handle exists } AND
        // 2) no commit was performed yet.
        // grab lock for writer
        filemgr_mutex_lock(handle->file);
        locked = true;

        // get dirty root nodes
        filemgr_get_dirty_root(handle->file,
                               &dirty_idtree_root, &dirty_seqtree_root);
        if (dirty_idtree_root != BLK_NOT_FOUND) {
            handle->trie->root_bid = dirty_idtree_root;
        }
        if (handle->config.seqtree_opt == FDB_SEQTREE_USE) {
            if (dirty_seqtree_root != BLK_NOT_FOUND) {
                if (handle->kvs) {
                    handle->seqtrie->root_bid = dirty_seqtree_root;
                } else {
                    btree_init_from_bid(handle->seqtree,
                                        handle->seqtree->blk_handle,
                                        handle->seqtree->blk_ops,
                                        handle->seqtree->kv_ops,
                                        handle->seqtree->blksize,
                                        dirty_seqtree_root);
                }
            }
        }
        btreeblk_discard_blocks(handle->bhandle);
    }
    return locked;
}

LIBFDB_API
fdb_status fdb_get(fdb_kvs_handle *handle, fdb_doc *doc)
{
    uint64_t offset, _offset;
    struct docio_object _doc;
    struct filemgr *wal_file = NULL;
    struct docio_handle *dhandle;
    fdb_status wr;
    hbtrie_result hr = HBTRIE_RESULT_FAIL;
    fdb_txn *txn;
    fdb_doc doc_kv = *doc;

    if (!handle || !doc || !doc->key || doc->keylen == 0 ||
        doc->keylen > FDB_MAX_KEYLEN ||
        (handle->kvs_config.custom_cmp &&
            doc->keylen > handle->config.blocksize - HBTRIE_HEADROOM)) {
        return FDB_RESULT_INVALID_ARGS;
    }

    if (!atomic_cas_uint8_t(&handle->handle_busy, 0, 1)) {
        return FDB_RESULT_HANDLE_BUSY;
    }

    if (handle->kvs) {
        // multi KV instance mode
        int size_chunk = handle->config.chunksize;
        doc_kv.keylen = doc->keylen + size_chunk;
        doc_kv.key = alca(uint8_t, doc_kv.keylen);
        kvid2buf(size_chunk, handle->kvs->id, doc_kv.key);
        memcpy((uint8_t*)doc_kv.key + size_chunk, doc->key, doc->keylen);
    }

    if (!handle->shandle) {
        fdb_check_file_reopen(handle, NULL);
        fdb_sync_db_header(handle);

        wal_file = handle->file;
        dhandle = handle->dhandle;

        txn = handle->fhandle->root->txn;
        if (!txn) {
            txn = &wal_file->global_txn;
        }
        if (handle->kvs) {
            wr = wal_find(txn, wal_file, &doc_kv, &offset);
        } else {
            wr = wal_find(txn, wal_file, doc, &offset);
        }
    } else {
        if (handle->kvs) {
            wr = snap_find(handle->shandle, &doc_kv, &offset);
        } else {
            wr = snap_find(handle->shandle, doc, &offset);
        }
        dhandle = handle->dhandle;
    }

    atomic_incr_uint64_t(&handle->op_stats->num_gets);

    if (wr == FDB_RESULT_KEY_NOT_FOUND) {
        bool locked = _fdb_sync_dirty_root(handle);

        if (handle->kvs) {
            hr = hbtrie_find(handle->trie, doc_kv.key, doc_kv.keylen,
                             (void *)&offset);
        } else {
            hr = hbtrie_find(handle->trie, doc->key, doc->keylen,
                             (void *)&offset);
        }
        btreeblk_end(handle->bhandle);
        offset = _endian_decode(offset);

        if (locked) {
            // grab lock for writer if there are dirty updates
            filemgr_mutex_unlock(handle->file);
        }
    }

    if (wr == FDB_RESULT_SUCCESS || hr != HBTRIE_RESULT_FAIL) {
        bool alloced_meta = doc->meta ? false : true;
        bool alloced_body = doc->body ? false : true;
        if (handle->kvs) {
            _doc.key = doc_kv.key;
            _doc.length.keylen = doc_kv.keylen;
        } else {
            _doc.key = doc->key;
            _doc.length.keylen = doc->keylen;
        }
        _doc.meta = doc->meta;
        _doc.body = doc->body;

        if (wr == FDB_RESULT_SUCCESS && doc->deleted) {
            fdb_assert(atomic_cas_uint8_t(&handle->handle_busy, 1, 0), 1, 0);
            return FDB_RESULT_KEY_NOT_FOUND;
        }

        _offset = docio_read_doc(dhandle, offset, &_doc, true);
        if (_offset == offset) {
            fdb_assert(atomic_cas_uint8_t(&handle->handle_busy, 1, 0), 1, 0);
            return FDB_RESULT_KEY_NOT_FOUND;
        }

        if (_doc.length.keylen != doc_kv.keylen ||
            _doc.length.flag & DOCIO_DELETED) {
            free_docio_object(&_doc, 0, alloced_meta, alloced_body);
            fdb_assert(atomic_cas_uint8_t(&handle->handle_busy, 1, 0), 1, 0);
            return FDB_RESULT_KEY_NOT_FOUND;
        }

        doc->seqnum = _doc.seqnum;
        doc->metalen = _doc.length.metalen;
        doc->bodylen = _doc.length.bodylen;
        doc->meta = _doc.meta;
        doc->body = _doc.body;
        doc->deleted = _doc.length.flag & DOCIO_DELETED;
        doc->size_ondisk = _fdb_get_docsize(_doc.length);
        doc->offset = offset;

        fdb_assert(atomic_cas_uint8_t(&handle->handle_busy, 1, 0), 1, 0);
        return FDB_RESULT_SUCCESS;
    }

    fdb_assert(atomic_cas_uint8_t(&handle->handle_busy, 1, 0), 1, 0);
    return FDB_RESULT_KEY_NOT_FOUND;
}

// search document metadata using key
LIBFDB_API
fdb_status fdb_get_metaonly(fdb_kvs_handle *handle, fdb_doc *doc)
{
    uint64_t offset;
    struct docio_object _doc;
    struct docio_handle *dhandle;
    struct filemgr *wal_file = NULL;
    fdb_status wr;
    hbtrie_result hr = HBTRIE_RESULT_FAIL;
    fdb_txn *txn;
    fdb_doc doc_kv;

    if (!handle || !doc || !doc->key ||
        doc->keylen == 0 || doc->keylen > FDB_MAX_KEYLEN ||
        (handle->kvs_config.custom_cmp &&
            doc->keylen > handle->config.blocksize - HBTRIE_HEADROOM)) {
        return FDB_RESULT_INVALID_ARGS;
    }

    doc_kv = *doc;

    if (!atomic_cas_uint8_t(&handle->handle_busy, 0, 1)) {
        return FDB_RESULT_HANDLE_BUSY;
    }

    if (handle->kvs) {
        // multi KV instance mode
        int size_chunk = handle->config.chunksize;
        doc_kv.keylen = doc->keylen + size_chunk;
        doc_kv.key = alca(uint8_t, doc_kv.keylen);
        kvid2buf(size_chunk, handle->kvs->id, doc_kv.key);
        memcpy((uint8_t*)doc_kv.key + size_chunk, doc->key, doc->keylen);
    }

    if (!handle->shandle) {
        fdb_check_file_reopen(handle, NULL);
        fdb_sync_db_header(handle);

        wal_file = handle->file;
        dhandle = handle->dhandle;

        txn = handle->fhandle->root->txn;
        if (!txn) {
            txn = &wal_file->global_txn;
        }
        if (handle->kvs) {
            wr = wal_find(txn, wal_file, &doc_kv, &offset);
        } else {
            wr = wal_find(txn, wal_file, doc, &offset);
        }
    } else {
        if (handle->kvs) {
            wr = snap_find(handle->shandle, &doc_kv, &offset);
        } else {
            wr = snap_find(handle->shandle, doc, &offset);
        }
        dhandle = handle->dhandle;
    }

    atomic_incr_uint64_t(&handle->op_stats->num_gets);

    if (wr == FDB_RESULT_KEY_NOT_FOUND) {
        bool locked = _fdb_sync_dirty_root(handle);

        if (handle->kvs) {
            hr = hbtrie_find(handle->trie, doc_kv.key, doc_kv.keylen,
                             (void *)&offset);
        } else {
            hr = hbtrie_find(handle->trie, doc->key, doc->keylen,
                             (void *)&offset);
        }
        btreeblk_end(handle->bhandle);
        offset = _endian_decode(offset);

        if (locked) {
            filemgr_mutex_unlock(handle->file);
        }
    }

    if (wr == FDB_RESULT_SUCCESS || hr != HBTRIE_RESULT_FAIL) {
        if (handle->kvs) {
            _doc.key = doc_kv.key;
            _doc.length.keylen = doc_kv.keylen;
        } else {
            _doc.key = doc->key;
            _doc.length.keylen = doc->keylen;
        }
        bool alloced_meta = doc->meta ? false : true;
        _doc.meta = doc->meta;
        _doc.body = doc->body;

        uint64_t body_offset = docio_read_doc_key_meta(dhandle, offset, &_doc,
                                                       true);
        if (body_offset == offset){
            fdb_assert(atomic_cas_uint8_t(&handle->handle_busy, 1, 0), 1, 0);
            return FDB_RESULT_KEY_NOT_FOUND;
        }

        if (_doc.length.keylen != doc_kv.keylen) {
            free_docio_object(&_doc, 0, alloced_meta, 0);
            fdb_assert(atomic_cas_uint8_t(&handle->handle_busy, 1, 0), 1, 0);
            return FDB_RESULT_KEY_NOT_FOUND;
        }

        doc->seqnum = _doc.seqnum;
        doc->metalen = _doc.length.metalen;
        doc->bodylen = _doc.length.bodylen;
        doc->meta = _doc.meta;
        doc->body = _doc.body;
        doc->deleted = _doc.length.flag & DOCIO_DELETED;
        doc->size_ondisk = _fdb_get_docsize(_doc.length);
        doc->offset = offset;

        fdb_assert(atomic_cas_uint8_t(&handle->handle_busy, 1, 0), 1, 0);
        return FDB_RESULT_SUCCESS;
    }

    fdb_assert(atomic_cas_uint8_t(&handle->handle_busy, 1, 0), 1, 0);
    return FDB_RESULT_KEY_NOT_FOUND;
}

// search document using sequence number
LIBFDB_API
fdb_status fdb_get_byseq(fdb_kvs_handle *handle, fdb_doc *doc)
{
    uint64_t offset, _offset;
    struct docio_object _doc;
    struct docio_handle *dhandle;
    struct filemgr *wal_file = NULL;
    fdb_status wr;
    btree_result br = BTREE_RESULT_FAIL;
    fdb_seqnum_t _seqnum;
    fdb_txn *txn;

    if (!handle || !doc || doc->seqnum == SEQNUM_NOT_USED) {
        return FDB_RESULT_INVALID_ARGS;
    }

    // Sequence trees are a must for byseq operations
    if (handle->config.seqtree_opt != FDB_SEQTREE_USE) {
        return FDB_RESULT_INVALID_CONFIG;
    }

    if (!atomic_cas_uint8_t(&handle->handle_busy, 0, 1)) {
        return FDB_RESULT_HANDLE_BUSY;
    }

    if (!handle->shandle) {
        fdb_check_file_reopen(handle, NULL);
        fdb_sync_db_header(handle);

        wal_file = handle->file;
        dhandle = handle->dhandle;

        txn = handle->fhandle->root->txn;
        if (!txn) {
            txn = &wal_file->global_txn;
        }
        // prevent searching by key in WAL if 'doc' is not empty
        size_t key_len = doc->keylen;
        doc->keylen = 0;
        if (handle->kvs) {
            wr = wal_find_kv_id(txn, wal_file, handle->kvs->id, doc, &offset);
        } else {
            wr = wal_find(txn, wal_file, doc, &offset);
        }
        doc->keylen = key_len;
    } else {
        wr = snap_find(handle->shandle, doc, &offset);
        dhandle = handle->dhandle;
    }

    atomic_incr_uint64_t(&handle->op_stats->num_gets);

    if (wr == FDB_RESULT_KEY_NOT_FOUND) {
        bool locked = _fdb_sync_dirty_root(handle);

        _seqnum = _endian_encode(doc->seqnum);
        if (handle->kvs) {
            int size_id, size_seq;
            uint8_t *kv_seqnum;
            hbtrie_result hr;
            fdb_kvs_id_t _kv_id;

            _kv_id = _endian_encode(handle->kvs->id);
            size_id = sizeof(fdb_kvs_id_t);
            size_seq = sizeof(fdb_seqnum_t);
            kv_seqnum = alca(uint8_t, size_id + size_seq);
            memcpy(kv_seqnum, &_kv_id, size_id);
            memcpy(kv_seqnum + size_id, &_seqnum, size_seq);
            hr = hbtrie_find(handle->seqtrie, (void *)kv_seqnum,
                             size_id + size_seq, (void *)&offset);
            br = (hr == HBTRIE_RESULT_SUCCESS)?(BTREE_RESULT_SUCCESS):(br);
        } else {
            br = btree_find(handle->seqtree, (void *)&_seqnum, (void *)&offset);
        }
        btreeblk_end(handle->bhandle);
        offset = _endian_decode(offset);

        if (locked) {
            filemgr_mutex_unlock(handle->file);
        }
    }

    if (wr == FDB_RESULT_SUCCESS || br != BTREE_RESULT_FAIL) {
        bool alloc_key, alloc_meta, alloc_body;
        if (!handle->kvs) { // single KVS mode
            _doc.key = doc->key;
            _doc.length.keylen = doc->keylen;
            alloc_key = doc->key ? false : true;
        } else {
            _doc.key = NULL;
            alloc_key = true;
        }
        alloc_meta = doc->meta ? false : true;
        _doc.meta = doc->meta;
        alloc_body = doc->body ? false : true;
        _doc.body = doc->body;

        if (wr == FDB_RESULT_SUCCESS && doc->deleted) {
            fdb_assert(atomic_cas_uint8_t(&handle->handle_busy, 1, 0), 1, 0);
            return FDB_RESULT_KEY_NOT_FOUND;
        }

        _offset = docio_read_doc(dhandle, offset, &_doc, true);
        if (_offset == offset) {
            fdb_assert(atomic_cas_uint8_t(&handle->handle_busy, 1, 0), 1, 0);
            return FDB_RESULT_KEY_NOT_FOUND;
        }

        if (_doc.length.flag & DOCIO_DELETED) {
            fdb_assert(atomic_cas_uint8_t(&handle->handle_busy, 1, 0), 1, 0);
            free_docio_object(&_doc, alloc_key, alloc_meta, alloc_body);
            return FDB_RESULT_KEY_NOT_FOUND;
        }

        doc->seqnum = _doc.seqnum;
        if (handle->kvs) {
            int size_chunk = handle->config.chunksize;
            doc->keylen = _doc.length.keylen - size_chunk;
            if (doc->key) { // doc->key is given by user
                memcpy(doc->key, (uint8_t*)_doc.key + size_chunk, doc->keylen);
                free_docio_object(&_doc, 1, 0, 0);
            } else {
                doc->key = _doc.key;
                memmove(doc->key, (uint8_t*)doc->key + size_chunk, doc->keylen);
            }
        } else {
            doc->keylen = _doc.length.keylen;
            doc->key = _doc.key;
        }
        doc->metalen = _doc.length.metalen;
        doc->bodylen = _doc.length.bodylen;
        doc->meta = _doc.meta;
        doc->body = _doc.body;
        doc->deleted = _doc.length.flag & DOCIO_DELETED;
        doc->size_ondisk = _fdb_get_docsize(_doc.length);
        doc->offset = offset;

        fdb_assert(doc->seqnum == _doc.seqnum, doc->seqnum, _doc.seqnum);

        fdb_assert(atomic_cas_uint8_t(&handle->handle_busy, 1, 0), 1, 0);
        return FDB_RESULT_SUCCESS;
    }

    fdb_assert(atomic_cas_uint8_t(&handle->handle_busy, 1, 0), 1, 0);
    return FDB_RESULT_KEY_NOT_FOUND;
}

// search document metadata using sequence number
LIBFDB_API
fdb_status fdb_get_metaonly_byseq(fdb_kvs_handle *handle, fdb_doc *doc)
{
    uint64_t offset;
    struct docio_object _doc;
    struct docio_handle *dhandle;
    struct filemgr *wal_file = NULL;
    fdb_status wr;
    btree_result br = BTREE_RESULT_FAIL;
    fdb_seqnum_t _seqnum;
    fdb_txn *txn = handle->fhandle->root->txn;

    if (!handle || !doc || doc->seqnum == SEQNUM_NOT_USED) {
        return FDB_RESULT_INVALID_ARGS;
    }

    // Sequence trees are a must for byseq operations
    if (handle->config.seqtree_opt != FDB_SEQTREE_USE) {
        return FDB_RESULT_INVALID_CONFIG;
    }

    if (!atomic_cas_uint8_t(&handle->handle_busy, 0, 1)) {
        return FDB_RESULT_HANDLE_BUSY;
    }

    if (!handle->shandle) {
        fdb_check_file_reopen(handle, NULL);
        fdb_sync_db_header(handle);

        wal_file = handle->file;
        dhandle = handle->dhandle;

        if (!txn) {
            txn = &wal_file->global_txn;
        }
        // prevent searching by key in WAL if 'doc' is not empty
        size_t key_len = doc->keylen;
        doc->keylen = 0;
        if (handle->kvs) {
            wr = wal_find_kv_id(txn, wal_file, handle->kvs->id, doc, &offset);
        } else {
            wr = wal_find(txn, wal_file, doc, &offset);
        }
        doc->keylen = key_len;
    } else {
        wr = snap_find(handle->shandle, doc, &offset);
        dhandle = handle->dhandle;
    }

    atomic_incr_uint64_t(&handle->op_stats->num_gets);

    if (wr == FDB_RESULT_KEY_NOT_FOUND) {
        bool locked = _fdb_sync_dirty_root(handle);

        _seqnum = _endian_encode(doc->seqnum);
        if (handle->kvs) {
            int size_id, size_seq;
            uint8_t *kv_seqnum;
            hbtrie_result hr;
            fdb_kvs_id_t _kv_id;

            _kv_id = _endian_encode(handle->kvs->id);
            size_id = sizeof(fdb_kvs_id_t);
            size_seq = sizeof(fdb_seqnum_t);
            kv_seqnum = alca(uint8_t, size_id + size_seq);
            memcpy(kv_seqnum, &_kv_id, size_id);
            memcpy(kv_seqnum + size_id, &_seqnum, size_seq);
            hr = hbtrie_find(handle->seqtrie, (void *)kv_seqnum,
                             size_id + size_seq, (void *)&offset);
            br = (hr == HBTRIE_RESULT_SUCCESS)?(BTREE_RESULT_SUCCESS):(br);
        } else {
            br = btree_find(handle->seqtree, (void *)&_seqnum, (void *)&offset);
        }
        btreeblk_end(handle->bhandle);
        offset = _endian_decode(offset);

        if (locked) {
            filemgr_mutex_unlock(handle->file);
        }
    }

    if (wr == FDB_RESULT_SUCCESS || br != BTREE_RESULT_FAIL) {
        if (!handle->kvs) { // single KVS mode
            _doc.key = doc->key;
            _doc.length.keylen = doc->keylen;
        } else {
            _doc.key = NULL;
        }
        _doc.meta = doc->meta;
        _doc.body = doc->body;

        uint64_t body_offset = docio_read_doc_key_meta(dhandle, offset, &_doc,
                                                       true);
        if (body_offset == offset) {
            fdb_assert(atomic_cas_uint8_t(&handle->handle_busy, 1, 0), 1, 0);
            return FDB_RESULT_KEY_NOT_FOUND;
        }

        if (handle->kvs) {
            int size_chunk = handle->config.chunksize;
            doc->keylen = _doc.length.keylen - size_chunk;
            if (doc->key) { // doc->key is given by user
                memcpy(doc->key, (uint8_t*)_doc.key + size_chunk, doc->keylen);
                free_docio_object(&_doc, 1, 0, 0);
            } else {
                doc->key = _doc.key;
                memmove(doc->key, (uint8_t*)doc->key + size_chunk, doc->keylen);
            }
        } else {
            doc->keylen = _doc.length.keylen;
            doc->key = _doc.key;
        }
        doc->metalen = _doc.length.metalen;
        doc->bodylen = _doc.length.bodylen;
        doc->meta = _doc.meta;
        doc->body = _doc.body;
        doc->deleted = _doc.length.flag & DOCIO_DELETED;
        doc->size_ondisk = _fdb_get_docsize(_doc.length);
        doc->offset = offset;

        fdb_assert(doc->seqnum == _doc.seqnum, doc->seqnum, _doc.seqnum);

        fdb_assert(atomic_cas_uint8_t(&handle->handle_busy, 1, 0), 1, 0);
        return FDB_RESULT_SUCCESS;
    }

    fdb_assert(atomic_cas_uint8_t(&handle->handle_busy, 1, 0), 1, 0);
    return FDB_RESULT_KEY_NOT_FOUND;
}

static uint8_t equal_docs(fdb_doc *doc, struct docio_object *_doc) {
    uint8_t rv = 1;
    // Compare a seq num if seq tree is enabled.
    if (doc->seqnum != SEQNUM_NOT_USED) {
        if (doc->seqnum != _doc->seqnum) {
            free(_doc->key);
            free(_doc->meta);
            free(_doc->body);
            _doc->key = _doc->meta = _doc->body = NULL;
            rv = 0;
        }
    } else { // Compare key and metadata
        if ((doc->key && memcmp(doc->key, _doc->key, doc->keylen)) ||
            (doc->meta && memcmp(doc->meta, _doc->meta, doc->metalen))) {
            free(_doc->key);
            free(_doc->meta);
            free(_doc->body);
            _doc->key = _doc->meta = _doc->body = NULL;
            rv = 0;
        }
    }
    return rv;
}

INLINE void _remove_kv_id(fdb_kvs_handle *handle, struct docio_object *doc)
{
    size_t size_chunk = handle->config.chunksize;
    doc->length.keylen -= size_chunk;
    memmove(doc->key, (uint8_t*)doc->key + size_chunk, doc->length.keylen);
}

// Retrieve a doc's metadata and body with a given doc offset in the database file.
LIBFDB_API
fdb_status fdb_get_byoffset(fdb_kvs_handle *handle, fdb_doc *doc)
{
    uint64_t offset = doc->offset;
    struct docio_object _doc;

    if (!offset) {
        return FDB_RESULT_INVALID_ARGS;
    }

    if (!atomic_cas_uint8_t(&handle->handle_busy, 0, 1)) {
        return FDB_RESULT_HANDLE_BUSY;
    }

    atomic_incr_uint64_t(&handle->op_stats->num_gets);
    memset(&_doc, 0, sizeof(struct docio_object));

    uint64_t _offset = docio_read_doc(handle->dhandle, offset, &_doc, true);
    if (_offset == offset) {
        fdb_assert(atomic_cas_uint8_t(&handle->handle_busy, 1, 0), 1, 0);
        return FDB_RESULT_KEY_NOT_FOUND;
    } else {
        if (handle->kvs) {
            fdb_kvs_id_t kv_id;
            buf2kvid(handle->config.chunksize, _doc.key, &kv_id);
            if (kv_id != handle->kvs->id) {
                fdb_assert(atomic_cas_uint8_t(&handle->handle_busy, 1, 0), 1, 0);
                free_docio_object(&_doc, 1, 1, 1);
                return FDB_RESULT_KEY_NOT_FOUND;
            }
            _remove_kv_id(handle, &_doc);
        }
        if (!equal_docs(doc, &_doc)) {
            free_docio_object(&_doc, 1, 1, 1);
            fdb_assert(atomic_cas_uint8_t(&handle->handle_busy, 1, 0), 1, 0);
            return FDB_RESULT_KEY_NOT_FOUND;
        }
    }

    doc->seqnum = _doc.seqnum;
    doc->keylen = _doc.length.keylen;
    doc->metalen = _doc.length.metalen;
    doc->bodylen = _doc.length.bodylen;
    if (doc->key) {
        free(_doc.key);
    } else {
        doc->key = _doc.key;
    }
    if (doc->meta) {
        free(_doc.meta);
    } else {
        doc->meta = _doc.meta;
    }
    if (doc->body) {
        if (_doc.length.bodylen > 0) {
            memcpy(doc->body, _doc.body, _doc.length.bodylen);
        }
        free(_doc.body);
    } else {
        doc->body = _doc.body;
    }
    doc->deleted = _doc.length.flag & DOCIO_DELETED;
    doc->size_ondisk = _fdb_get_docsize(_doc.length);
    if (handle->kvs) {
        // Since _doc.length was adjusted in _remove_kv_id(),
        // we need to compensate it.
        doc->size_ondisk += handle->config.chunksize;
    }

    if (_doc.length.flag & DOCIO_DELETED) {
        fdb_assert(atomic_cas_uint8_t(&handle->handle_busy, 1, 0), 1, 0);
        return FDB_RESULT_KEY_NOT_FOUND;
    }

    fdb_assert(atomic_cas_uint8_t(&handle->handle_busy, 1, 0), 1, 0);
    return FDB_RESULT_SUCCESS;
}

INLINE uint64_t _fdb_get_wal_threshold(fdb_kvs_handle *handle)
{
    return handle->config.wal_threshold;
}

LIBFDB_API
fdb_status fdb_set(fdb_kvs_handle *handle, fdb_doc *doc)
{
    uint64_t offset;
    struct docio_object _doc;
    struct filemgr *file;
    struct docio_handle *dhandle;
    struct timeval tv;
    bool txn_enabled = false;
    bool sub_handle = false;
    bool wal_flushed = false;
    file_status_t fstatus;
    fdb_txn *txn = handle->fhandle->root->txn;
    fdb_status wr = FDB_RESULT_SUCCESS;

    if (handle->config.flags & FDB_OPEN_FLAG_RDONLY) {
        return fdb_log(&handle->log_callback, FDB_RESULT_RONLY_VIOLATION,
                       "Warning: SET is not allowed on the read-only DB file '%s'.",
                       handle->file->filename);
    }

    if ( doc->key == NULL || doc->keylen == 0 ||
        doc->keylen > FDB_MAX_KEYLEN ||
        (doc->metalen > 0 && doc->meta == NULL) ||
        (doc->bodylen > 0 && doc->body == NULL) ||
        (handle->kvs_config.custom_cmp &&
            doc->keylen > handle->config.blocksize - HBTRIE_HEADROOM)) {
        return FDB_RESULT_INVALID_ARGS;
    }

    if (!atomic_cas_uint8_t(&handle->handle_busy, 0, 1)) {
        return FDB_RESULT_HANDLE_BUSY;
    }

    _doc.length.keylen = doc->keylen;
    _doc.length.metalen = doc->metalen;
    _doc.length.bodylen = doc->deleted ? 0 : doc->bodylen;
    _doc.key = doc->key;
    _doc.meta = doc->meta;
    _doc.body = doc->deleted ? NULL : doc->body;

    if (handle->kvs) {
        // multi KV instance mode
        // allocate more (temporary) space for key, to store ID number
        int size_chunk = handle->config.chunksize;
        _doc.length.keylen = doc->keylen + size_chunk;
        _doc.key = alca(uint8_t, _doc.length.keylen);
        // copy ID
        kvid2buf(size_chunk, handle->kvs->id, _doc.key);
        // copy key
        memcpy((uint8_t*)_doc.key + size_chunk, doc->key, doc->keylen);

        if (handle->kvs->type == KVS_SUB) {
            sub_handle = true;
        } else {
            sub_handle = false;
        }
    }

fdb_set_start:
    fdb_check_file_reopen(handle, NULL);

    size_t throttling_delay = filemgr_get_throttling_delay(handle->file);
    if (throttling_delay) {
        usleep(throttling_delay);
    }

    filemgr_mutex_lock(handle->file);
    fdb_sync_db_header(handle);

    if (filemgr_is_rollback_on(handle->file)) {
        filemgr_mutex_unlock(handle->file);
        fdb_assert(atomic_cas_uint8_t(&handle->handle_busy, 1, 0), 1, 0);
        return FDB_RESULT_FAIL_BY_ROLLBACK;
    }

    file = handle->file;
    dhandle = handle->dhandle;

    fstatus = filemgr_get_file_status(file);
    if (fstatus == FILE_REMOVED_PENDING) {
        // we must not write into this file
        // file status was changed by other thread .. start over
        filemgr_mutex_unlock(file);
        goto fdb_set_start;
    }

    if (sub_handle) {
        // multiple KV instance mode AND sub handle
        if (doc->seqnum != SEQNUM_NOT_USED &&
            doc->flags & FDB_CUSTOM_SEQNUM) { // User specified own seqnum
            doc->flags &= ~FDB_CUSTOM_SEQNUM; // clear flag for fdb_doc reuse
        } else {
            doc->seqnum = fdb_kvs_get_seqnum(file, handle->kvs->id) + 1;
        }
        if (handle->seqnum < doc->seqnum) { // keep handle's seqnum the highest
            handle->seqnum = doc->seqnum;
            fdb_kvs_set_seqnum(file, handle->kvs->id, handle->seqnum);
        }
    } else {
        // super handle OR single KV instance mode
        if (doc->seqnum != SEQNUM_NOT_USED &&
            doc->flags & FDB_CUSTOM_SEQNUM) { // User specified own seqnum
            doc->flags &= ~FDB_CUSTOM_SEQNUM; // clear flag for fdb_doc reuse
        } else {
            doc->seqnum = filemgr_get_seqnum(file) + 1;
        }
        if (handle->seqnum < doc->seqnum) { // keep handle's seqnum the highest
            handle->seqnum = doc->seqnum;
            filemgr_set_seqnum(file, handle->seqnum);
        }
    }
    _doc.seqnum = doc->seqnum;

    if (doc->deleted) {
        // set timestamp
        gettimeofday(&tv, NULL);
        _doc.timestamp = (timestamp_t)tv.tv_sec;
    } else {
        _doc.timestamp = 0;
    }

    if (txn) {
        txn_enabled = true;
    }

    offset = docio_append_doc(dhandle, &_doc, doc->deleted, txn_enabled);
    if (offset == BLK_NOT_FOUND) {
        filemgr_mutex_unlock(file);
        fdb_assert(atomic_cas_uint8_t(&handle->handle_busy, 1, 0), 1, 0);
        return FDB_RESULT_WRITE_FAIL;
    }

    doc->size_ondisk = _fdb_get_docsize(_doc.length);
    doc->offset = offset;
    if (!txn) {
        txn = &file->global_txn;
    }
    if (handle->kvs) {
        // multi KV instance mode
        fdb_doc kv_ins_doc = *doc;
        kv_ins_doc.key = _doc.key;
        kv_ins_doc.keylen = _doc.length.keylen;
        wal_insert(txn, file, &kv_ins_doc, offset, WAL_INS_WRITER);
    } else {
        wal_insert(txn, file, doc, offset, WAL_INS_WRITER);
    }

    if (wal_get_dirty_status(file)== FDB_WAL_CLEAN) {
        wal_set_dirty_status(file, FDB_WAL_DIRTY);
    }

    if (handle->config.wal_flush_before_commit ||
         handle->config.auto_commit) {
        bid_t dirty_idtree_root, dirty_seqtree_root;

        if (!txn_enabled) {
            handle->dirty_updates = 1;
        }

        // MUST ensure that 'file' is always 'handle->file',
        // because this routine will not be executed during compaction.
        filemgr_get_dirty_root(file, &dirty_idtree_root, &dirty_seqtree_root);

        // other concurrent writer flushed WAL before commit,
        // sync root node of each tree
        if (dirty_idtree_root != BLK_NOT_FOUND) {
            handle->trie->root_bid = dirty_idtree_root;
        }
        if (handle->config.seqtree_opt == FDB_SEQTREE_USE &&
            dirty_seqtree_root != BLK_NOT_FOUND) {
            if (handle->kvs) {
                handle->seqtrie->root_bid = dirty_seqtree_root;
            } else {
                btree_init_from_bid(handle->seqtree,
                                    handle->seqtree->blk_handle,
                                    handle->seqtree->blk_ops,
                                    handle->seqtree->kv_ops,
                                    handle->seqtree->blksize,
                                    dirty_seqtree_root);
            }
        }

        if (wal_get_num_flushable(file) > _fdb_get_wal_threshold(handle)) {
            struct avl_tree flush_items;

            // discard all cached writable blocks
            // to avoid data inconsistency with other writers
            btreeblk_discard_blocks(handle->bhandle);

            // commit only for non-transactional WAL entries
            wr = wal_commit(&file->global_txn, file, NULL, &handle->log_callback);
            if (wr != FDB_RESULT_SUCCESS) {
                filemgr_mutex_unlock(file);
                fdb_assert(atomic_cas_uint8_t(&handle->handle_busy, 1, 0),
                           1, 0);
                return wr;
            }
            wr = wal_flush(file, (void *)handle,
                      _fdb_wal_flush_func, _fdb_wal_get_old_offset,
                      &flush_items);
            if (wr != FDB_RESULT_SUCCESS) {
                filemgr_mutex_unlock(file);
                fdb_assert(atomic_cas_uint8_t(&handle->handle_busy, 1, 0),
                           1, 0);
                return wr;
            }
            wal_set_dirty_status(file, FDB_WAL_PENDING);
            // it is ok to release flushed items becuase
            // these items are not actually committed yet.
            // they become visible after fdb_commit is invoked.
            wal_release_flushed_items(file, &flush_items);

            // sync new root node
            dirty_idtree_root = handle->trie->root_bid;
            if (handle->config.seqtree_opt == FDB_SEQTREE_USE) {
                if (handle->kvs) {
                    dirty_seqtree_root = handle->seqtrie->root_bid;
                } else {
                    dirty_seqtree_root = handle->seqtree->root_bid;
                }
            }
            filemgr_set_dirty_root(file,
                                   dirty_idtree_root,
                                   dirty_seqtree_root);

            wal_flushed = true;
            btreeblk_reset_subblock_info(handle->bhandle);
        }
    }

    filemgr_mutex_unlock(file);

    if (!doc->deleted) {
        atomic_incr_uint64_t(&handle->op_stats->num_sets);
    }

    if (wal_flushed && handle->config.auto_commit) {
        fdb_assert(atomic_cas_uint8_t(&handle->handle_busy, 1, 0), 1, 0);
        return fdb_commit(handle->fhandle, FDB_COMMIT_NORMAL);
    }
    fdb_assert(atomic_cas_uint8_t(&handle->handle_busy, 1, 0), 1, 0);
    return FDB_RESULT_SUCCESS;
}

LIBFDB_API
fdb_status fdb_del(fdb_kvs_handle *handle, fdb_doc *doc)
{
    if (handle->config.flags & FDB_OPEN_FLAG_RDONLY) {
        return fdb_log(&handle->log_callback, FDB_RESULT_RONLY_VIOLATION,
                       "Warning: DEL is not allowed on the read-only DB file '%s'.",
                       handle->file->filename);
    }

    if (doc->key == NULL || doc->keylen == 0 ||
        doc->keylen > FDB_MAX_KEYLEN ||
        (handle->kvs_config.custom_cmp &&
            doc->keylen > handle->config.blocksize - HBTRIE_HEADROOM)) {
        return FDB_RESULT_INVALID_ARGS;
    }

    doc->deleted = true;
    fdb_doc _doc;
    _doc = *doc;
    _doc.bodylen = 0;
    _doc.body = NULL;

    atomic_incr_uint64_t(&handle->op_stats->num_dels);

    return fdb_set(handle, &_doc);
}

static uint64_t _fdb_export_header_flags(fdb_kvs_handle *handle)
{
    uint64_t rv = 0;
    if (handle->config.seqtree_opt == FDB_SEQTREE_USE) {
        // seq tree is used
        rv |= FDB_FLAG_SEQTREE_USE;
    }
    if (handle->fhandle->flags & FHANDLE_ROOT_INITIALIZED) {
        // the default KVS is once opened
        rv |= FDB_FLAG_ROOT_INITIALIZED;
    }
    if (handle->fhandle->flags & FHANDLE_ROOT_CUSTOM_CMP) {
        // the default KVS is based on custom key order
        rv |= FDB_FLAG_ROOT_CUSTOM_CMP;
    }
    return rv;
}

uint64_t fdb_set_file_header(fdb_kvs_handle *handle)
{
    /*
    <ForestDB header>
    [offset]: (description)
    [     0]: BID of root node of root B+Tree of HB+Trie: 8 bytes
    [     8]: BID of root node of seq B+Tree: 8 bytes (0xFF.. if not used)
    [    16]: # of live documents: 8 bytes
    [    24]: # of live B+Tree nodes: 8 bytes
    [    32]: Data size (byte): 8 bytes
    [    40]: BID of the DB header created when last WAL flush: 8 bytes
    [    48]: Offset of the document containing KV instances' info: 8 bytes
    [    56]: Header flags: 8 bytes
    [    64]: Size of newly compacted target file name : 2 bytes
    [    66]: Size of old file name before compaction :  2 bytes
    [    68]: File name of newly compacted file : x bytes
    [  68+x]: File name of old file before compcation : y bytes
    [68+x+y]: CRC32: 4 bytes
    total size (header's length): 72+x+y bytes

    Note: the list of functions that need to be modified
          if the header structure is changed:

        _fdb_redirect_header() in forestdb.cc
        filemgr_destroy_file() in filemgr.cc
        print_header() in dump_common.cc
        decode_dblock() and dblock in forestdb_hexamine.cc
    */

    uint8_t *buf = alca(uint8_t, handle->config.blocksize);
    uint16_t new_filename_len = 0;
    uint16_t old_filename_len = 0;
    uint16_t _edn_safe_16;
    uint32_t crc;
    uint64_t _edn_safe_64;
    size_t offset = 0;
    struct filemgr *cur_file;
    struct kvs_stat stat;

    cur_file = handle->file;

    // hb+trie or idtree root bid
    _edn_safe_64 = _endian_encode(handle->trie->root_bid);
    seq_memcpy(buf + offset, &_edn_safe_64, sizeof(handle->trie->root_bid), offset);

    if (handle->config.seqtree_opt == FDB_SEQTREE_USE) {
        // b+tree root bid
        _edn_safe_64 = _endian_encode(handle->seqtree->root_bid);
        seq_memcpy(buf + offset, &_edn_safe_64,
            sizeof(handle->seqtree->root_bid), offset);
    } else {
        memset(buf + offset, 0xff, sizeof(uint64_t));
        offset += sizeof(uint64_t);
    }

    // get stat
    _kvs_stat_get(cur_file, 0, &stat);

    // # docs
    _edn_safe_64 = _endian_encode(stat.ndocs);
    seq_memcpy(buf + offset, &_edn_safe_64, sizeof(_edn_safe_64), offset);
    // # live nodes
    _edn_safe_64 = _endian_encode(stat.nlivenodes);
    seq_memcpy(buf + offset, &_edn_safe_64,
               sizeof(_edn_safe_64), offset);
    // data size
    _edn_safe_64 = _endian_encode(stat.datasize);
    seq_memcpy(buf + offset, &_edn_safe_64, sizeof(_edn_safe_64), offset);
    // last header bid
    _edn_safe_64 = _endian_encode(handle->last_wal_flush_hdr_bid);
    seq_memcpy(buf + offset, &_edn_safe_64,
               sizeof(handle->last_wal_flush_hdr_bid), offset);
    // kv info offset
    _edn_safe_64 = _endian_encode(handle->kv_info_offset);
    seq_memcpy(buf + offset, &_edn_safe_64,
               sizeof(handle->kv_info_offset), offset);
    // header flags
    _edn_safe_64 = _fdb_export_header_flags(handle);
    _edn_safe_64 = _endian_encode(_edn_safe_64);
    seq_memcpy(buf + offset, &_edn_safe_64,
               sizeof(_edn_safe_64), offset);

    // size of newly compacted target file name
    if (handle->file->new_file) {
        new_filename_len = strlen(handle->file->new_file->filename) + 1;
    }
    _edn_safe_16 = _endian_encode(new_filename_len);
    seq_memcpy(buf + offset, &_edn_safe_16, sizeof(new_filename_len), offset);

    // size of old filename before compaction
    if (handle->file->old_filename) {
        old_filename_len = strlen(handle->file->old_filename) + 1;
    }
    _edn_safe_16 = _endian_encode(old_filename_len);
    seq_memcpy(buf + offset, &_edn_safe_16, sizeof(old_filename_len), offset);

    if (new_filename_len) {
        seq_memcpy(buf + offset, handle->file->new_file->filename,
                   new_filename_len, offset);
    }

    if (old_filename_len) {
        seq_memcpy(buf + offset, handle->file->old_filename,
                   old_filename_len, offset);
    }

    // crc32
    crc = get_checksum(buf, offset, handle->file->crc_mode);
    crc = _endian_encode(crc);
    seq_memcpy(buf + offset, &crc, sizeof(crc), offset);

    return filemgr_update_header(handle->file, buf, offset);
}

static
char *_fdb_redirect_header(uint8_t *buf, filemgr* new_file) {
    uint16_t old_compact_filename_len; // size of existing old_filename in buf
    uint16_t new_compact_filename_len; // size of existing new_filename in buf
    uint16_t new_filename_len = strlen(new_file->filename) + 1;
    uint16_t new_filename_len_enc = _endian_encode(new_filename_len);
    uint32_t crc;
    size_t crc_offset;
    size_t offset = 64;
    char *old_filename;
    // Read existing DB header's size of newly compacted filename
    seq_memcpy(&new_compact_filename_len, buf + offset, sizeof(uint16_t),
               offset);
    new_compact_filename_len = _endian_decode(new_compact_filename_len);

    // Read existing DB header's size of filename before its compaction
    seq_memcpy(&old_compact_filename_len, buf + offset, sizeof(uint16_t),
               offset);
    old_compact_filename_len = _endian_decode(old_compact_filename_len);

    // Update DB header's size of newly compacted filename to redirected one
    memcpy(buf + 64, &new_filename_len_enc, sizeof(uint16_t));

    // Copy over existing DB header's old_filename to its new location
    old_filename = (char*)buf + offset + new_filename_len;
    if (new_compact_filename_len != new_filename_len) {
        memmove(old_filename, buf + offset + new_compact_filename_len,
                old_compact_filename_len);
    }
    // Update the DB header's new_filename to the redirected one
    memcpy(buf + 68, new_file->filename, new_filename_len);
    // Compute the DB header's new crc32 value
    crc_offset = 68 + new_filename_len + old_compact_filename_len;
    crc = get_checksum(buf, crc_offset, new_file->crc_mode);
    crc = _endian_encode(crc);
    // Update the DB header's new crc32 value
    memcpy(buf + crc_offset, &crc, sizeof(crc));
    // If the DB header indicated an old_filename, return it
    return old_compact_filename_len ? old_filename : NULL;
}

static fdb_status _fdb_append_commit_mark(void *voidhandle, uint64_t offset)
{
    fdb_kvs_handle *handle = (fdb_kvs_handle *)voidhandle;
    struct docio_handle *dhandle;

    dhandle = handle->dhandle;
    if (docio_append_commit_mark(dhandle, offset) == BLK_NOT_FOUND) {
        return FDB_RESULT_WRITE_FAIL;
    }
    return FDB_RESULT_SUCCESS;
}

LIBFDB_API
fdb_status fdb_commit(fdb_file_handle *fhandle, fdb_commit_opt_t opt)
{
    return _fdb_commit(fhandle->root, opt);
}

fdb_status _fdb_commit(fdb_kvs_handle *handle, fdb_commit_opt_t opt)
{
    fdb_txn *txn = handle->fhandle->root->txn;
    fdb_txn *earliest_txn;
    file_status_t fstatus;
    fdb_status fs = FDB_RESULT_SUCCESS;
    bool wal_flushed = false;
    bid_t dirty_idtree_root, dirty_seqtree_root;
    struct avl_tree flush_items;
    fdb_status wr = FDB_RESULT_SUCCESS;

    if (handle->kvs) {
        if (handle->kvs->type == KVS_SUB) {
            // deny commit on sub handle
            return FDB_RESULT_INVALID_HANDLE;
        }
    }
    if (handle->config.flags & FDB_OPEN_FLAG_RDONLY) {
        return fdb_log(&handle->log_callback, FDB_RESULT_RONLY_VIOLATION,
                       "Warning: Commit is not allowed on the read-only DB file '%s'.",
                       handle->file->filename);
    }

fdb_commit_start:
    fdb_check_file_reopen(handle, NULL);
    filemgr_mutex_lock(handle->file);
    fdb_sync_db_header(handle);

    if (filemgr_is_rollback_on(handle->file)) {
        filemgr_mutex_unlock(handle->file);
        return FDB_RESULT_FAIL_BY_ROLLBACK;
    }

    fstatus = filemgr_get_file_status(handle->file);
    if (fstatus == FILE_REMOVED_PENDING) {
        // we must not commit this file
        // file status was changed by other thread .. start over
        filemgr_mutex_unlock(handle->file);
        goto fdb_commit_start;
    }

    fs = btreeblk_end(handle->bhandle);
    if (fs != FDB_RESULT_SUCCESS) {
        filemgr_mutex_unlock(handle->file);
        return fs;
    }

    // commit wal
    if (txn) {
        // transactional updates
        wr = wal_commit(txn, handle->file, _fdb_append_commit_mark,
                        &handle->log_callback);
        if (wr != FDB_RESULT_SUCCESS) {
            filemgr_mutex_unlock(handle->file);
            return wr;
        }
        if (wal_get_dirty_status(handle->file)== FDB_WAL_CLEAN) {
            wal_set_dirty_status(handle->file, FDB_WAL_DIRTY);
        }
    } else {
        // non-transactional updates
        wal_commit(&handle->file->global_txn, handle->file, NULL,
                   &handle->log_callback);
    }

    // sync dirty root nodes
    filemgr_get_dirty_root(handle->file, &dirty_idtree_root,
                           &dirty_seqtree_root);
    if (dirty_idtree_root != BLK_NOT_FOUND) {
        handle->trie->root_bid = dirty_idtree_root;
    }
    if (handle->config.seqtree_opt == FDB_SEQTREE_USE &&
        dirty_seqtree_root != BLK_NOT_FOUND) {
        if (handle->kvs) {
            handle->seqtrie->root_bid = dirty_seqtree_root;
        } else {
            btree_init_from_bid(handle->seqtree,
                                handle->seqtree->blk_handle,
                                handle->seqtree->blk_ops,
                                handle->seqtree->kv_ops,
                                handle->seqtree->blksize,
                                dirty_seqtree_root);
        }
    }

    if (handle->dirty_updates) {
        // discard all cached writable b+tree nodes
        // to avoid data inconsistency with other writers
        btreeblk_discard_blocks(handle->bhandle);
    }

    if (wal_get_num_flushable(handle->file) > _fdb_get_wal_threshold(handle) ||
        wal_get_dirty_status(handle->file) == FDB_WAL_PENDING ||
        opt & FDB_COMMIT_MANUAL_WAL_FLUSH) {
        // wal flush when
        // 1. wal size exceeds threshold
        // 2. wal is already flushed before commit
        //    (in this case, flush the rest of entries)
        // 3. user forces to manually flush wal

        wr = wal_flush(handle->file, (void *)handle,
                  _fdb_wal_flush_func, _fdb_wal_get_old_offset,
                  &flush_items);
        if (wr != FDB_RESULT_SUCCESS) {
            filemgr_mutex_unlock(handle->file);
            return wr;
        }
        wal_set_dirty_status(handle->file, FDB_WAL_CLEAN);
        wal_flushed = true;
    }

    // Note: Appending KVS header must be done after flushing WAL
    //       because KVS stats info is updated during WAL flushing.
    if (handle->kvs) {
        // multi KV instance mode .. append up-to-date KV header
        handle->kv_info_offset = fdb_kvs_header_append(handle->file,
                                                       handle->dhandle);
    }

    // Note: Getting header BID must be done after
    //       all other data are written into the file!!
    //       Or, header BID inconsistency will occur (it will
    //       point to wrong block).
    handle->last_hdr_bid = filemgr_get_next_alloc_block(handle->file);
    if (wal_get_dirty_status(handle->file) == FDB_WAL_CLEAN) {
        earliest_txn = wal_earliest_txn(handle->file,
                                        (txn)?(txn):(&handle->file->global_txn));
        if (earliest_txn) {
            // there exists other transaction that is not committed yet
            if (handle->last_wal_flush_hdr_bid < earliest_txn->prev_hdr_bid) {
                handle->last_wal_flush_hdr_bid = earliest_txn->prev_hdr_bid;
            }
        } else {
            // there is no other transaction .. now WAL is empty
            handle->last_wal_flush_hdr_bid = handle->last_hdr_bid;
        }
    }

    fdb_assert(handle->last_wal_flush_hdr_bid == BLK_NOT_FOUND ||
           handle->last_wal_flush_hdr_bid <= handle->last_hdr_bid,
           handle->last_wal_flush_hdr_bid, handle->last_hdr_bid);

    if (txn == NULL) {
        // update global_txn's previous header BID
        handle->file->global_txn.prev_hdr_bid = handle->last_hdr_bid;
    }

    handle->cur_header_revnum = fdb_set_file_header(handle);
    fs = filemgr_commit(handle->file, &handle->log_callback);
    if (wal_flushed) {
        wal_release_flushed_items(handle->file, &flush_items);
    }

    btreeblk_reset_subblock_info(handle->bhandle);

    handle->dirty_updates = 0;
    filemgr_mutex_unlock(handle->file);

    atomic_incr_uint64_t(&handle->op_stats->num_commits);
    return fs;
}

static fdb_status _fdb_commit_and_remove_pending(fdb_kvs_handle *handle,
                                           struct filemgr *old_file,
                                           struct filemgr *new_file)
{
    // Note: new_file == handle->file

    fdb_txn *earliest_txn;
    bool wal_flushed = false;
    bid_t dirty_idtree_root, dirty_seqtree_root;
    struct avl_tree flush_items;
    fdb_status status = FDB_RESULT_SUCCESS;
    struct filemgr *very_old_file;

    btreeblk_end(handle->bhandle);

    // sync dirty root nodes
    filemgr_get_dirty_root(new_file, &dirty_idtree_root, &dirty_seqtree_root);
    if (dirty_idtree_root != BLK_NOT_FOUND) {
        handle->trie->root_bid = dirty_idtree_root;
    }
    if (handle->config.seqtree_opt == FDB_SEQTREE_USE &&
        dirty_seqtree_root != BLK_NOT_FOUND) {
        if (handle->kvs) {
            handle->seqtrie->root_bid = dirty_seqtree_root;
        } else {
            btree_init_from_bid(handle->seqtree,
                                handle->seqtree->blk_handle,
                                handle->seqtree->blk_ops,
                                handle->seqtree->kv_ops,
                                handle->seqtree->blksize,
                                dirty_seqtree_root);
        }
    }

    wal_commit(&new_file->global_txn, new_file, NULL, &handle->log_callback);
    if (wal_get_num_flushable(new_file)) {
        // flush wal if not empty
        wal_flush(new_file, (void *)handle,
                  _fdb_wal_flush_func, _fdb_wal_get_old_offset, &flush_items);
        wal_set_dirty_status(new_file, FDB_WAL_CLEAN);
        wal_flushed = true;
    } else if (wal_get_size(new_file) == 0) {
        // empty WAL
        wal_set_dirty_status(new_file, FDB_WAL_CLEAN);
    }

    // Note: Appending KVS header must be done after flushing WAL
    //       because KVS stats info is updated during WAL flushing.
    if (handle->kvs) {
        // multi KV instance mode .. append up-to-date KV header
        handle->kv_info_offset = fdb_kvs_header_append(new_file,
                                                       handle->dhandle);
    }

    handle->last_hdr_bid = filemgr_get_next_alloc_block(new_file);
    if (wal_get_dirty_status(new_file) == FDB_WAL_CLEAN) {
        earliest_txn = wal_earliest_txn(new_file,
                                        &new_file->global_txn);
        if (earliest_txn) {
            // there exists other transaction that is not committed yet
            if (handle->last_wal_flush_hdr_bid < earliest_txn->prev_hdr_bid) {
                handle->last_wal_flush_hdr_bid = earliest_txn->prev_hdr_bid;
            }
        } else {
            // there is no other transaction .. now WAL is empty
            handle->last_wal_flush_hdr_bid = handle->last_hdr_bid;
        }
    }

    // update global_txn's previous header BID
    new_file->global_txn.prev_hdr_bid = handle->last_hdr_bid;

    handle->cur_header_revnum = fdb_set_file_header(handle);
    status = filemgr_commit(new_file, &handle->log_callback);
    if (status != FDB_RESULT_SUCCESS) {
        filemgr_mutex_unlock(old_file);
        filemgr_mutex_unlock(new_file);
        return status;
    }

    if (wal_flushed) {
        wal_release_flushed_items(new_file, &flush_items);
    }

    compactor_switch_file(old_file, new_file, &handle->log_callback);
    do { // Find all files pointing to old_file and redirect them to new file..
        very_old_file = filemgr_search_stale_links(old_file);
        if (very_old_file) {
            filemgr_redirect_old_file(very_old_file, new_file,
                                      _fdb_redirect_header);
            filemgr_commit(very_old_file, &handle->log_callback);
            // I/O errors here are not propogated since this is best-effort
            // Since filemgr_search_stale_links() will have opened the file
            // we must close it here to ensure decrement of ref counter
            filemgr_close(very_old_file, 1, very_old_file->filename,
                          &handle->log_callback);
        }
    } while (very_old_file);

    // Mark the old file as "remove_pending".
    // Note that a file deletion will be pended until there is no handle
    // referring the file.
    filemgr_remove_pending(old_file, new_file);
    // Migrate the operational statistics to the new_file, because
    // from this point onward all callers will re-open new_file
    handle->op_stats = filemgr_migrate_op_stats(old_file, new_file, handle->kvs);
    fdb_assert(handle->op_stats, 0, 0);

    // This mutex was acquired by the caller (i.e., _fdb_compact_file()).
    filemgr_mutex_unlock(old_file);

    // Don't clean up the buffer cache entries for the old file.
    // They will be cleaned up later.
    filemgr_close(old_file, 0, handle->filename, &handle->log_callback);

    filemgr_mutex_unlock(new_file);

    atomic_incr_uint64_t(&handle->op_stats->num_compacts);
    return status;
}

INLINE int _fdb_cmp_uint64_t(const void *key1, const void *key2)
{
    uint64_t a,b;
    // must ensure that key1 and key2 are pointers to uint64_t values
    a = deref64(key1);
    b = deref64(key2);

#ifdef __BIT_CMP
    return _CMP_U64(a, b);

#else
    if (a < b) {
        return -1;
    } else if (a > b) {
        return 1;
    } else {
        return 0;
    }
#endif
}

static fdb_status _fdb_move_wal_docs(fdb_kvs_handle *handle,
                                     bid_t start_bid,
                                     bid_t stop_bid,
                                     struct filemgr *new_file,
                                     struct hbtrie *new_trie,
                                     struct btree *new_idtree,
                                     struct btree *new_seqtree,
                                     struct docio_handle *new_dhandle,
                                     struct btreeblk_handle *new_bhandle)
{
    struct timeval tv;
    timestamp_t cur_timestamp;
    fdb_kvs_handle new_handle;
    uint32_t blocksize = handle->file->blocksize;
    uint64_t offset; // starting point
    uint64_t new_offset;
    uint64_t stop_offset = stop_bid * blocksize; // stopping point
    uint64_t n_moved_docs = 0;
    err_log_callback *log_callback;
    fdb_status fs = FDB_RESULT_SUCCESS;

    if (start_bid == BLK_NOT_FOUND || start_bid == stop_bid) {
        return fs;
    } else {
        offset = (start_bid + 1) * blocksize;
    }
    gettimeofday(&tv, NULL);
    cur_timestamp = tv.tv_sec;

    // TODO: Need to adapt docio_read_doc to separate false checksum errors.
    log_callback = handle->dhandle->log_callback;
    handle->dhandle->log_callback = NULL;

    for (; offset < stop_offset;
        offset = ((offset / blocksize) + 1) * blocksize) { // next block's off
        if (!docio_check_buffer(handle->dhandle, offset / blocksize)) {
            continue;
        } else {
            do {
                fdb_doc wal_doc;
                uint8_t deleted;
                struct docio_object doc;
                uint64_t _offset;
                memset(&doc, 0, sizeof(doc));
                _offset = docio_read_doc(handle->dhandle, offset, &doc, true);
                if (!doc.key && !(doc.length.flag & DOCIO_TXN_COMMITTED)) {
                    // No more documents in this block, break go to next block
                    free(doc.key);
                    free(doc.meta);
                    free(doc.body);
                    offset = _offset;
                    break;
                }
                // check if the doc is transactional or not, and
                // also check if the doc contains system info
                if (doc.length.flag & DOCIO_TXN_DIRTY ||
                    doc.length.flag & DOCIO_SYSTEM) {
                    // skip transactional document or system document
                    free(doc.key);
                    free(doc.meta);
                    free(doc.body);
                    offset = _offset;
                    continue;
                    // do not break.. read next doc
                }
                if (doc.length.flag & DOCIO_TXN_COMMITTED) {
                    // commit mark .. read the previously skipped doc
                    docio_read_doc(handle->dhandle, doc.doc_offset, &doc, true);
                    if (doc.key == NULL) { // doc read error
                        free(doc.meta);
                        free(doc.body);
                        offset = _offset;
                        continue;
                    }
                }

                // If a rollback was requested on this file, skip
                // any db items written past the rollback point
                if (!handle->kvs) {
                    if (doc.seqnum > handle->seqnum) {
                        free(doc.key);
                        free(doc.meta);
                        free(doc.body);
                        offset = _offset;
                        continue;
                    }
                } else {
                    // check seqnum before insert
                    fdb_kvs_id_t kv_id;
                    fdb_seqnum_t kv_seqnum;
                    buf2kvid(handle->config.chunksize, doc.key, &kv_id);

                    if (handle->config.seqtree_opt == FDB_SEQTREE_USE) {
                        kv_seqnum = fdb_kvs_get_seqnum(handle->file, kv_id);
                    } else {
                        kv_seqnum = SEQNUM_NOT_USED;
                    }
                    // Only pick up items written before any rollback
                    if (doc.seqnum > kv_seqnum) {
                        free(doc.key);
                        free(doc.meta);
                        free(doc.body);
                        offset = _offset;
                        continue;
                    }
                }
                deleted = doc.length.flag & DOCIO_DELETED;
                if (!deleted || (cur_timestamp < doc.timestamp +
                     handle->config.purging_interval && deleted)) {
                    // Re-Write Document to the new file
                    new_offset = docio_append_doc(new_dhandle, &doc, deleted, 0);
                    if (new_offset == BLK_NOT_FOUND) {
                        free(doc.key);
                        free(doc.meta);
                        free(doc.body);
                        return FDB_RESULT_WRITE_FAIL;
                    }
                } else {
                    new_offset = BLK_NOT_FOUND;
                }

                // Restore the document into the WAL section of new file..
                wal_doc.keylen = doc.length.keylen;
                wal_doc.metalen = doc.length.metalen;
                wal_doc.bodylen = doc.length.bodylen;
                wal_doc.key = doc.key;
                wal_doc.meta = doc.meta;
                wal_doc.seqnum = doc.seqnum;
                wal_doc.deleted = deleted;
                wal_doc.size_ondisk = _fdb_get_docsize(doc.length);

                wal_insert(&new_file->global_txn,
                           new_file, &wal_doc, new_offset,
                           WAL_INS_COMPACT_PHASE1);

                n_moved_docs++;
                free(doc.key);
                free(doc.meta);
                free(doc.body);
                offset = _offset;
            } while (offset + sizeof(struct docio_length) < stop_offset);
        }
    }

    // wal flush into new file so all documents are reflected in its main index
    if (n_moved_docs) {
        struct avl_tree flush_items;
        new_handle = *handle;
        new_handle.file = new_file;
        new_handle.trie = new_trie;
        new_handle.idtree = new_idtree;
        if (handle->kvs) {
            new_handle.seqtrie = (struct hbtrie *)new_seqtree;
        } else {
            new_handle.seqtree = new_seqtree;
        }
        new_handle.dhandle = new_dhandle;
        new_handle.bhandle = new_bhandle;

        wal_flush(new_file, (void*)&new_handle,
                  _fdb_wal_flush_func, _fdb_wal_get_old_offset,
                  &flush_items);
        wal_set_dirty_status(new_file, FDB_WAL_PENDING);
        wal_release_flushed_items(new_file, &flush_items);
    }

    handle->dhandle->log_callback = log_callback;
    return fs;
}

static uint64_t _fdb_calculate_throttling_delay(uint64_t n_moved_docs,
                                                struct timeval tv)
{
    uint64_t elapsed_us, delay_us;
    struct timeval cur_tv, gap;

    if (n_moved_docs == 0) {
        return 0;
    }

    gettimeofday(&cur_tv, NULL);
    gap = _utime_gap(tv, cur_tv);
    elapsed_us = (uint64_t)gap.tv_sec * 1000000 + gap.tv_usec;
    // Set writer's delay = 4x of compactor's delay per doc
    // For example,
    // 1) if compactor's speed is 10,000 docs/sec,
    // 2) then the average delay per doc is 100 us.
    // 3) In this case, we set the writer sleep delay to 400 (= 4*100) us.
    // To avoid quick fluctuation of writer's delay,
    // we use the entire average speed of compactor, not an instant speed.
    delay_us = elapsed_us * 4 / n_moved_docs;

    return delay_us;
}

INLINE void _fdb_adjust_prob(size_t cur_ratio, size_t *prob, size_t max_prob)
{
    if (cur_ratio < FDB_COMP_RATIO_MIN) {
        // writer is slower than the minimum speed
        // decrease the probability variable
        if ((*prob) >= FDB_COMP_PROB_UNIT_DEC) {
            (*prob) -= FDB_COMP_PROB_UNIT_DEC;
        } else {
            *prob = 0;
        }
    }

    if (cur_ratio > FDB_COMP_RATIO_MAX) {
        // writer is faster than the maximum speed
        if (cur_ratio > 200) {
            // writer is at least twice faster than compactor!
            // double the probability variable
            if (*prob == 0) {
                *prob = FDB_COMP_PROB_UNIT_INC;
            }
            (*prob) += (*prob);
        } else {
            // increase the probability variable
            (*prob) += FDB_COMP_PROB_UNIT_INC;
        }

        if (*prob > max_prob) {
            *prob = max_prob;
        }
    }
}

INLINE void _fdb_update_block_distance(bid_t writer_curr_bid,
                                       bid_t compactor_curr_bid,
                                       bid_t *writer_prev_bid,
                                       bid_t *compactor_prev_bid,
                                       size_t *prob,
                                       size_t max_prob)
{
    bid_t writer_bid_gap = writer_curr_bid - (*writer_prev_bid);
    bid_t compactor_bid_gap = compactor_curr_bid - (*compactor_prev_bid);

    if (compactor_bid_gap) {
        // throughput ratio of writer / compactor (percentage)
        size_t cur_ratio = writer_bid_gap*100 / compactor_bid_gap;
        // adjust probability
        _fdb_adjust_prob(cur_ratio, prob, max_prob);
    }
    *writer_prev_bid = writer_curr_bid;
    *compactor_prev_bid = compactor_curr_bid;
}

#ifdef _COW_COMPACTION
// Warning: This api assumes writer cannot access newly compacted file until
// compaction is complete. If this behavior changes to interleave writer with
// compactor in new file, this function must be modified!
static fdb_status _fdb_compact_clone_docs(fdb_kvs_handle *handle,
                                          struct filemgr *new_file,
                                          struct hbtrie *new_trie,
                                          struct btree *new_idtree,
                                          struct btree *new_seqtree,
                                          struct docio_handle *new_dhandle,
                                          struct btreeblk_handle *new_bhandle,
                                          size_t *prob)
{
    uint8_t deleted;
    uint64_t offset, _offset;
    uint64_t old_offset, new_offset;
    uint64_t *offset_array;
    uint64_t src_bid, dst_bid, contiguous_bid;
    uint64_t clone_len;
    uint64_t n_moved_docs = 0;
    uint32_t blocksize;
    size_t i, c, rv;
    size_t offset_array_max;
    hbtrie_result hr;
    struct docio_object doc, *_doc;
    struct hbtrie_iterator it;
    struct timeval tv;
    fdb_doc wal_doc;
    fdb_kvs_handle new_handle;
    bid_t compactor_curr_bid, writer_curr_bid;
    bid_t compactor_prev_bid, writer_prev_bid;
    bool locked = false;

    timestamp_t cur_timestamp;
    fdb_status fs = FDB_RESULT_SUCCESS;
    blocksize = handle->file->config->blocksize;

    // TODO: Does the following assert hold true always?
    fdb_assert(blocksize == (uint32_t)new_file->config->blocksize, blocksize,
               new_file->config->blocksize);

    compactor_prev_bid = 0;
    writer_prev_bid = filemgr_get_pos(handle->file) /
                      handle->file->config->blocksize;

    // Init AIO buffer, callback, event instances.
    struct async_io_handle *aio_handle_ptr = NULL;
    struct async_io_handle aio_handle;
    aio_handle.queue_depth = ASYNC_IO_QUEUE_DEPTH;
    aio_handle.block_size = handle->file->config->blocksize;
    aio_handle.fd = handle->file->fd;
    if (handle->file->ops->aio_init(&aio_handle) == FDB_RESULT_SUCCESS) {
        aio_handle_ptr = &aio_handle;
    }
    if (handle->config.compaction_cb &&
        handle->config.compaction_cb_mask & FDB_CS_BEGIN) {
        handle->config.compaction_cb(handle->fhandle, FDB_CS_BEGIN, NULL, 0, 0,
                                     handle->config.compaction_cb_ctx);
    }

    gettimeofday(&tv, NULL);
    cur_timestamp = tv.tv_sec;

    new_handle = *handle;
    new_handle.file = new_file;
    new_handle.trie = new_trie;
    new_handle.idtree = new_idtree;
    if (handle->kvs) {
        new_handle.seqtrie = (struct hbtrie *)new_seqtree;
    } else {
        new_handle.seqtree = new_seqtree;
    }
    new_handle.dhandle = new_dhandle;
    new_handle.bhandle = new_bhandle;

    _doc = (struct docio_object *)
        calloc(FDB_COMP_BATCHSIZE, sizeof(struct docio_object));
    offset_array_max = FDB_COMP_BATCHSIZE / sizeof(uint64_t);
    offset_array = (uint64_t*)malloc(sizeof(uint64_t) * offset_array_max);

    c = old_offset = new_offset = 0;

    hr = hbtrie_iterator_init(handle->trie, &it, NULL, 0);

    while( hr != HBTRIE_RESULT_FAIL ) {

        hr = hbtrie_next_value_only(&it, (void*)&offset);
        fs = btreeblk_end(handle->bhandle);
        if (fs != FDB_RESULT_SUCCESS) {
            free(_doc);
            hbtrie_iterator_free(&it);
            free(offset_array);
            return fs;
        }
        offset = _endian_decode(offset);

        if ( hr != HBTRIE_RESULT_FAIL ) {
            // add to offset array
            offset_array[c] = offset;
            c++;
        }

        // if array exceeds the threshold, OR
        // there's no next item (hr == HBTRIE_RESULT_FAIL),
        // sort and move the documents in the array
        if (c >= offset_array_max ||
            (c > 0 && hr == HBTRIE_RESULT_FAIL)) {
            // quick sort
            qsort(offset_array, c, sizeof(uint64_t), _fdb_cmp_uint64_t);

            size_t num_batch_reads =
            docio_batch_read_docs(handle->dhandle, &offset_array[0],
                    _doc, c, FDB_COMP_MOVE_UNIT,
                    (size_t) (-1), // We are not reading the value portion
                    aio_handle_ptr, true);
            if (num_batch_reads == (size_t) -1) {
                fs = FDB_RESULT_COMPACTION_FAIL;
                break;
            } else {
                fdb_assert(num_batch_reads == c, num_batch_reads, c);
            }
            src_bid = offset_array[0] / blocksize;
            contiguous_bid = src_bid;
            clone_len = 0;
            docio_reset(new_dhandle);
            dst_bid = filemgr_get_pos(new_file) / blocksize;
            if (filemgr_get_pos(new_file) % blocksize) {
                dst_bid = dst_bid + 1; // adjust to start of next block
            } // else This means destination file position is already
              // at a block boundary, no need to adjust to next block start

            // 1) read all document key, meta in offset_array, and
            // 2) flush WAL periodically
            for (i = 0; i < c; ++i) {
                uint64_t _bid;
                fdb_compact_decision decision;
                doc = _doc[i];
                // === read docs from the old file ===
                offset = offset_array[i];
                _bid = offset / blocksize;
                _offset = offset + _fdb_get_docsize(doc.length);
                deleted = doc.length.flag & DOCIO_DELETED;
                wal_doc.keylen = doc.length.keylen;
                wal_doc.metalen = doc.length.metalen;
                wal_doc.bodylen = doc.length.bodylen;
                wal_doc.key = doc.key;
                wal_doc.seqnum = doc.seqnum;

                wal_doc.deleted = deleted;
                // If user has specified a callback for move doc then
                // the decision on to whether or not the document is moved
                // into new file will rest completely on the return value
                // from the callback
                if (handle->config.compaction_cb &&
                    handle->config.compaction_cb_mask & FDB_CS_MOVE_DOC) {
                    decision = handle->config.compaction_cb(
                               handle->fhandle, FDB_CS_MOVE_DOC,
                               &wal_doc, _offset, BLK_NOT_FOUND,
                               handle->config.compaction_cb_ctx);
                } else {
                    // compare timestamp
                    // 1. the document is not deleted
                    // 2. the document is logically deleted but
                    //    its timestamp isn't overdue
                    if (!deleted ||
                        (cur_timestamp < doc.timestamp +
                                     handle->config.purging_interval &&
                        deleted)) {
                        decision = FDB_CS_KEEP_DOC;
                    } else {
                        decision = FDB_CS_DROP_DOC;
                    }
                }

                if (decision == FDB_CS_KEEP_DOC) { // Clone doc to new file
                    if (_bid - contiguous_bid > 1) {
                        // Non-Contiguous copy range hit!
                        // Perform file range copy over existing blocks
                        fs = filemgr_copy_file_range(handle->file, new_file,
                                                     src_bid, dst_bid,
                                                     1 + clone_len);
                        if (fs != FDB_RESULT_SUCCESS) {
                            break;
                        }

                        dst_bid = dst_bid + 1 + clone_len;

                        // reset start block id, contiguous bid & len for
                        src_bid = _bid; // .. next round of file range copy
                        contiguous_bid = src_bid;
                        clone_len = 0;
                    } else if (_bid == contiguous_bid + 1) {
                        contiguous_bid = _bid; // next contiguous block
                        ++clone_len;
                    } // else the document is from the same block as previous

                    // compute document's offset in new_file
                    new_offset = (dst_bid + clone_len) * blocksize
                               + (offset % blocksize);

                    // Adjust contiguous_bid & clone_len if doc spans 1+ blocks
                    if (_offset / blocksize > offset / blocksize) {
                        uint64_t more_blocks = _offset / blocksize
                                             - offset / blocksize;
                        contiguous_bid = _offset / blocksize;
                        clone_len += more_blocks;
                    }

                    old_offset = offset;
                    wal_doc.offset = new_offset;
                    wal_doc.size_ondisk= _fdb_get_docsize(doc.length);

                    wal_insert(&new_file->global_txn,
                               new_file, &wal_doc, new_offset, 1);
                    ++n_moved_docs;
                } // if non-deleted or deleted-but-not-yet-purged doc check
                free(doc.key);
                free(doc.meta);

                if (handle->config.compaction_cb &&
                    handle->config.compaction_cb_mask & FDB_CS_BATCH_MOVE) {
                    handle->config.compaction_cb(handle->fhandle,
                                                 FDB_CS_BATCH_MOVE, NULL,
                                                 old_offset, new_offset,
                                                 handle->config.compaction_cb_ctx);
                }
            } // repeat until no more offset in the offset_array

            // copy out the last set of contiguous blocks
            fs = filemgr_copy_file_range(handle->file, new_file, src_bid,
                                         dst_bid, 1 + clone_len);
            if (fs != FDB_RESULT_SUCCESS) {
                break;
            }
            // === flush WAL entries by compactor ===
            if (wal_get_num_flushable(new_file) > 0) {
                uint64_t delay_us = _fdb_calculate_throttling_delay(n_moved_docs, tv);
                // We intentionally try to slow down the normal writer if
                // the compactor can't catch up with the writer. This is a
                // short-term approach and we plan to address this issue without
                // sacrificing the writer's performance soon.
                rv = (size_t)random(100);
                if (rv < *prob) {
                    // Set the sleep time for the normal writer
                    // according to the current speed of compactor
                    filemgr_set_throttling_delay(handle->file, delay_us);
                    locked = true;
                } else {
                    locked = false;
                }
                struct avl_tree flush_items;
                wal_flush_by_compactor(new_file, (void*)&new_handle,
                                       _fdb_wal_flush_func,
                                       _fdb_wal_get_old_offset,
                                       &flush_items);
                wal_set_dirty_status(new_file, FDB_WAL_PENDING);
                wal_release_flushed_items(new_file, &flush_items);
                if (locked) {
                    filemgr_set_throttling_delay(handle->file, 0);
                }

                if (handle->config.compaction_cb &&
                    handle->config.compaction_cb_mask & FDB_CS_FLUSH_WAL) {
                    handle->config.compaction_cb(handle->fhandle,
                                                 FDB_CS_FLUSH_WAL, NULL,
                                                 old_offset, new_offset,
                                                 handle->config.compaction_cb_ctx);
                }
            }

            writer_curr_bid = filemgr_get_pos(handle->file) /
                              handle->file->config->blocksize;
            compactor_curr_bid = filemgr_get_pos(new_file) /
                                 new_file->config->blocksize;
            _fdb_update_block_distance(writer_curr_bid, compactor_curr_bid,
                    &writer_prev_bid, &compactor_prev_bid,
                    prob, handle->config.max_writer_lock_prob);

            // If the rollback operation is issued, abort the compaction task.
            if (filemgr_is_rollback_on(handle->file)) {
                fs = FDB_RESULT_FAIL_BY_ROLLBACK;
                break;
            }

            c = 0; // reset offset_array
        } // end of if (array exceeded threshold || no more docs in trie)
        if (fs == FDB_RESULT_FAIL_BY_ROLLBACK) {
            break;
        }
    } // end of while (hr != HBTRIE_RESULT_FAIL) (forall items in trie)

    free(_doc);
    hbtrie_iterator_free(&it);
    free(offset_array);

    if (handle->config.compaction_cb &&
        handle->config.compaction_cb_mask & FDB_CS_END) {
        handle->config.compaction_cb(handle->fhandle, FDB_CS_END,
                                     NULL, old_offset, new_offset,
                                     handle->config.compaction_cb_ctx);
    }

    return fs;
}
#endif // _COW_COMPACTION

static fdb_status _fdb_compact_move_docs(fdb_kvs_handle *handle,
                                         struct filemgr *new_file,
                                         struct hbtrie *new_trie,
                                         struct btree *new_idtree,
                                         struct btree *new_seqtree,
                                         struct docio_handle *new_dhandle,
                                         struct btreeblk_handle *new_bhandle,
                                         size_t *prob,
                                         bool clone_docs)
{
    uint8_t deleted;
    uint64_t window_size;
    uint64_t offset;
    uint64_t old_offset, new_offset;
    uint64_t *offset_array;
    uint64_t n_moved_docs;
    size_t i, j, c, count, rv;
    size_t offset_array_max;
    hbtrie_result hr;
    struct docio_object *doc;
    struct hbtrie_iterator it;
    struct timeval tv;
    fdb_doc wal_doc;
    fdb_kvs_handle new_handle;
    timestamp_t cur_timestamp;
    fdb_status fs = FDB_RESULT_SUCCESS;

    bid_t compactor_curr_bid, writer_curr_bid;
    bid_t compactor_prev_bid, writer_prev_bid;
    bool locked = false;

#ifdef _COW_COMPACTION
    if (clone_docs) {
        if (!filemgr_is_cow_supported(handle->file, new_file)) {
            return FDB_RESULT_COMPACTION_FAIL;
        }
        return _fdb_compact_clone_docs(handle, new_file, new_trie,
                                       new_idtree, new_seqtree, new_dhandle,
                                       new_bhandle, prob);
    }
#else
    (void)clone_docs;
#endif // _COW_COMPACTION

    compactor_prev_bid = 0;
    writer_prev_bid = filemgr_get_pos(handle->file) /
                      handle->file->config->blocksize;

    // Init AIO buffer, callback, event instances.
    struct async_io_handle *aio_handle_ptr = NULL;
    struct async_io_handle aio_handle;
    aio_handle.queue_depth = ASYNC_IO_QUEUE_DEPTH;
    aio_handle.block_size = handle->file->config->blocksize;
    aio_handle.fd = handle->file->fd;
    if (handle->file->ops->aio_init(&aio_handle) == FDB_RESULT_SUCCESS) {
        aio_handle_ptr = &aio_handle;
    }

    if (handle->config.compaction_cb &&
        handle->config.compaction_cb_mask & FDB_CS_BEGIN) {
        handle->config.compaction_cb(handle->fhandle, FDB_CS_BEGIN, NULL, 0, 0,
                                     handle->config.compaction_cb_ctx);
    }

    gettimeofday(&tv, NULL);
    cur_timestamp = tv.tv_sec;

    new_handle = *handle;
    new_handle.file = new_file;
    new_handle.trie = new_trie;
    new_handle.idtree = new_idtree;
    if (handle->kvs) {
        new_handle.seqtrie = (struct hbtrie *)new_seqtree;
    } else {
        new_handle.seqtree = new_seqtree;
    }
    new_handle.dhandle = new_dhandle;
    new_handle.bhandle = new_bhandle;

    // 1/10 of the block cache size or
    // if block cache is disabled, set to the minimum size
    window_size = handle->config.buffercache_size / 10;
    if (window_size < FDB_COMP_BUF_MINSIZE) {
        window_size = FDB_COMP_BUF_MINSIZE;
    } else if (window_size > FDB_COMP_BUF_MAXSIZE) {
        window_size = FDB_COMP_BUF_MAXSIZE;
    }
    fdb_file_info db_info;
    if (fdb_get_file_info(handle->fhandle, &db_info) == FDB_RESULT_SUCCESS) {
        uint64_t doc_offset_mem = db_info.doc_count * sizeof(uint64_t);
        if (doc_offset_mem < window_size) {
            // Offsets of all the docs can be sorted with the buffer whose size
            // is num_of_docs * sizeof(offset)
            window_size = doc_offset_mem < FDB_COMP_BUF_MINSIZE ?
                FDB_COMP_BUF_MINSIZE : doc_offset_mem;
        }
    }

    offset_array_max = window_size / sizeof(uint64_t);
    offset_array = (uint64_t*)malloc(sizeof(uint64_t) * offset_array_max);

    doc = (struct docio_object *)
        calloc(FDB_COMP_BATCHSIZE, sizeof(struct docio_object));
    c = count = n_moved_docs = old_offset = new_offset = 0;

    hr = hbtrie_iterator_init(handle->trie, &it, NULL, 0);

    while( hr != HBTRIE_RESULT_FAIL ) {

        hr = hbtrie_next_value_only(&it, (void*)&offset);
        fs = btreeblk_end(handle->bhandle);
        if (fs != FDB_RESULT_SUCCESS) {
            break;
        }
        offset = _endian_decode(offset);

        if ( hr != HBTRIE_RESULT_FAIL ) {
            // add to offset array
            offset_array[c] = offset;
            c++;
        }

        // if array exceeds the threshold, OR
        // there's no next item (hr == HBTRIE_RESULT_FAIL),
        // sort and move the documents in the array
        if (c > offset_array_max ||
            (c > 0 && hr == HBTRIE_RESULT_FAIL)) {
            // Sort offsets to minimize random accesses.
            qsort(offset_array, c, sizeof(uint64_t), _fdb_cmp_uint64_t);

            // 1) read all documents in offset_array, and
            // 2) move them into the new file.
            // 3) flush WAL periodically
            i = 0;
            do {
                // === read docs from the old file ===
                size_t start_idx = i;
                size_t num_batch_reads =
                    docio_batch_read_docs(handle->dhandle, &offset_array[start_idx],
                                          doc, c - start_idx,
                                          FDB_COMP_MOVE_UNIT, FDB_COMP_BATCHSIZE,
                                          aio_handle_ptr, false);
                if (num_batch_reads == (size_t) -1) {
                    fs = FDB_RESULT_COMPACTION_FAIL;
                    break;
                }
                i += num_batch_reads;

                // === write docs into the new file ===
                for (j=0; j<num_batch_reads; ++j) {
                    fdb_compact_decision decision;
                    if (!doc[j].key) {
                        continue;
                    }

                    deleted = doc[j].length.flag & DOCIO_DELETED;
                    wal_doc.keylen = doc[j].length.keylen;
                    wal_doc.metalen = doc[j].length.metalen;
                    wal_doc.bodylen = doc[j].length.bodylen;
                    wal_doc.key = doc[j].key;
                    wal_doc.seqnum = doc[j].seqnum;
                    wal_doc.deleted = deleted;
                    wal_doc.meta = doc[j].meta;

                    // If user has specified a callback for move doc then
                    // the decision on to whether or not the document is moved
                    // into new file will rest completely on the return value
                    // from the callback
                    if (handle->config.compaction_cb &&
                        handle->config.compaction_cb_mask & FDB_CS_MOVE_DOC) {
                        decision = handle->config.compaction_cb(
                                   handle->fhandle, FDB_CS_MOVE_DOC,
                                   &wal_doc, offset_array[start_idx + j],
                                   BLK_NOT_FOUND,
                                   handle->config.compaction_cb_ctx);
                    } else {
                        // compare timestamp
                        if (!deleted ||
                            (cur_timestamp < doc[j].timestamp +
                             handle->config.purging_interval &&
                             deleted)) {
                            // re-write the document to new file when
                            // 1. the document is not deleted
                            // 2. the document is logically deleted but
                            //    its timestamp isn't overdue
                            decision = FDB_CS_KEEP_DOC;
                        } else {
                            decision = FDB_CS_DROP_DOC;
                        }
                    }
                    if (decision == FDB_CS_KEEP_DOC) {
                        new_offset = docio_append_doc(new_dhandle, &doc[j],
                                                      deleted, 0);
                        old_offset = offset_array[start_idx + j];

                        wal_doc.body = doc[j].body;
                        wal_doc.size_ondisk= _fdb_get_docsize(doc[j].length);
                        wal_doc.offset = new_offset;

                        wal_insert(&new_file->global_txn,
                                   new_file, &wal_doc, new_offset,
                                   WAL_INS_COMPACT_PHASE1);
                        n_moved_docs++;
                    }
                    free(doc[j].key);
                    free(doc[j].meta);
                    free(doc[j].body);
                    doc[j].key = doc[j].meta = doc[j].body = NULL;
                }

                if (handle->config.compaction_cb &&
                    handle->config.compaction_cb_mask & FDB_CS_BATCH_MOVE) {
                    handle->config.compaction_cb(handle->fhandle,
                                                 FDB_CS_BATCH_MOVE, NULL,
                                                 old_offset, new_offset,
                                                 handle->config.compaction_cb_ctx);
                }

                // === flush WAL entries by compactor ===
                if (wal_get_num_flushable(new_file) > 0) {
                    uint64_t delay_us;
                    delay_us = _fdb_calculate_throttling_delay(n_moved_docs, tv);

                    // Note that we don't need to grab a lock on the new file
                    // during the compaction because the new file is only accessed
                    // by the compactor.
                    // However, we intentionally try to slow down the normal writer if
                    // the compactor can't catch up with the writer. This is a
                    // short-term approach and we plan to address this issue without
                    // sacrificing the writer's performance soon.
                    rv = (size_t)random(100);
                    if (rv < *prob) {
                        // Set the sleep time for the normal writer
                        // according to the current speed of compactor
                        filemgr_set_throttling_delay(handle->file, delay_us);
                        locked = true;
                    } else {
                        locked = false;
                    }
                    struct avl_tree flush_items;
                    wal_flush_by_compactor(new_file, (void*)&new_handle,
                                           _fdb_wal_flush_func,
                                           _fdb_wal_get_old_offset,
                                           &flush_items);
                    wal_set_dirty_status(new_file, FDB_WAL_PENDING);
                    wal_release_flushed_items(new_file, &flush_items);
                    if (locked) {
                        filemgr_set_throttling_delay(handle->file, 0);
                    }

                    if (handle->config.compaction_cb &&
                        handle->config.compaction_cb_mask & FDB_CS_FLUSH_WAL) {
                        handle->config.compaction_cb(handle->fhandle,
                                                     FDB_CS_FLUSH_WAL, NULL,
                                                     old_offset, new_offset,
                                                     handle->config.compaction_cb_ctx);
                    }
                }

                writer_curr_bid = filemgr_get_pos(handle->file) /
                                  handle->file->config->blocksize;
                compactor_curr_bid = filemgr_get_pos(new_file) / new_file->config->blocksize;
                _fdb_update_block_distance(writer_curr_bid, compactor_curr_bid,
                                           &writer_prev_bid, &compactor_prev_bid,
                                           prob, handle->config.max_writer_lock_prob);

                // If the rollback operation is issued, abort the compaction task.
                if (filemgr_is_rollback_on(handle->file)) {
                    fs = FDB_RESULT_FAIL_BY_ROLLBACK;
                    break;
                }

                // repeat until no more offset in the offset_array
            } while (i < c);
            // reset offset_array
            c = 0;
        }
        if (fs != FDB_RESULT_SUCCESS) {
            break;
        }
    }

    hbtrie_iterator_free(&it);
    free(offset_array);
    free(doc);

    if (aio_handle_ptr) {
        handle->file->ops->aio_destroy(aio_handle_ptr);
    }

    if (handle->config.compaction_cb &&
        handle->config.compaction_cb_mask & FDB_CS_END) {
        handle->config.compaction_cb(handle->fhandle, FDB_CS_END,
                                     NULL, old_offset, new_offset,
                                     handle->config.compaction_cb_ctx);
    }

    return fs;
}

static fdb_status
_fdb_compact_move_docs_upto_marker(fdb_kvs_handle *rhandle,
                                   struct filemgr *new_file,
                                   struct hbtrie *new_trie,
                                   struct btree *new_idtree,
                                   struct btree *new_seqtree,
                                   struct docio_handle *new_dhandle,
                                   struct btreeblk_handle *new_bhandle,
                                   bid_t marker_bid,
                                   bid_t last_hdr_bid,
                                   fdb_seqnum_t last_seq,
                                   size_t *prob,
                                   bool clone_docs)
{
    size_t header_len = 0;
    bid_t old_hdr_bid = 0;
    fdb_seqnum_t old_seqnum = 0;
    err_log_callback *log_callback = &rhandle->log_callback;
    uint64_t version;
    fdb_status fs;

    if (last_hdr_bid < marker_bid) {
        return FDB_RESULT_NO_DB_INSTANCE;
    } else if (last_hdr_bid == marker_bid) {
        // compact_upto marker is the same as the latest commit header.
        return _fdb_compact_move_docs(rhandle, new_file, new_trie, new_idtree,
                                      new_seqtree, new_dhandle, new_bhandle,
                                      prob, clone_docs);
    }

    old_hdr_bid = last_hdr_bid;
    old_seqnum = last_seq;

    while (marker_bid < old_hdr_bid) {
        old_hdr_bid = filemgr_fetch_prev_header(rhandle->file,
                                                old_hdr_bid, NULL, &header_len,
                                                &old_seqnum, NULL, &version,
                                                log_callback);
        if (!header_len) { // LCOV_EXCL_START
            return FDB_RESULT_READ_FAIL;
        } // LCOV_EXCL_STOP

        if (old_hdr_bid < marker_bid) { // gone past the snapshot marker.
            return FDB_RESULT_NO_DB_INSTANCE;
        }
    }

    // First, move all the docs belonging to a given marker to the new file.
    fdb_kvs_handle handle, new_handle;
    struct snap_handle shandle;
    struct kvs_info kvs;
    fdb_kvs_config kvs_config = rhandle->kvs_config;
    fdb_config config = rhandle->config;
    struct filemgr *file = rhandle->file;
    bid_t last_wal_hdr_bid;

    memset(&handle, 0, sizeof(fdb_kvs_handle));
    memset(&shandle, 0, sizeof(struct snap_handle));
    memset(&kvs, 0, sizeof(struct kvs_info));
    // Setup a temporary handle to look like a snapshot of the old_file
    // at the compaction marker.
    handle.last_hdr_bid = old_hdr_bid; // Fast rewind on open
    handle.max_seqnum = FDB_SNAPSHOT_INMEM; // Prevent WAL restore on open
    handle.shandle = &shandle;
    handle.fhandle = rhandle->fhandle;
    atomic_init_uint8_t(&handle.handle_busy, 0);
    if (rhandle->kvs) {
        handle.kvs = &kvs;
        _fdb_kvs_init_root(&handle, file);
    }
    handle.log_callback = *log_callback;
    handle.config = config;
    handle.kvs_config = kvs_config;

    config.flags |= FDB_OPEN_FLAG_RDONLY;
    // do not perform compaction for snapshot
    config.compaction_mode = FDB_COMPACTION_MANUAL;
    if (rhandle->kvs) {
        // sub-handle in multi KV instance mode
        fs = _fdb_kvs_open(NULL,
                           &config, &kvs_config, file,
                           file->filename,
                           NULL,
                           &handle);
    } else {
        fs = _fdb_open(&handle, file->filename, FDB_AFILENAME, &config);
    }
    if (fs != FDB_RESULT_SUCCESS) {
        return fs;
    }

    // Set the old_file's sequence numbers into the header of a new_file
    // so they gets migrated correctly for the fdb_set_file_header below.
    filemgr_set_seqnum(new_file, old_seqnum);
    if (rhandle->kvs) {
        // Copy the old file's sequence numbers to the new file.
        fdb_kvs_header_read(new_file, handle.dhandle,
                            handle.kv_info_offset, version, true);
        // Reset KV stats as they are updated while moving documents below.
        fdb_kvs_header_reset_all_stats(new_file);
    }

    // Move all docs from old file to new file
    fs = _fdb_compact_move_docs(&handle, new_file, new_trie, new_idtree,
                                new_seqtree, new_dhandle, new_bhandle, prob,
                                clone_docs);
    if (fs != FDB_RESULT_SUCCESS) {
        btreeblk_end(handle.bhandle);
        _fdb_close(&handle);
        return fs;
    }

    // Restore docs between [last WAL flush header] ~ [compact_upto marker]
    last_wal_hdr_bid = handle.last_wal_flush_hdr_bid;
    if (last_wal_hdr_bid == BLK_NOT_FOUND) {
        // WAL has not been flushed ever
        last_wal_hdr_bid = 0; // scan from the beginning
    }
    if (last_wal_hdr_bid < old_hdr_bid) {
        fs = _fdb_move_wal_docs(&handle,
                                last_wal_hdr_bid,
                                old_hdr_bid,
                                new_file, new_trie, new_idtree,
                                new_seqtree,
                                new_dhandle,
                                new_bhandle);
        if (fs != FDB_RESULT_SUCCESS) {
            btreeblk_end(handle.bhandle);
            _fdb_close(&handle);
            return fs;
        }
    }

    // Note that WAL commit and flush are already done in fdb_compact_move_docs() AND
    // fdb_move_wal_docs().
    wal_set_dirty_status(new_file, FDB_WAL_CLEAN);

    // Initialize a KVS handle for a new file.
    new_handle = handle;
    new_handle.file = new_file;
    new_handle.dhandle = new_dhandle;
    new_handle.bhandle = new_bhandle;
    new_handle.trie = new_trie;

    // Note: Appending KVS header must be done after flushing WAL
    //       because KVS stats info is updated during WAL flushing.
    if (new_handle.kvs) {
        // multi KV instance mode .. append up-to-date KV header
        new_handle.kv_info_offset = fdb_kvs_header_append(new_handle.file,
                                                          new_handle.dhandle);
        new_handle.seqtrie = (struct hbtrie *) new_seqtree;
    } else {
        new_handle.seqtree = new_seqtree;
    }

    new_handle.last_hdr_bid = filemgr_get_pos(new_handle.file) /
                              new_handle.file->blocksize;
    new_handle.last_wal_flush_hdr_bid = new_handle.last_hdr_bid; // WAL was flushed
    new_handle.cur_header_revnum = fdb_set_file_header(&new_handle);

    // Commit a new file.
    fs = filemgr_commit(new_handle.file, log_callback);
    btreeblk_end(handle.bhandle);
    handle.shandle = NULL;
    _fdb_close(&handle);
    return fs;
}

#ifdef _COW_COMPACTION
// WARNING: caller must ensure n_buf > 0!
INLINE void _fdb_clone_batched_delta(fdb_kvs_handle *handle,
                                     fdb_kvs_handle *new_handle,
                                     struct docio_object *doc,
                                     uint64_t *old_offset_array,
                                     uint64_t n_buf,
                                     bool got_lock,
                                     size_t *prob,
                                     uint64_t delay_us)

{
    uint64_t i;
    uint64_t doc_offset = 0;
    struct filemgr *file = handle->file;
    struct filemgr *new_file = new_handle->file;
    uint64_t src_bid, dst_bid, contiguous_bid;
    uint64_t clone_len;
    uint32_t blocksize = handle->file->blocksize;
    bool locked = false;
    fdb_status fs = FDB_RESULT_SUCCESS;

    clone_len = 0;
    src_bid = old_offset_array[0] / blocksize;
    contiguous_bid = src_bid;
    dst_bid = filemgr_get_pos(new_file) / blocksize;
    if (filemgr_get_pos(new_file) % blocksize) {
        dst_bid = dst_bid + 1; // adjust to start of next block
    } // else This means destination file position is already
     // at a block boundary, no need to adjust to next block start
    for (i=0; i<n_buf; ++i) {
        uint64_t _bid;
        fdb_doc wal_doc;
        uint64_t offset = old_offset_array[i];
        uint64_t end_offset = offset + _fdb_get_docsize(doc[i].length);
        _bid = offset / blocksize;
        if (_bid - contiguous_bid > 1) {
            // Non-Contiguous copy range hit!
            // Perform file range copy over existing blocks
            // IF AND ONLY IF block is evicted to disk!.....
            fs = filemgr_copy_file_range(file, new_file, src_bid, dst_bid,
                                         1 + clone_len);
            if (fs != FDB_RESULT_SUCCESS) {
                break;
            }
            docio_reset(new_handle->dhandle);
            dst_bid = dst_bid + 1 + clone_len;

            // reset start block id, contiguous bid & len for
            src_bid = _bid; // .. next round of file range copy
            contiguous_bid = src_bid;
            clone_len = 0;
        } else if (_bid == contiguous_bid + 1) {
            contiguous_bid = _bid; // next contiguous block
            ++clone_len;
        } // else the document is from the same block as previous

        // compute document's offset in new_file
        doc_offset = (dst_bid + clone_len) * blocksize
                   + (offset % blocksize);

        // Adjust contiguous_bid & clone_len if doc spans 1+ blocks
        if (end_offset / blocksize > offset / blocksize) {
            contiguous_bid = end_offset / blocksize;
            clone_len += end_offset / blocksize - offset / blocksize;
        }
        // insert into the new file's WAL
        wal_doc.keylen = doc[i].length.keylen;
        wal_doc.bodylen = doc[i].length.bodylen;
        wal_doc.key = doc[i].key;
        wal_doc.seqnum = doc[i].seqnum;
        wal_doc.deleted = doc[i].length.flag & DOCIO_DELETED;
        wal_doc.metalen = doc[i].length.metalen;
        wal_doc.meta = doc[i].meta;
        wal_doc.size_ondisk = _fdb_get_docsize(doc[i].length);
        wal_insert(&new_file->global_txn, new_file, &wal_doc, doc_offset, 0);

        if (handle->config.compaction_cb &&
            handle->config.compaction_cb_mask & FDB_CS_MOVE_DOC) {
            if (locked) {
                filemgr_mutex_unlock(handle->file);
            }
            handle->config.compaction_cb(handle->fhandle, FDB_CS_MOVE_DOC,
                                         &wal_doc, old_offset_array[i],
                                         doc_offset,
                                         handle->config.compaction_cb_ctx);
            if (locked) {
                filemgr_mutex_lock(handle->file);
            }
        }

        // free
        free(doc[i].key);
        free(doc[i].meta);
        free(doc[i].body);
    }

    // copy out the last set of contiguous blocks
    fs = filemgr_copy_file_range(file, new_file, src_bid, dst_bid,
                                 1 + clone_len);
    docio_reset(new_handle->dhandle);

    if (!got_lock) {
        // We intentionally try to slow down the normal writer if
        // the compactor can't catch up with the writer. This is a
        // short-term approach and we plan to address this issue without
        // sacrificing the writer's performance soon.
        size_t rv = (size_t)random(100);
        if (rv < *prob && delay_us) {
            // Set the sleep time for the normal writer
            // according to the current speed of compactor.
            filemgr_set_throttling_delay(handle->file, delay_us);
            locked = true;
        }
    }

    // WAL flush
    struct avl_tree flush_items;
    wal_commit(&new_handle->file->global_txn, new_handle->file, NULL, &handle->log_callback);
    wal_flush(new_handle->file, (void*)new_handle,
              _fdb_wal_flush_func,
              _fdb_wal_get_old_offset,
              &flush_items);
    wal_set_dirty_status(new_handle->file, FDB_WAL_PENDING);
    wal_release_flushed_items(new_handle->file, &flush_items);

    if (locked) {
        filemgr_set_throttling_delay(handle->file, 0);
    }

    if (handle->config.compaction_cb &&
        handle->config.compaction_cb_mask & FDB_CS_FLUSH_WAL) {
        handle->config.compaction_cb(
            handle->fhandle, FDB_CS_FLUSH_WAL, NULL,
            old_offset_array[i], doc_offset,
            handle->config.compaction_cb_ctx);
    }
}
#endif // _COW_COMPACTION

INLINE void _fdb_append_batched_delta(fdb_kvs_handle *handle,
                                      fdb_kvs_handle *new_handle,
                                      struct docio_object *doc,
                                      uint64_t *old_offset_array,
                                      uint64_t n_buf,
                                      bool clone_docs,
                                      bool got_lock,
                                      size_t *prob,
                                      uint64_t delay_us)
{
    uint64_t i;
    uint64_t doc_offset = 0;
    bool locked = false;
    struct timeval tv;
    timestamp_t cur_timestamp;

<<<<<<< HEAD
#ifdef _COW_COMPACTION
    if (clone_docs) {
        // Copy on write is a file-system / disk optimization, so it can't be
        // invoked if the blocks of the old-file have not been synced to disk
        bool flushed_blocks = (!got_lock || // blocks before committed DB header
                !handle->file->config->ncacheblock); // buffer cache is disabled
        if (flushed_blocks &&
            filemgr_is_cow_supported(handle->file, new_handle->file)) {
            _fdb_clone_batched_delta(handle, new_handle, doc,
                                     old_offset_array, n_buf, got_lock, prob, delay_us);
            return; // TODO: return status from function above
        }
    }
#endif // _COW_COMPACTION

=======
    gettimeofday(&tv, NULL);
    cur_timestamp  = tv.tv_sec;
>>>>>>> 8f753a2d
    for (i=0; i<n_buf; ++i) {
        fdb_doc wal_doc;
        bool deleted = doc[i].length.flag & DOCIO_DELETED;
        if (!deleted || (cur_timestamp < doc[i].timestamp +
            handle->config.purging_interval && deleted)) {
            // append into the new file
            doc_offset = docio_append_doc(new_handle->dhandle, &doc[i],
                                      doc[i].length.flag & DOCIO_DELETED, 0);
        } else {
            doc_offset = BLK_NOT_FOUND;
        }
        // insert into the new file's WAL
        wal_doc.keylen = doc[i].length.keylen;
        wal_doc.bodylen = doc[i].length.bodylen;
        wal_doc.key = doc[i].key;
        wal_doc.seqnum = doc[i].seqnum;
        wal_doc.deleted = deleted;
        wal_doc.metalen = doc[i].length.metalen;
        wal_doc.meta = doc[i].meta;
        wal_doc.size_ondisk = _fdb_get_docsize(doc[i].length);
        wal_insert(&new_handle->file->global_txn, new_handle->file, &wal_doc,
                   doc_offset, WAL_INS_COMPACT_PHASE2);

        if (handle->config.compaction_cb &&
            handle->config.compaction_cb_mask & FDB_CS_MOVE_DOC) {
            if (got_lock) {
                filemgr_mutex_unlock(handle->file);
            }
            handle->config.compaction_cb(
                handle->fhandle, FDB_CS_MOVE_DOC,
                &wal_doc, old_offset_array[i], doc_offset,
                handle->config.compaction_cb_ctx);
            if (got_lock) {
                filemgr_mutex_lock(handle->file);
            }
        }

        // free
        free(doc[i].key);
        free(doc[i].meta);
        free(doc[i].body);
    }

    if (!got_lock) {
        // We intentionally try to slow down the normal writer if
        // the compactor can't catch up with the writer. This is a
        // short-term approach and we plan to address this issue without
        // sacrificing the writer's performance soon.
        size_t rv = (size_t)random(100);
        if (rv < *prob && delay_us) {
            // Set the sleep time for the normal writer
            // according to the current speed of compactor.
            filemgr_set_throttling_delay(handle->file, delay_us);
            locked = true;
        }
    }

    // WAL flush
    struct avl_tree flush_items;
    wal_commit(&new_handle->file->global_txn, new_handle->file, NULL, &handle->log_callback);
    wal_flush(new_handle->file, (void*)new_handle,
              _fdb_wal_flush_func,
              _fdb_wal_get_old_offset,
              &flush_items);
    wal_set_dirty_status(new_handle->file, FDB_WAL_PENDING);
    wal_release_flushed_items(new_handle->file, &flush_items);

    if (locked) {
        filemgr_set_throttling_delay(handle->file, 0);
    }

    if (handle->config.compaction_cb &&
        handle->config.compaction_cb_mask & FDB_CS_FLUSH_WAL) {
        handle->config.compaction_cb(
            handle->fhandle, FDB_CS_FLUSH_WAL, NULL,
            old_offset_array[i], doc_offset,
            handle->config.compaction_cb_ctx);
    }
}

static fdb_status _fdb_compact_move_delta(fdb_kvs_handle *handle,
                                          struct filemgr *new_file,
                                          struct hbtrie *new_trie,
                                          struct btree *new_idtree,
                                          struct btree *new_seqtree,
                                          struct docio_handle *new_dhandle,
                                          struct btreeblk_handle *new_bhandle,
                                          bid_t begin_hdr, bid_t end_hdr,
                                          bool compact_upto,
                                          bool clone_docs,
                                          bool got_lock,
                                          size_t *prob)
{
    uint64_t offset, offset_end;
    uint64_t old_offset, new_offset;
    uint64_t sum_docsize, n_moved_docs;
    uint64_t *old_offset_array;
    size_t c;
    size_t blocksize = handle->file->config->blocksize;
    struct timeval tv;
    struct docio_object *doc;
    fdb_kvs_handle new_handle;
    timestamp_t cur_timestamp;
    fdb_status fs = FDB_RESULT_SUCCESS;
    err_log_callback *log_callback;
    uint8_t *hdr_buf = alca(uint8_t, blocksize);

    bid_t compactor_bid_prev, writer_bid_prev;
    bid_t compactor_curr_bid, writer_curr_bid;
    bool distance_updated = false;

    if (handle->config.compaction_cb &&
        handle->config.compaction_cb_mask & FDB_CS_BEGIN) {
        handle->config.compaction_cb(handle->fhandle, FDB_CS_BEGIN, NULL, 0, 0,
                                     handle->config.compaction_cb_ctx);
    }

    // Temporarily disable log callback function
    log_callback = handle->dhandle->log_callback;
    handle->dhandle->log_callback = NULL;

    gettimeofday(&tv, NULL);
    cur_timestamp = tv.tv_sec;
    (void)cur_timestamp;

    new_handle = *handle;
    new_handle.file = new_file;
    new_handle.trie = new_trie;
    new_handle.idtree = new_idtree;
    if (handle->kvs) {
        new_handle.seqtrie = (struct hbtrie *)new_seqtree;
    } else {
        new_handle.seqtree = new_seqtree;
    }
    new_handle.dhandle = new_dhandle;
    new_handle.bhandle = new_bhandle;

    doc = (struct docio_object *)
          malloc(sizeof(struct docio_object) * FDB_COMP_BATCHSIZE);
    old_offset_array = (uint64_t*)malloc(sizeof(uint64_t) * FDB_COMP_BATCHSIZE);
    c = old_offset = new_offset = sum_docsize = n_moved_docs = 0;
    offset = (begin_hdr+1) * blocksize;
    offset_end = (end_hdr+1) * blocksize;

    compactor_bid_prev = offset / blocksize;
    writer_bid_prev = (filemgr_get_pos(handle->file) / blocksize);

    for (; offset < offset_end;
        offset = ((offset / blocksize) + 1) * blocksize) { // next block's off
        if (!docio_check_buffer(handle->dhandle, offset / blocksize)) {
            if (compact_upto &&
                filemgr_is_commit_header(handle->dhandle->readbuffer, blocksize)) {
                // Read the KV sequence numbers from the old file's commit header
                // and copy them into the new_file.
                size_t len = 0;
                uint64_t version;
                fdb_seqnum_t seqnum = 0;
                fs = filemgr_fetch_header(handle->file, offset / blocksize, hdr_buf,
                                          &len, &seqnum, NULL, NULL, &version, NULL);
                if (fs != FDB_RESULT_SUCCESS) {
                    // Invalid and corrupted header.
                    free(doc);
                    free(old_offset_array);
                    fdb_log(log_callback, fs,
                            "A commit header with block id (%" _F64 ") in the file '%s'"
                            " seems corrupted!",
                            offset / blocksize, handle->file->filename);
                    return fs;
                }
                filemgr_set_seqnum(new_file, seqnum);
                if (new_handle.kvs) {
                    uint64_t dummy64;
                    uint64_t kv_info_offset;
                    char *compacted_filename = NULL;
                    fdb_fetch_header(hdr_buf, &dummy64,
                                     &dummy64, &dummy64, &dummy64,
                                     &dummy64, &dummy64,
                                     &kv_info_offset, &dummy64,
                                     &compacted_filename, NULL);
                    fdb_kvs_header_read(new_file, handle->dhandle,
                                        kv_info_offset, version, true);
                }

                // As this block is a commit header, flush the WAL and write
                // the commit header to the new file.
                if (c) {
                    uint64_t delay_us;
                    delay_us = _fdb_calculate_throttling_delay(n_moved_docs, tv);
                    // TODO: return error code from this function...
                    _fdb_append_batched_delta(handle, &new_handle, doc,
                                              old_offset_array, c, clone_docs,
                                              got_lock, prob, delay_us);
                    c = sum_docsize = 0;
                }
                btreeblk_end(handle->bhandle);

                if (new_handle.kvs) {
                    // multi KV instance mode .. append up-to-date KV header
                    new_handle.kv_info_offset = fdb_kvs_header_append(new_file,
                                                                      new_dhandle);
                }
                new_handle.last_hdr_bid = filemgr_get_next_alloc_block(new_file);
                new_handle.last_wal_flush_hdr_bid = new_handle.last_hdr_bid;
                new_handle.cur_header_revnum = fdb_set_file_header(&new_handle);
                // If synchrouns commit is enabled, then disable it temporarily for each
                // commit header as synchronous commit is not required in the new file
                // during the compaction.
                bool sync_enabled = false;
                if (new_file->fflags & FILEMGR_SYNC) {
                    new_file->fflags &= ~FILEMGR_SYNC;
                    sync_enabled = true;
                }
                // Commit a new file.
                fs = filemgr_commit(new_file, log_callback);
                if (sync_enabled) {
                    new_file->fflags |= FILEMGR_SYNC;
                }
                if (fs != FDB_RESULT_SUCCESS) {
                    free(doc);
                    free(old_offset_array);
                    fdb_log(log_callback, fs,
                            "Commit failure on a new file '%s' during the compaction!",
                            new_file->filename);
                    return fs;
                }
            }
            continue;
        } else {
            do {
                uint64_t _offset;
                uint64_t doc_offset;
                memset(&doc[c], 0, sizeof(struct docio_object));
                _offset = docio_read_doc(handle->dhandle, offset, &doc[c], true);
                if (_offset == offset) { // reached unreadable doc, skip block
                    break;
                }
                if (doc[c].key || (doc[c].length.flag & DOCIO_TXN_COMMITTED)) {
                    // check if the doc is transactional or not, and
                    // also check if the doc contains system info
                    if (!(doc[c].length.flag & DOCIO_TXN_DIRTY) &&
                        !(doc[c].length.flag & DOCIO_SYSTEM)) {
                        if (doc[c].length.flag & DOCIO_TXN_COMMITTED) {
                            // commit mark .. read doc offset
                            doc_offset = doc[c].doc_offset;
                            // read the previously skipped doc
                            docio_read_doc(handle->dhandle, doc_offset, &doc[c], true);
                            if (doc[c].key == NULL) { // doc read error
                                free(doc[c].meta);
                                free(doc[c].body);
                                offset = _offset;
                                continue;
                            }
                        }

                        old_offset_array[c] = offset;
                        sum_docsize += _fdb_get_docsize(doc[c].length);
                        c++;
                        n_moved_docs++;
                        offset = _offset;

                        if (sum_docsize >= FDB_COMP_MOVE_UNIT ||
                            c >= FDB_COMP_BATCHSIZE) {

                            uint64_t delay_us;
                            delay_us = _fdb_calculate_throttling_delay(n_moved_docs, tv);

                            // append batched docs & flush WAL
                            // TODO: return error code from this function
                            _fdb_append_batched_delta(handle, &new_handle, doc,
                                                      old_offset_array, c, clone_docs,
                                                      got_lock, prob, delay_us);
                            c = sum_docsize = 0;
                            writer_curr_bid = filemgr_get_pos(handle->file) / blocksize;
                            compactor_curr_bid = offset / blocksize;
                            _fdb_update_block_distance(writer_curr_bid, compactor_curr_bid,
                                                       &writer_bid_prev, &compactor_bid_prev,
                                                       prob,
                                                       handle->config.max_writer_lock_prob);
                            distance_updated = true;
                        }

                    } else {
                        // dirty transaction doc OR system doc
                        free(doc[c].key);
                        free(doc[c].meta);
                        free(doc[c].body);
                        offset = _offset;
                        // do not break.. read next doc
                    }
                } else {
                    // not a normal document
                    free(doc[c].key);
                    free(doc[c].meta);
                    free(doc[c].body);
                    offset = _offset;
                    break;
                }
            } while (offset + sizeof(struct docio_length) < offset_end);
        }
    }

    // final append & WAL flush
    if (c) {
        uint64_t delay_us;
        delay_us = _fdb_calculate_throttling_delay(n_moved_docs, tv);

        _fdb_append_batched_delta(handle, &new_handle, doc,
                                  old_offset_array, c, clone_docs, got_lock,
                                  prob, delay_us);
        if (!distance_updated) {
            // Probability was not updated since the amount of delta was not big
            // enough. We need to update it at least once for each iteration.
            writer_curr_bid = filemgr_get_pos(handle->file) / blocksize;
            compactor_curr_bid = offset / blocksize;
            _fdb_update_block_distance(writer_curr_bid, compactor_curr_bid,
                                       &writer_bid_prev, &compactor_bid_prev,
                                       prob, handle->config.max_writer_lock_prob);
        }
    }

    if (handle->config.compaction_cb &&
        handle->config.compaction_cb_mask & FDB_CS_END) {
        handle->config.compaction_cb(handle->fhandle, FDB_CS_END,
                                     NULL, old_offset, new_offset,
                                     handle->config.compaction_cb_ctx);
    }

    handle->dhandle->log_callback = log_callback;

    free(doc);
    free(old_offset_array);

    return fs;
}


static uint64_t _fdb_doc_move(void *dbhandle,
                              void *void_new_dhandle,
                              struct wal_item *item,
                              fdb_doc *fdoc)
{
    uint8_t deleted;
    uint64_t new_offset;
    fdb_kvs_handle *handle = (fdb_kvs_handle*)dbhandle;
    struct docio_handle *new_dhandle = (struct docio_handle*)void_new_dhandle;
    struct docio_object doc;

    // read doc from old file
    doc.key = NULL;
    doc.meta = NULL;
    doc.body = NULL;
    docio_read_doc(handle->dhandle, item->offset, &doc, true);

    // append doc into new file
    deleted = doc.length.flag & DOCIO_DELETED;
    fdoc->keylen = doc.length.keylen;
    fdoc->metalen = doc.length.metalen;
    fdoc->bodylen = doc.length.bodylen;
    fdoc->key = doc.key;
    fdoc->seqnum = doc.seqnum;

    fdoc->meta = doc.meta;
    fdoc->body = doc.body;
    fdoc->size_ondisk= _fdb_get_docsize(doc.length);
    fdoc->deleted = deleted;

    new_offset = docio_append_doc(new_dhandle, &doc, deleted, 1);
    return new_offset;
}

fdb_status _fdb_compact_file_checks(fdb_kvs_handle *handle,
                                    const char *new_filename)
{
    // if the file is already compacted by other thread
    if (filemgr_get_file_status(handle->file) != FILE_NORMAL ||
        handle->file->new_file) {
        // update handle and return
        fdb_check_file_reopen(handle, NULL);
        fdb_sync_db_header(handle);

        return FDB_RESULT_COMPACTION_FAIL;
    }

    if (handle->kvs) {
        if (handle->kvs->type == KVS_SUB) {
            // deny compaction on sub handle
            return FDB_RESULT_INVALID_HANDLE;
        }
    }

    // invalid filename
    if (!new_filename) {
        return FDB_RESULT_INVALID_ARGS;
    }
    if (strlen(new_filename) > FDB_MAX_FILENAME_LEN - 8) {
        return FDB_RESULT_TOO_LONG_FILENAME;
    }
    if (!strcmp(new_filename, handle->file->filename)) {
        return FDB_RESULT_INVALID_ARGS;
    }
    if (filemgr_is_rollback_on(handle->file)) {
        return FDB_RESULT_FAIL_BY_ROLLBACK;
    }

    return FDB_RESULT_SUCCESS;
}

static void _fdb_cleanup_compact_err(fdb_kvs_handle *handle,
                                     struct filemgr *new_file,
                                     bool cleanup_cache,
                                     bool got_lock,
                                     struct btreeblk_handle *new_bhandle,
                                     struct docio_handle *new_dhandle,
                                     struct hbtrie *new_trie,
                                     struct hbtrie *new_seqtrie,
                                     struct btree *new_seqtree)
{
    filemgr_set_compaction_state(new_file, NULL, FILE_REMOVED_PENDING);
    if (got_lock) {
        filemgr_mutex_unlock(new_file);
    }
    filemgr_close(new_file, cleanup_cache, new_file->filename,
                  &handle->log_callback);
    // Free all the resources allocated in this function.
    btreeblk_free(new_bhandle);
    free(new_bhandle);
    docio_free(new_dhandle);
    free(new_dhandle);
    hbtrie_free(new_trie);
    free(new_trie);
    if (handle->config.seqtree_opt == FDB_SEQTREE_USE) {
        if (handle->kvs) {
            hbtrie_free(new_seqtrie);
            free(new_seqtrie);
        } else {
            free(new_seqtree);
        }
    }
}

static fdb_status _fdb_reset(fdb_kvs_handle *handle, fdb_kvs_handle *handle_in)
{
    struct filemgr_config fconfig;
    struct btreeblk_handle *new_bhandle;
    struct docio_handle *new_dhandle;
    struct hbtrie *new_trie = NULL;
    struct btree *new_seqtree = NULL, *old_seqtree;
    struct hbtrie *new_seqtrie = NULL;
    struct kvs_stat kvs_stat;
    filemgr_open_result result;
    size_t filename_len;
    // Copy the incoming handle into the handle that is being reset
    *handle = *handle_in;

    atomic_init_uint8_t(&handle->handle_busy, 0);

    filename_len = strlen(handle->filename)+1;
    handle->filename = (char *) malloc(filename_len);
    if (!handle->filename) { // LCOV_EXCL_START
        return FDB_RESULT_ALLOC_FAIL;
    } // LCOV_EXCL_STOP
    strcpy(handle->filename, handle_in->filename);

    // create new hb-trie and related handles
    new_bhandle = (struct btreeblk_handle *)calloc(1, sizeof(struct btreeblk_handle));
    if (!new_bhandle) { // LCOV_EXCL_START
        return FDB_RESULT_ALLOC_FAIL;
    } // LCOV_EXCL_STOP
    new_bhandle->log_callback = &handle->log_callback;
    new_dhandle = (struct docio_handle *)calloc(1, sizeof(struct docio_handle));
    if (!new_dhandle) { // LCOV_EXCL_START
        free(new_bhandle);
        free(handle->filename);
        return FDB_RESULT_ALLOC_FAIL;
    } // LCOV_EXCL_STOP
    new_dhandle->log_callback = &handle->log_callback;

    docio_init(new_dhandle, handle->file,
               handle->config.compress_document_body);
    btreeblk_init(new_bhandle, handle->file, handle->file->blocksize);

    new_trie = (struct hbtrie *)malloc(sizeof(struct hbtrie));
    if (!new_trie) { // LCOV_EXCL_START
        free(handle->filename);
        free(new_bhandle);
        free(new_dhandle);
        return FDB_RESULT_ALLOC_FAIL;
    } // LCOV_EXCL_STOP
    hbtrie_init(new_trie, handle->trie->chunksize, handle->trie->valuelen,
                handle->file->blocksize, BLK_NOT_FOUND,
                (void *)new_bhandle, handle->btreeblkops,
                (void*)new_dhandle, _fdb_readkey_wrap);

    hbtrie_set_leaf_cmp(new_trie, _fdb_custom_cmp_wrap);
    // set aux
    new_trie->flag = handle->trie->flag;
    new_trie->leaf_height_limit = handle->trie->leaf_height_limit;
    new_trie->map = handle->trie->map;

    if (handle->config.seqtree_opt == FDB_SEQTREE_USE) {
        // if we use sequence number tree
        if (handle->kvs) { // multi KV instance mode
            new_seqtrie = (struct hbtrie *)calloc(1, sizeof(struct hbtrie));
            if (!new_seqtrie) { // LCOV_EXCL_START
                free(handle->filename);
                free(new_bhandle);
                free(new_dhandle);
                free(new_trie);
                return FDB_RESULT_ALLOC_FAIL;
            } // LCOV_EXCL_STOP

            hbtrie_init(new_seqtrie, sizeof(fdb_kvs_id_t),
                        OFFSET_SIZE, handle->file->blocksize, BLK_NOT_FOUND,
                        (void *)new_bhandle, handle->btreeblkops,
                        (void *)new_dhandle, _fdb_readseq_wrap);
        } else {
            // single KV instance mode .. normal B+tree
            struct btree_kv_ops *seq_kv_ops =
                (struct btree_kv_ops *)malloc(sizeof(struct btree_kv_ops));
            seq_kv_ops = btree_kv_get_kb64_vb64(seq_kv_ops);
            seq_kv_ops->cmp = _cmp_uint64_t_endian_safe;
            if (!seq_kv_ops) { // LCOV_EXCL_START
                free(handle->filename);
                free(new_bhandle);
                free(new_dhandle);
                free(new_trie);
                return FDB_RESULT_ALLOC_FAIL;
            } // LCOV_EXCL_STOP

            new_seqtree = (struct btree *)calloc(1, sizeof(struct btree));
            if (!new_seqtree) { // LCOV_EXCL_START
                free(handle->filename);
                free(new_bhandle);
                free(new_dhandle);
                free(new_trie);
                free(seq_kv_ops);
                return FDB_RESULT_ALLOC_FAIL;
            } // LCOV_EXCL_STOP

            old_seqtree = handle->seqtree;

            btree_init(new_seqtree, (void *)new_bhandle,
                       old_seqtree->blk_ops, seq_kv_ops,
                       old_seqtree->blksize, old_seqtree->ksize,
                       old_seqtree->vsize, 0x0, NULL);
        }
    }

    // Switch over to the empty index structs in handle
    handle->bhandle = new_bhandle;
    handle->dhandle = new_dhandle;
    handle->trie = new_trie;
    if (handle->config.seqtree_opt == FDB_SEQTREE_USE) {
        if (handle->kvs) {
            handle->seqtrie = new_seqtrie;
        } else {
            handle->seqtree = new_seqtree;
        }
    }

    // set filemgr configuration
    fconfig.blocksize = handle->config.blocksize;
    fconfig.ncacheblock = handle->config.buffercache_size / handle->config.blocksize;
    fconfig.chunksize = handle->config.chunksize;
    fconfig.options = FILEMGR_CREATE;
    fconfig.num_wal_shards = handle->config.num_wal_partitions;
    fconfig.flag = 0x0;
    if ((handle->config.durability_opt & FDB_DRB_ODIRECT) &&
         handle->config.buffercache_size) {
        fconfig.flag |= _ARCH_O_DIRECT;
    }
    if (!(handle->config.durability_opt & FDB_DRB_ASYNC)) {
        fconfig.options |= FILEMGR_SYNC;
    }

    // open same file again, so the root kv handle can be redirected to this
    result = filemgr_open((char *)handle->filename,
                           handle->fileops,
                           &fconfig,
                           &handle->log_callback);
    if (result.rv != FDB_RESULT_SUCCESS) { // LCOV_EXCL_START
        filemgr_mutex_unlock(handle->file);
        free(handle->filename);
        free(new_bhandle);
        free(new_dhandle);
        free(new_trie);
        free(handle->seqtrie);
        return (fdb_status) result.rv;
    } // LCOV_EXCL_STOP

    // Shutdown WAL
    wal_shutdown(handle->file);

    // reset in-memory stats and values
    handle->seqnum = 0;
    memset(&kvs_stat, 0, sizeof(struct kvs_stat));
    _kvs_stat_set(handle->file, handle->kvs ? handle->kvs->id : 0, kvs_stat);

    return FDB_RESULT_SUCCESS;
}

fdb_status _fdb_compact_file(fdb_kvs_handle *handle,
                             struct filemgr *new_file,
                             struct btreeblk_handle *new_bhandle,
                             struct docio_handle *new_dhandle,
                             struct hbtrie *new_trie,
                             struct hbtrie *new_seqtrie,
                             struct btree *new_seqtree,
                             bid_t marker_bid,
                             bool clone_docs);


fdb_status fdb_compact_file(fdb_file_handle *fhandle,
                            const char *new_filename,
                            bool in_place_compaction,
                            bid_t marker_bid,
                            bool clone_docs)
{
    struct filemgr *new_file;
    struct filemgr_config fconfig;
    struct btreeblk_handle *new_bhandle;
    struct docio_handle *new_dhandle;
    struct hbtrie *new_trie = NULL;
    struct btree *new_seqtree = NULL, *old_seqtree;
    struct hbtrie *new_seqtrie = NULL;
    fdb_kvs_handle *handle = fhandle->root;
    fdb_status status;

    // prevent update to the target file
    filemgr_mutex_lock(handle->file);

    status = _fdb_compact_file_checks(handle, new_filename);
    if (status != FDB_RESULT_SUCCESS) {
        filemgr_mutex_unlock(handle->file);
        return status;
    }

    // sync handle
    fdb_sync_db_header(handle);

    // set filemgr configuration
    _fdb_init_file_config(&handle->config, &fconfig);
    fconfig.blocksize = handle->config.blocksize;
    fconfig.ncacheblock = handle->config.buffercache_size / handle->config.blocksize;
    fconfig.chunksize = handle->config.chunksize;
    fconfig.options = FILEMGR_CREATE;
    fconfig.num_wal_shards = handle->config.num_wal_partitions;
    fconfig.num_bcache_shards = handle->config.num_bcache_partitions;
    fconfig.flag = 0x0;

    if ((handle->config.durability_opt & FDB_DRB_ODIRECT) &&
        handle->config.buffercache_size) {
        fconfig.flag |= _ARCH_O_DIRECT;
    }
    if (!(handle->config.durability_opt & FDB_DRB_ASYNC)) {
        fconfig.options |= FILEMGR_SYNC;
    }

    // open new file
    filemgr_open_result result = filemgr_open((char *)new_filename,
                                              handle->fileops,
                                              &fconfig,
                                              &handle->log_callback);
    if (result.rv != FDB_RESULT_SUCCESS) {
        filemgr_mutex_unlock(handle->file);
        return (fdb_status) result.rv;
    }

    new_file = result.file;
    fdb_assert(new_file, handle, fconfig.options);

    filemgr_set_in_place_compaction(new_file, in_place_compaction);
    // prevent update to the new_file
    filemgr_mutex_lock(new_file);

    // create new hb-trie and related handles
    new_bhandle = (struct btreeblk_handle *)calloc(1, sizeof(struct btreeblk_handle));
    new_bhandle->log_callback = &handle->log_callback;
    new_dhandle = (struct docio_handle *)calloc(1, sizeof(struct docio_handle));
    new_dhandle->log_callback = &handle->log_callback;

    docio_init(new_dhandle, new_file, handle->config.compress_document_body);
    btreeblk_init(new_bhandle, new_file, new_file->blocksize);

    new_trie = (struct hbtrie *)malloc(sizeof(struct hbtrie));
    hbtrie_init(new_trie, handle->trie->chunksize, handle->trie->valuelen,
                new_file->blocksize, BLK_NOT_FOUND,
                (void *)new_bhandle, handle->btreeblkops,
                (void*)new_dhandle, _fdb_readkey_wrap);

    hbtrie_set_leaf_cmp(new_trie, _fdb_custom_cmp_wrap);
    // set aux
    new_trie->flag = handle->trie->flag;
    new_trie->leaf_height_limit = handle->trie->leaf_height_limit;
    new_trie->map = handle->trie->map;

    if (handle->config.seqtree_opt == FDB_SEQTREE_USE) {
        // if we use sequence number tree
        if (handle->kvs) { // multi KV instance mode
            new_seqtrie = (struct hbtrie *)calloc(1, sizeof(struct hbtrie));

            hbtrie_init(new_seqtrie, sizeof(fdb_kvs_id_t),
                        OFFSET_SIZE, new_file->blocksize, BLK_NOT_FOUND,
                        (void *)new_bhandle, handle->btreeblkops,
                        (void *)new_dhandle, _fdb_readseq_wrap);
        } else {
            new_seqtree = (struct btree *)calloc(1, sizeof(struct btree));
            old_seqtree = handle->seqtree;

            btree_init(new_seqtree, (void *)new_bhandle,
                       old_seqtree->blk_ops, old_seqtree->kv_ops,
                       old_seqtree->blksize, old_seqtree->ksize,
                       old_seqtree->vsize, 0x0, NULL);
        }
    }

    return _fdb_compact_file(handle, new_file, new_bhandle, new_dhandle,
                             new_trie, new_seqtrie, new_seqtree, marker_bid,
                             clone_docs);
}

fdb_status _fdb_compact_file(fdb_kvs_handle *handle,
                             struct filemgr *new_file,
                             struct btreeblk_handle *new_bhandle,
                             struct docio_handle *new_dhandle,
                             struct hbtrie *new_trie,
                             struct hbtrie *new_seqtrie,
                             struct btree *new_seqtree,
                             bid_t marker_bid,
                             bool clone_docs)

{
    struct avl_tree flush_items;
    char *old_filename = NULL;
    size_t old_filename_len = 0;
    struct filemgr *old_file;
    struct btree *new_idtree = NULL;
    bid_t dirty_idtree_root, dirty_seqtree_root;
    fdb_seqnum_t seqnum;

    // Copy the old file's seqnum to the new file.
    // (KV instances' seq numbers will be copied along with the KV header)
    // Note that the sequence numbers and KV header data in the new file will be
    // corrected in _fdb_compact_move_docs_upto_marker() for compact_upto case
    // (i.e., marker_bid != -1).
    seqnum = filemgr_get_seqnum(handle->file);
    filemgr_set_seqnum(new_file, seqnum);
    if (handle->kvs) {
        // multi KV instance mode .. copy KV header data to new file
        fdb_kvs_header_copy(handle, new_file, new_dhandle, true);
    }

    // sync dirty root nodes
    filemgr_get_dirty_root(handle->file, &dirty_idtree_root,
                           &dirty_seqtree_root);
    if (dirty_idtree_root != BLK_NOT_FOUND) {
        handle->trie->root_bid = dirty_idtree_root;
    }
    if (handle->config.seqtree_opt == FDB_SEQTREE_USE &&
        dirty_seqtree_root != BLK_NOT_FOUND) {
        if (handle->kvs) {
            handle->seqtrie->root_bid = dirty_seqtree_root;
        } else {
            btree_init_from_bid(handle->seqtree,
                                handle->seqtree->blk_handle,
                                handle->seqtree->blk_ops,
                                handle->seqtree->kv_ops,
                                handle->seqtree->blksize,
                                dirty_seqtree_root);
        }
    }

    // flush WAL and set DB header
    wal_commit(&handle->file->global_txn, handle->file, NULL, &handle->log_callback);
    wal_flush(handle->file, (void*)handle,
              _fdb_wal_flush_func, _fdb_wal_get_old_offset, &flush_items);
    wal_set_dirty_status(handle->file, FDB_WAL_CLEAN);

    // mark name of new file in old file
    filemgr_set_compaction_state(handle->file, new_file, FILE_COMPACT_OLD);

    // Note: Appending KVS header must be done after flushing WAL
    //       because KVS stats info is updated during WAL flushing.
    if (handle->kvs) {
        // multi KV instance mode .. append up-to-date KV header
        handle->kv_info_offset = fdb_kvs_header_append(handle->file,
                                                       handle->dhandle);
    }

    handle->last_hdr_bid = filemgr_get_pos(handle->file) / handle->file->blocksize;
    handle->last_wal_flush_hdr_bid = handle->last_hdr_bid;

    handle->cur_header_revnum = fdb_set_file_header(handle);
    btreeblk_end(handle->bhandle);

    // Commit the current file handle to record the compaction filename
    fdb_status fs = filemgr_commit(handle->file, &handle->log_callback);
    wal_release_flushed_items(handle->file, &flush_items);
    if (fs != FDB_RESULT_SUCCESS) {
        filemgr_set_compaction_state(handle->file, NULL, FILE_NORMAL);
        filemgr_mutex_unlock(handle->file);
        filemgr_mutex_unlock(new_file);
        _fdb_cleanup_compact_err(handle, new_file, true, true, new_bhandle,
                                 new_dhandle, new_trie, new_seqtrie,
                                 new_seqtree);
        return fs;
    }

    // Mark new file as newly compacted
    filemgr_update_file_status(new_file, FILE_COMPACT_NEW, NULL);
    filemgr_mutex_unlock(handle->file);
    filemgr_mutex_unlock(new_file);

    // now compactor & another writer can be interleaved
    bid_t last_hdr = 0;
    bid_t cur_hdr = 0;
    // probability variable for blocking writer thread
    // value range: 0 (do not block writer) to 100 (always block writer)
    size_t prob = 0;

    struct btree *target_seqtree = new_seqtree;
    if (handle->kvs) {
        target_seqtree = (struct btree*)new_seqtrie;
    }

    if (marker_bid != BLK_NOT_FOUND) {
        fs = _fdb_compact_move_docs_upto_marker(handle, new_file, new_trie,
                                                new_idtree, target_seqtree,
                                                new_dhandle, new_bhandle,
                                                marker_bid,
                                                handle->last_hdr_bid, seqnum,
                                                &prob, clone_docs);
        cur_hdr = marker_bid; // Move delta documents from the compaction marker.
    } else {
        fs = _fdb_compact_move_docs(handle, new_file, new_trie, new_idtree,
                                    target_seqtree, new_dhandle,
                                    new_bhandle, &prob, clone_docs);
        cur_hdr = handle->last_hdr_bid;
    }

    if (fs != FDB_RESULT_SUCCESS) {
        filemgr_set_compaction_state(handle->file, NULL, FILE_NORMAL);

        _fdb_cleanup_compact_err(handle, new_file, true, false, new_bhandle,
                                 new_dhandle, new_trie, new_seqtrie,
                                 new_seqtree);
        return fs;
    }

    // The first phase is done. Now move delta documents.
    bool escape = false;
    bool compact_upto = false;
    if (marker_bid != (bid_t) -1) {
        compact_upto = true;
    }

    if (!prob) {
        // If the current probability is zero after the first phase of compaction,
        // then start the second phase of compaction with 20% of probability to allow
        // compaciton to catch up with the writer in case their throughputs remains
        // the same approximately during the entire compaction period. Otherwise,
        // the compaction might not be able to catch up and run forever.
        prob = 20;
    }

    do {
        last_hdr = cur_hdr;
        // get up-to-date header BID of the old file
        fdb_sync_db_header(handle);
        cur_hdr = handle->last_hdr_bid;

        bool got_lock = false;
        if (last_hdr == cur_hdr) {
            // All *committed* delta documents are synchronized.
            // However, there can be uncommitted documents written after the
            // latest commit. They also should be moved.
            // But at this time, we should grab the old file's lock to prevent
            // any additional updates on it.
            filemgr_mutex_lock(handle->file);
            got_lock = true;

            bid_t last_bid;
            last_bid = (filemgr_get_pos(handle->file) / handle->config.blocksize) - 1;
            if (cur_hdr < last_bid) {
                // move delta one more time
                cur_hdr = last_bid;
                escape = true;
            } else {
                break;
            }
        }

        fs = _fdb_compact_move_delta(handle, new_file, new_trie, new_idtree,
                                     target_seqtree, new_dhandle,
                                     new_bhandle, last_hdr, cur_hdr,
                                     compact_upto, clone_docs, got_lock, &prob);
        if (fs != FDB_RESULT_SUCCESS) {
            filemgr_set_compaction_state(handle->file, NULL, FILE_NORMAL);

            if (got_lock) {
                filemgr_mutex_unlock(handle->file);
            }
            _fdb_cleanup_compact_err(handle, new_file, true, false,
                                     new_bhandle, new_dhandle, new_trie,
                                     new_seqtrie, new_seqtree);
            return fs;
        }

        if (escape) {
            break;
        }
    } while (last_hdr < cur_hdr);

    filemgr_mutex_lock(new_file);

    // As we moved uncommitted non-transactional WAL items,
    // commit & flush those items. Now WAL contains only uncommitted
    // transactional items (or empty), so it is ready to migrate ongoing
    // transactions.
    wal_commit(&handle->file->global_txn, handle->file, NULL, &handle->log_callback);
    wal_flush(handle->file, (void*)handle,
              _fdb_wal_flush_func, _fdb_wal_get_old_offset, &flush_items);
    btreeblk_end(handle->bhandle);
    wal_release_flushed_items(handle->file, &flush_items);
    // reset last_wal_flush_hdr_bid
    handle->last_wal_flush_hdr_bid = BLK_NOT_FOUND;

    // copy old file's seqnum to new file (do this again due to delta)
    seqnum = filemgr_get_seqnum(handle->file);
    filemgr_set_seqnum(new_file, seqnum);
    if (handle->kvs) {
        // copy seqnums of non-default KV stores
        fdb_kvs_header_copy(handle, new_file, new_dhandle, false);
    }

    // migrate uncommitted transactional items to new file
    wal_txn_migration((void*)handle, (void*)new_dhandle,
                      handle->file, new_file, _fdb_doc_move);

    old_file = handle->file;
    handle->file = new_file;

    btreeblk_free(handle->bhandle);
    free(handle->bhandle);
    handle->bhandle = new_bhandle;

    docio_free(handle->dhandle);
    free(handle->dhandle);
    handle->dhandle = new_dhandle;

    hbtrie_free(handle->trie);
    free(handle->trie);
    handle->trie = new_trie;

    if (handle->config.seqtree_opt == FDB_SEQTREE_USE) {
        if (handle->kvs) {
            hbtrie_free(handle->seqtrie);
            free(handle->seqtrie);
            handle->seqtrie = new_seqtrie;
        } else {
            free(handle->seqtree);
            handle->seqtree = new_seqtree;
        }
    }

    old_filename_len = strlen(old_file->filename) + 1;
    old_filename = (char *) malloc(old_filename_len);
    strncpy(old_filename, old_file->filename, old_filename_len);
    filemgr_update_file_status(new_file, FILE_NORMAL, old_filename);

    // Atomically perform
    // 1) commit new file
    // 2) set remove pending flag of the old file
    // 3) close the old file
    // Note that both old_file's lock and new_file's lock are still acquired.
    return _fdb_commit_and_remove_pending(handle, old_file, new_file);
}

static fdb_status _fdb_compact(fdb_file_handle *fhandle,
                               const char *new_filename,
                               fdb_snapshot_marker_t marker,
                               bool clone_docs)
{
    fdb_kvs_handle *handle = fhandle->root;
    bool in_place_compaction = false;
    char nextfile[FDB_MAX_FILENAME_LEN];

    if (handle->config.seqtree_opt != FDB_SEQTREE_USE) {
        return FDB_RESULT_INVALID_HANDLE;
    }

    if (handle->config.compaction_mode == FDB_COMPACTION_MANUAL) {
        // manual compaction
        if (!new_filename) { // In-place compaction.
            in_place_compaction = true;
            compactor_get_next_filename(handle->file->filename, nextfile);
            new_filename = nextfile;
        }
        return fdb_compact_file(fhandle, new_filename, in_place_compaction,
                                (bid_t)marker, clone_docs);

    } else { // auto compaction mode.
        bool ret;
        fdb_status fs;
        // set compaction flag
        ret = compactor_switch_compaction_flag(handle->file, true);
        if (!ret) {
            // the file is already being compacted by other thread
            return FDB_RESULT_FILE_IS_BUSY;
        }
        // get next filename
        compactor_get_next_filename(handle->file->filename, nextfile);
        fs = fdb_compact_file(fhandle, nextfile, in_place_compaction,
                              (bid_t)marker, clone_docs);
        // clear compaction flag
        ret = compactor_switch_compaction_flag(handle->file, false);
        (void)ret;
        return fs;
    }
}

LIBFDB_API
fdb_status fdb_compact(fdb_file_handle *fhandle,
                       const char *new_filename)
{
    return _fdb_compact(fhandle, new_filename, BLK_NOT_FOUND, false);
}

LIBFDB_API
fdb_status fdb_compact_with_cow(fdb_file_handle *fhandle,
                             const char *new_filename)
{
    return _fdb_compact(fhandle, new_filename, BLK_NOT_FOUND, true);
}

LIBFDB_API
fdb_status fdb_compact_upto(fdb_file_handle *fhandle,
                            const char *new_filename,
                            fdb_snapshot_marker_t marker)
{
    return _fdb_compact(fhandle, new_filename, marker, false);
}

LIBFDB_API
fdb_status fdb_compact_upto_with_cow(fdb_file_handle *fhandle,
                                  const char *new_filename,
                                  fdb_snapshot_marker_t marker)
{
    return _fdb_compact(fhandle, new_filename, marker, true);
}

LIBFDB_API
fdb_status fdb_switch_compaction_mode(fdb_file_handle *fhandle,
                                      fdb_compaction_mode_t mode,
                                      size_t new_threshold)
{
    int ret;
    fdb_status fs;
    fdb_kvs_handle *handle = fhandle->root;
    fdb_config config;
    char vfilename[FDB_MAX_FILENAME_LEN];
    char filename[FDB_MAX_FILENAME_LEN];
    char metafile[FDB_MAX_FILENAME_LEN];

    if (!handle || new_threshold > 100) {
        return FDB_RESULT_INVALID_ARGS;
    }

    config = handle->config;
    if (handle->config.compaction_mode != mode) {
        if (filemgr_get_ref_count(handle->file) > 1) {
            // all the other handles referring this file should be closed
            return FDB_RESULT_FILE_IS_BUSY;
        }
        /* TODO: In current code, we assume that all the other handles referring
         * the same database file should be closed before calling this API and
         * any open API calls should not be made until the completion of this API.
         */

        if (handle->config.compaction_mode == FDB_COMPACTION_AUTO) {
            // 1. deregister from compactor (by calling fdb_close)
            // 2. remove [filename].meta
            // 3. rename [filename].[n] as [filename]

            // set compaction flag to avoid auto compaction.
            // we will not clear this flag again becuase this file will be
            // deregistered by calling _fdb_close().
            if (compactor_switch_compaction_flag(handle->file, true) == false) {
                return FDB_RESULT_FILE_IS_BUSY;
            }

            strcpy(vfilename, handle->filename);
            strcpy(filename, handle->file->filename);
            fs = _fdb_close(handle);
            if (fs != FDB_RESULT_SUCCESS) {
                return fs;
            }
            sprintf(metafile, "%s.meta", vfilename);
            if ((ret = remove(metafile)) < 0) {
                return FDB_RESULT_FILE_REMOVE_FAIL;
            }
            if ((ret = rename(filename, vfilename)) < 0) {
                return FDB_RESULT_FILE_RENAME_FAIL;
            }
            config.compaction_mode = FDB_COMPACTION_MANUAL;
            fs = _fdb_open(handle, vfilename, FDB_VFILENAME, &config);
            if (fs != FDB_RESULT_SUCCESS) {
                return fs;
            }
        } else if (handle->config.compaction_mode == FDB_COMPACTION_MANUAL) {
            // 1. rename [filename] as [filename].rev_num
            strcpy(vfilename, handle->file->filename);
            compactor_get_next_filename(handle->file->filename, filename);
            fs = _fdb_close(handle);
            if (fs != FDB_RESULT_SUCCESS) {
                return fs;
            }
            if ((ret = rename(vfilename, filename) < 0)) {
                return FDB_RESULT_FILE_RENAME_FAIL;
            }
            config.compaction_mode = FDB_COMPACTION_AUTO;
            config.compaction_threshold = new_threshold;
            fs = _fdb_open(handle, vfilename, FDB_VFILENAME, &config);
            if (fs != FDB_RESULT_SUCCESS) {
                return fs;
            }

        } else {
            return FDB_RESULT_INVALID_ARGS;
        }
    } else {
        if (handle->config.compaction_mode == FDB_COMPACTION_AUTO) {
            // change compaction threshold of the existing file
            compactor_change_threshold(handle->file, new_threshold);
        }
    }
    return FDB_RESULT_SUCCESS;
}

LIBFDB_API
fdb_status fdb_close(fdb_file_handle *fhandle)
{
    fdb_status fs;
    if (!fhandle) {
        return FDB_RESULT_INVALID_ARGS;
    }

    if (fhandle->root->config.auto_commit &&
        filemgr_get_ref_count(fhandle->root->file) == 1) {
        // auto commit mode & the last handle referring the file
        // commit file before close
        fs = fdb_commit(fhandle, FDB_COMMIT_NORMAL);
        if (fs != FDB_RESULT_SUCCESS) {
            return fs;
        }
    }

    fs = _fdb_close_root(fhandle->root);
    if (fs == FDB_RESULT_SUCCESS) {
        fdb_file_handle_close_all(fhandle);
        fdb_file_handle_free(fhandle);
    }
    return fs;
}

fdb_status _fdb_close_root(fdb_kvs_handle *handle)
{
    fdb_status fs;

    if (!handle) {
        return FDB_RESULT_SUCCESS;
    }
    if (handle->kvs) {
        if (handle->kvs->type == KVS_SUB) {
            return fdb_kvs_close(handle);
        } else if (handle->kvs->type == KVS_ROOT) {
            // close all sub-handles
            fs = fdb_kvs_close_all(handle);
            if (fs != FDB_RESULT_SUCCESS) {
                return fs;
            }
        }
    }
    if (handle->txn) {
        _fdb_abort_transaction(handle);
    }

    fs = _fdb_close(handle);
    if (fs == FDB_RESULT_SUCCESS) {
        fdb_kvs_info_free(handle);
        free(handle);
    }
    return fs;
}

fdb_status _fdb_close(fdb_kvs_handle *handle)
{
    fdb_status fs;
    if (!(handle->config.flags & FDB_OPEN_FLAG_RDONLY) &&
        handle->config.compaction_mode == FDB_COMPACTION_AUTO) {
        // read-only file is not registered in compactor
        compactor_deregister_file(handle->file);
    }

    btreeblk_end(handle->bhandle);
    btreeblk_free(handle->bhandle);

    fs = filemgr_close(handle->file, handle->config.cleanup_cache_onclose,
                                  handle->filename, &handle->log_callback);
    if (fs != FDB_RESULT_SUCCESS) {
        return fs;
    }
    docio_free(handle->dhandle);
    hbtrie_free(handle->trie);
    free(handle->trie);

    if (handle->config.seqtree_opt == FDB_SEQTREE_USE) {
        if (handle->kvs) {
            // multi KV instance mode
            hbtrie_free(handle->seqtrie);
            free(handle->seqtrie);
        } else {
            free(handle->seqtree->kv_ops);
            free(handle->seqtree);
        }
    }

    free(handle->bhandle);
    free(handle->dhandle);
    if (handle->shandle) {
        snap_close(handle->shandle);
    }
    if (handle->filename) {
        free(handle->filename);
        handle->filename = NULL;
    }

#ifdef _TRACE_HANDLES
    spin_lock(&open_handle_lock);
    avl_remove(&open_handles, &handle->avl_trace);
    spin_unlock(&open_handle_lock);
#endif
    return fs;
}

LIBFDB_API
fdb_status fdb_destroy(const char *fname,
                       fdb_config *fdbconfig)
{
#ifdef _MEMPOOL
    mempool_init();
#endif

    fdb_config config;
    struct filemgr_config fconfig;
    fdb_status status = FDB_RESULT_SUCCESS;
    char *filename = (char *)alca(uint8_t, FDB_MAX_FILENAME_LEN);

    if (fdbconfig) {
        if (validate_fdb_config(fdbconfig)) {
            config = *fdbconfig;
        } else {
            return FDB_RESULT_INVALID_CONFIG;
        }
    } else {
        config = get_default_config();
    }

    strncpy(filename, fname, FDB_MAX_FILENAME_LEN);

    if (!compactor_is_valid_mode(filename, &config)) {
        status = FDB_RESULT_INVALID_COMPACTION_MODE;
        return status;
    }

    _fdb_init_file_config(&config, &fconfig);

    filemgr_mutex_openlock(&fconfig);

    status = filemgr_destroy_file(filename, &fconfig, NULL);
    if (status != FDB_RESULT_SUCCESS) {
        filemgr_mutex_openunlock();
        return status;
    }

    if (config.compaction_mode == FDB_COMPACTION_AUTO) {
        status = compactor_destroy_file(filename, &config);
        if (status != FDB_RESULT_SUCCESS) {
            filemgr_mutex_openunlock();
            return status;
        }
    }

    filemgr_mutex_openunlock();

    return status;
}

// roughly estimate the space occupied db handle HANDLE
LIBFDB_API
size_t fdb_estimate_space_used(fdb_file_handle *fhandle)
{
    size_t ret = 0;
    size_t datasize;
    size_t nlivenodes;
    fdb_kvs_handle *handle = NULL;
    struct filemgr *file;

    if (!fhandle) {
        return 0;
    }

    handle = fhandle->root;

    fdb_check_file_reopen(handle, NULL);
    fdb_sync_db_header(handle);

    file = handle->file;

    datasize = _kvs_stat_get_sum(file, KVS_STAT_DATASIZE);
    nlivenodes = _kvs_stat_get_sum(file, KVS_STAT_NLIVENODES);

    ret = datasize;
    ret += nlivenodes * handle->config.blocksize;
    ret += wal_get_datasize(handle->file);

    return ret;
}

LIBFDB_API
size_t fdb_estimate_space_used_from(fdb_file_handle *fhandle,
                                    fdb_snapshot_marker_t marker)
{
    uint64_t deltasize;
    size_t ret = 0;
    fdb_kvs_handle *handle;
    struct filemgr *file;
    bid_t hdr_bid = BLK_NOT_FOUND, prev_bid;
    size_t header_len;
    uint8_t header_buf[FDB_BLOCKSIZE];
    bid_t trie_root_bid = BLK_NOT_FOUND;
    bid_t seq_root_bid = BLK_NOT_FOUND;
    uint64_t ndocs;
    uint64_t nlivenodes;
    uint64_t datasize;
    uint64_t last_wal_flush_hdr_bid;
    uint64_t kv_info_offset;
    uint64_t header_flags;
    uint64_t version;
    char *compacted_filename;
    fdb_seqnum_t seqnum;
    file_status_t fstatus;
    fdb_status status;

    if (!fhandle || !marker) {
        return 0;
    }
    handle = fhandle->root;
    if (!handle->file) {
        fdb_log(&handle->log_callback, FDB_RESULT_FILE_NOT_OPEN,
                "File not open.");
        return 0;
    }

    fdb_check_file_reopen(handle, &fstatus);
    fdb_sync_db_header(handle);

    // Start loading from current header
    file = handle->file;
    header_len = handle->file->header.size;

    // Reverse scan the file only summing up the delta.....
    while (marker <= hdr_bid) {
        if (hdr_bid == BLK_NOT_FOUND) {
            hdr_bid = handle->last_hdr_bid;
            status = filemgr_fetch_header(file, hdr_bid,
                                          header_buf, &header_len, NULL, NULL,
                                          &deltasize, &version,
                                          &handle->log_callback);
        } else {
            prev_bid = filemgr_fetch_prev_header(file, hdr_bid,
                                                 header_buf, &header_len,
                                                 &seqnum, &deltasize, &version,
                                                 &handle->log_callback);
            hdr_bid = prev_bid;
        }
        if (status != FDB_RESULT_SUCCESS) {
            fdb_log(&handle->log_callback, status,
                    "Failure to fetch DB header.");
            return 0;
        }
        if (header_len == 0) {
            status = FDB_RESULT_KV_STORE_NOT_FOUND; // can't work without header
            fdb_log(&handle->log_callback, status, "Failure to find DB header.");
            return 0;
        }

        fdb_fetch_header(header_buf, &trie_root_bid, &seq_root_bid, &ndocs,
                         &nlivenodes, &datasize, &last_wal_flush_hdr_bid,
                         &kv_info_offset, &header_flags, &compacted_filename,
                         NULL);
        if (marker == hdr_bid) { // for the oldest header, sum up full values
            ret += datasize;
            ret += nlivenodes * handle->config.blocksize;
            break;
        } else { // for headers upto oldest header, sum up only deltas..
            ret += deltasize; // root kv store or single kv instance mode
            if (kv_info_offset != BLK_NOT_FOUND) { // Multi kv instance mode..
                uint64_t doc_offset;
                struct docio_object doc;
                memset(&doc, 0, sizeof(struct docio_object));
                doc_offset = docio_read_doc(handle->dhandle, kv_info_offset,
                                            &doc, true);
                if (doc_offset == kv_info_offset) {
                    fdb_log(&handle->log_callback, FDB_RESULT_READ_FAIL,
                            "Read failure estimate_space_used.");
                    return 0;
                }
                ret += _kvs_stat_get_sum_attr(doc.body, version,
                                              KVS_STAT_DELTASIZE);

                free_docio_object(&doc, 1, 1, 1);
            }
        }
    }

    return ret;
}

LIBFDB_API
fdb_status fdb_get_file_info(fdb_file_handle *fhandle, fdb_file_info *info)
{
    uint64_t ndocs;
    fdb_kvs_handle *handle;

    if (!fhandle || !info) {
        return FDB_RESULT_INVALID_ARGS;
    }
    handle = fhandle->root;

    fdb_check_file_reopen(handle, NULL);
    fdb_sync_db_header(handle);

    if (handle->config.compaction_mode == FDB_COMPACTION_AUTO) {
        // compaction daemon mode
        info->filename = handle->filename;
    } else {
        info->filename = handle->file->filename;
    }

    if (handle->shandle) {
        // handle for snapshot
    } else {
        info->new_filename = NULL;
    }

    // Note that doc_count includes the number of WAL entries, which might
    // incur an incorrect estimation. However, after the WAL flush, the doc
    // counter becomes consistent. We plan to devise a new way of tracking
    // the number of docs in a database instance.
    size_t wal_docs = wal_get_num_docs(handle->file);
    size_t wal_deletes = wal_get_num_deletes(handle->file);
    size_t wal_n_inserts = wal_docs - wal_deletes;

    ndocs = _kvs_stat_get_sum(handle->file, KVS_STAT_NDOCS);

    if (ndocs + wal_n_inserts < wal_deletes) {
        info->doc_count = 0;
    } else {
        if (ndocs) {
            info->doc_count = ndocs + wal_n_inserts - wal_deletes;
        } else {
            info->doc_count = wal_n_inserts;
        }
    }

    info->space_used = fdb_estimate_space_used(fhandle);
    info->file_size = filemgr_get_pos(handle->file);

    return FDB_RESULT_SUCCESS;
}

LIBFDB_API
fdb_status fdb_get_all_snap_markers(fdb_file_handle *fhandle,
                                    fdb_snapshot_info_t **markers_out,
                                    uint64_t *num_markers)
{
    fdb_kvs_handle *handle;
    bid_t hdr_bid;
    size_t header_len;
    uint8_t header_buf[FDB_BLOCKSIZE];
    bid_t trie_root_bid = BLK_NOT_FOUND;
    bid_t seq_root_bid = BLK_NOT_FOUND;
    uint64_t ndocs;
    uint64_t nlivenodes;
    uint64_t datasize;
    uint64_t last_wal_flush_hdr_bid;
    uint64_t kv_info_offset;
    uint64_t header_flags;
    uint64_t version;
    char *compacted_filename;
    fdb_seqnum_t seqnum;
    fdb_snapshot_info_t *markers;
    int i;
    uint64_t size;
    file_status_t fstatus;
    fdb_status status = FDB_RESULT_SUCCESS;

    if (!fhandle || !markers_out || !num_markers) {
        return FDB_RESULT_INVALID_ARGS;
    }
    handle = fhandle->root;
    if (!handle->file) {
        return FDB_RESULT_FILE_NOT_OPEN;
    }

    fdb_check_file_reopen(handle, &fstatus);
    fdb_sync_db_header(handle);

    // There are as many DB headers in a file as the file's header revision num
    size = handle->cur_header_revnum;
    if (!size) {
        return FDB_RESULT_NO_DB_INSTANCE;
    }
    markers = (fdb_snapshot_info_t *)calloc(size, sizeof(fdb_snapshot_info_t));
    if (!markers) { // LCOV_EXCL_START
        return FDB_RESULT_ALLOC_FAIL;
    } // LCOV_EXCL_STOP

    // Start loading from current header
    seqnum = handle->seqnum;
    hdr_bid = handle->last_hdr_bid;
    header_len = handle->file->header.size;
    size = 0;

    // Reverse scan the file to locate the DB header with seqnum marker
    for (i = 0; header_len; ++i, ++size) {
        if (i == 0 ) {
            status = filemgr_fetch_header(handle->file, handle->last_hdr_bid,
                                          header_buf, &header_len, NULL,
                                          NULL, NULL, &version,
                                          &handle->log_callback);
        } else {
            hdr_bid = filemgr_fetch_prev_header(handle->file, hdr_bid,
                                                header_buf, &header_len,
                                                &seqnum, NULL, &version,
                                                &handle->log_callback);
        }
        if (header_len == 0) {
            continue; // header doesn't exist, terminate iteration
        }

        fdb_fetch_header(header_buf, &trie_root_bid, &seq_root_bid, &ndocs,
                         &nlivenodes, &datasize, &last_wal_flush_hdr_bid,
                         &kv_info_offset, &header_flags, &compacted_filename,
                         NULL);
        markers[i].marker = (fdb_snapshot_marker_t)hdr_bid;
        if (kv_info_offset == BLK_NOT_FOUND) { // Single kv instance mode
            markers[i].num_kvs_markers = 1;
            markers[i].kvs_markers = (fdb_kvs_commit_marker_t *)malloc(
                                            sizeof(fdb_kvs_commit_marker_t));
            if (!markers[i].kvs_markers) { // LCOV_EXCL_START
                fdb_free_snap_markers(markers, i);
                return FDB_RESULT_ALLOC_FAIL;
            } // LCOV_EXCL_STOP
            markers[i].kvs_markers->seqnum = seqnum;
            markers[i].kvs_markers->kv_store_name = NULL;
        } else { // Multi kv instance mode
            uint64_t doc_offset;
            struct docio_object doc;
            memset(&doc, 0, sizeof(struct docio_object));
            doc_offset = docio_read_doc(handle->dhandle, kv_info_offset, &doc,
                                        true);
            if (doc_offset == kv_info_offset) {
                fdb_free_snap_markers(markers, i);
                return FDB_RESULT_READ_FAIL;
            }
            status = _fdb_kvs_get_snap_info(doc.body, version,
                                            &markers[i]);
            if (status != FDB_RESULT_SUCCESS) { // LCOV_EXCL_START
                fdb_free_snap_markers(markers, i);
                return status;
            } // LCOV_EXCL_STOP
            if (seqnum) {
                // default KVS has been used
                // add the default KVS info
                int idx = markers[i].num_kvs_markers - 1;
                markers[i].kvs_markers[idx].seqnum = seqnum;
                markers[i].kvs_markers[idx].kv_store_name = NULL;
            } else {
                // do not count default KVS .. decrease it by one.
                markers[i].num_kvs_markers--;
            }
            free_docio_object(&doc, 1, 1, 1);
        }
    }

    *markers_out = markers;
    *num_markers = size ? size - 1 : 0;

    return status;
}

LIBFDB_API
fdb_status fdb_free_snap_markers(fdb_snapshot_info_t *markers, uint64_t size) {
    uint64_t i;
    int64_t kvs_idx;
    if (!markers || !size) {
        return FDB_RESULT_INVALID_ARGS;
    }
    for (i = 0; i < size; ++i) {
        kvs_idx = markers[i].num_kvs_markers;
        if (kvs_idx) {
            for (kvs_idx = kvs_idx - 1; kvs_idx >=0; --kvs_idx) {
                free(markers[i].kvs_markers[kvs_idx].kv_store_name);
            }
            free(markers[i].kvs_markers);
        }
    }
    free(markers);
    return FDB_RESULT_SUCCESS;
}

LIBFDB_API
size_t fdb_get_buffer_cache_used() {
    if (!fdb_initialized) {
        return 0;
    }

    return (size_t) filemgr_get_bcache_used_space();
}

LIBFDB_API
fdb_status fdb_shutdown()
{
    fdb_status ret = FDB_RESULT_SUCCESS;
    if (fdb_initialized) {

#ifndef SPIN_INITIALIZER
        // Windows: check if spin lock is already destroyed.
        if (InterlockedCompareExchange(&initial_lock_status, 1, 2) == 2) {
            spin_lock(&initial_lock);
        } else {
            // ForestDB is already shut down
            return ret;
        }
#else
        spin_lock(&initial_lock);
#endif

        if (!fdb_initialized) {
            // ForestDB is already shut down
#ifdef SPIN_INITIALIZER
            spin_unlock(&initial_lock);
#endif
            return ret;
        }
        if (fdb_open_inprog) {
            spin_unlock(&initial_lock);
            return FDB_RESULT_FILE_IS_BUSY;
        }
        compactor_shutdown();
        ret = filemgr_shutdown();
        if (ret == FDB_RESULT_SUCCESS) {
#ifdef _MEMPOOL
            mempool_shutdown();
#endif
            fdb_initialized = 0;
            spin_unlock(&initial_lock);
#ifndef SPIN_INITIALIZER
            spin_destroy(&initial_lock);
            initial_lock_status = 0;
#endif
        } else { // some file may be still open...
            spin_unlock(&initial_lock);
        }
    }
    return ret;
}

void _fdb_dump_handle(fdb_kvs_handle *h) {
    fprintf(stderr, "filename: %s\n", h->filename);

    fprintf(stderr, "config: chunksize %d\n", h->config.chunksize);
    fprintf(stderr, "config: blocksize %d\n", h->config.blocksize);
    fprintf(stderr, "config: buffercache_size %" _F64 "\n",
           h->config.buffercache_size);
    fprintf(stderr, "config: wal_threshold %" _F64 "\n",
            h->config.wal_threshold);
    fprintf(stderr, "config: wal_flush_before_commit %d\n",
           h->config.wal_flush_before_commit);
    fprintf(stderr, "config: purging_interval %d\n", h->config.purging_interval);
    fprintf(stderr, "config: seqtree_opt %d\n", h->config.seqtree_opt);
    fprintf(stderr, "config: durability_opt %d\n", h->config.durability_opt);
    fprintf(stderr, "config: open_flags %x\n", h->config.flags);
    fprintf(stderr, "config: compaction_buf_maxsize %d\n",
           h->config.compaction_buf_maxsize);
    fprintf(stderr, "config: cleanup_cache_onclose %d\n",
           h->config.cleanup_cache_onclose);
    fprintf(stderr, "config: compress body %d\n",
           h->config.compress_document_body);
    fprintf(stderr, "config: compaction_mode %d\n", h->config.compaction_mode);
    fprintf(stderr, "config: compaction_threshold %d\n",
           h->config.compaction_threshold);
    fprintf(stderr, "config: compactor_sleep_duration %" _F64"\n",
           h->config.compactor_sleep_duration);

    fprintf(stderr, "kvs_config: Create if missing = %d\n",
           h->kvs_config.create_if_missing);

    fprintf(stderr, "kvs: id = %" _F64 "\n", h->kvs->id);
    fprintf(stderr, "kvs: type = %d\n", h->kvs->type);
    fprintf(stderr, "kvs: root_handle %p\n", (void *)h->kvs->root);

    fprintf(stderr, "fdb_file_handle: %p\n", (void *)h->fhandle);
    fprintf(stderr, "fhandle: root %p\n", (void*)h->fhandle->root);
    fprintf(stderr, "fhandle: flags %p\n", (void *)h->fhandle->flags);

    fprintf(stderr, "hbtrie: %p\n", (void *)h->trie);
    fprintf(stderr, "hbtrie: chunksize %u\n", h->trie->chunksize);
    fprintf(stderr, "hbtrie: valuelen %u\n", h->trie->valuelen);
    fprintf(stderr, "hbtrie: flag %x\n", h->trie->flag);
    fprintf(stderr, "hbtrie: leaf_height_limit %u\n",
           h->trie->leaf_height_limit);
    fprintf(stderr, "hbtrie: root_bid %p\n", (void *)h->trie->root_bid);
    fprintf(stderr, "hbtrie: root_bid %p\n", (void *)h->trie->root_bid);

    fprintf(stderr, "idtree: %p\n", (void *)h->idtree);

    fprintf(stderr, "seqtrie: %p\n", (void *)h->seqtrie);
    fprintf(stderr, "seqtrie: chunksize %u\n", h->seqtrie->chunksize);
    fprintf(stderr, "seqtrie: valuelen %u\n", h->seqtrie->valuelen);
    fprintf(stderr, "seqtrie: flag %x\n", h->seqtrie->flag);
    fprintf(stderr, "seqtrie: leaf_height_limit %u\n",
           h->seqtrie->leaf_height_limit);
    fprintf(stderr, "seqtrie: root_bid %" _F64 "\n", h->seqtrie->root_bid);
    fprintf(stderr, "seqtrie: root_bid %" _F64 "\n", h->seqtrie->root_bid);

    fprintf(stderr, "file: filename %s\n", h->file->filename);
    fprintf(stderr, "file: ref_count %d\n", h->file->ref_count);
    fprintf(stderr, "file: fflags %x\n", h->file->fflags);
    fprintf(stderr, "file: blocksize %d\n", h->file->blocksize);
    fprintf(stderr, "file: fd %d\n", h->file->fd);
    fprintf(stderr, "file: pos %" _F64"\n", atomic_get_uint64_t(&h->file->pos));
    fprintf(stderr, "file: status %d\n", atomic_get_uint8_t(&h->file->status));
    fprintf(stderr, "file: config: blocksize %d\n", h->file->config->blocksize);
    fprintf(stderr, "file: config: ncacheblock %d\n",
           h->file->config->ncacheblock);
    fprintf(stderr, "file: config: flag %d\n", h->file->config->flag);
    fprintf(stderr, "file: config: chunksize %d\n", h->file->config->chunksize);
    fprintf(stderr, "file: config: options %x\n", h->file->config->options);
    fprintf(stderr, "file: config: prefetch_duration %" _F64 "\n",
           h->file->config->prefetch_duration);
    fprintf(stderr, "file: config: num_wal_shards %d\n",
           h->file->config->num_wal_shards);
    fprintf(stderr, "file: config: num_bcache_shards %d\n",
           h->file->config->num_bcache_shards);
    fprintf(stderr, "file: new_file %p\n", (void *)h->file->new_file);
    fprintf(stderr, "file: old_filename %p\n", (void *)h->file->old_filename);
    fprintf(stderr, "file: fnamedic_item: bcache %p\n",
            (void *)h->file->bcache);
    fprintf(stderr, "file: global_txn: handle %p\n",
            (void *)h->file->global_txn.handle);
    fprintf(stderr, "file: global_txn: prev_hdr_bid %" _F64 "\n",
           h->file->global_txn.prev_hdr_bid);
    fprintf(stderr, "file: global_txn: isolation %d\n",
           h->file->global_txn.isolation);
    fprintf(stderr, "file: in_place_compaction: %d\n",
           h->file->in_place_compaction);
    fprintf(stderr, "file: kvs_header: %" _F64 "\n",
            h->file->kv_header->id_counter);

    fprintf(stderr, "docio_handle: %p\n", (void*)h->dhandle);
    fprintf(stderr, "dhandle: file: filename %s\n",
            h->dhandle->file->filename);
    fprintf(stderr, "dhandle: curblock %" _F64 "\n", h->dhandle->curblock);
    fprintf(stderr, "dhandle: curpos %d\n", h->dhandle->curpos);
    fprintf(stderr, "dhandle: lastbid %" _F64 "\n", h->dhandle->lastbid);
    fprintf(stderr, "dhandle: readbuffer %p\n", h->dhandle->readbuffer);
    fprintf(stderr, "dhandle: %s\n",
           h->dhandle->compress_document_body ? "compress" : "don't compress");
    fprintf(stderr, "new_dhandle %p\n", (void *)h->dhandle);

    fprintf(stderr, "btreeblk_handle bhanlde %p\n", (void *)h->bhandle);
    fprintf(stderr, "bhandle: nodesize %d\n", h->bhandle->nodesize);
    fprintf(stderr, "bhandle: nnodeperblock %d\n", h->bhandle->nnodeperblock);
    fprintf(stderr, "bhandle: nlivenodes %" _F64 "\n", h->bhandle->nlivenodes);
    fprintf(stderr, "bhandle: file %s\n", h->bhandle->file->filename);
    fprintf(stderr, "bhandle: nsb %d\n", h->bhandle->nsb);

    fprintf(stderr, "multi_kv_instances: %d\n", h->config.multi_kv_instances);
    fprintf(stderr, "prefetch_duration: %" _F64"\n",
            h->config.prefetch_duration);
    fprintf(stderr, "cur_header_revnum: %" _F64 "\n", h->cur_header_revnum);
    fprintf(stderr, "last_hdr_bid: %" _F64 "\n", h->last_hdr_bid);
    fprintf(stderr, "last_wal_flush_hdr_bid: %" _F64 "\n",
           h->last_wal_flush_hdr_bid);
    fprintf(stderr, "kv_info_offset: %" _F64 "\n", h->kv_info_offset);

    fprintf(stderr, "snap_handle: %p\n", (void *)h->shandle);
    if (h->shandle) {
        fprintf(stderr, "shandle: ref_cnt %d\n", h->shandle->ref_cnt);
        fprintf(stderr, "shandle: type %d\n", h->shandle->type);
        fprintf(stderr, "shandle: kvs_stat: nlivenodes %" _F64 "\n",
               h->shandle->stat.nlivenodes);
        fprintf(stderr, "shandle: kvs_stat: ndocs %" _F64 "\n",
               h->shandle->stat.ndocs);
        fprintf(stderr, "shandle: kvs_stat: datasize %" _F64 "\n",
               h->shandle->stat.datasize);
        fprintf(stderr, "shandle: kvs_stat: wal_ndocs %" _F64 "\n",
               h->shandle->stat.wal_ndocs);
        fprintf(stderr, "shandle: kvs_stat: wal_ndeletes %" _F64 "\n",
               h->shandle->stat.wal_ndeletes);
    }
    fprintf(stderr, "seqnum: %" _F64 "\n", h->seqnum);
    fprintf(stderr, "max_seqnum: %" _F64 "\n", h->max_seqnum);

    fprintf(stderr, "txn: %p\n", (void *)h->txn);
    if (h->txn) {
        fprintf(stderr, "txn: handle %p\n", (void *)h->txn->handle);
        fprintf(stderr, "txn: prev_hdr_bid %" _F64" \n", h->txn->prev_hdr_bid);
        fprintf(stderr, "txn: isolation %d\n", h->txn->isolation);
    }
    fprintf(stderr, "dirty_updates %d\n", h->dirty_updates);
}

void _fdb_dump_handles(void) {
#ifdef _TRACE_HANDLES
    struct avl_node *h = NULL;
    int n = 0;
    spin_lock(&open_handle_lock);
    h = avl_first(&open_handles);
    while(h) {
        fdb_kvs_handle *handle = _get_entry(h, fdb_kvs_handle, avl_trace);
        n++;
        fprintf(stderr, "--------%d-Dumping Handle %p---------\n", n, handle);
        _fdb_dump_handle(handle);
        h = avl_next(h);
    }
    spin_unlock(&open_handle_lock);
#endif
}<|MERGE_RESOLUTION|>--- conflicted
+++ resolved
@@ -4888,7 +4888,6 @@
     struct timeval tv;
     timestamp_t cur_timestamp;
 
-<<<<<<< HEAD
 #ifdef _COW_COMPACTION
     if (clone_docs) {
         // Copy on write is a file-system / disk optimization, so it can't be
@@ -4904,10 +4903,8 @@
     }
 #endif // _COW_COMPACTION
 
-=======
     gettimeofday(&tv, NULL);
     cur_timestamp  = tv.tv_sec;
->>>>>>> 8f753a2d
     for (i=0; i<n_buf; ++i) {
         fdb_doc wal_doc;
         bool deleted = doc[i].length.flag & DOCIO_DELETED;
