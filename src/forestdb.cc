--- conflicted
+++ resolved
@@ -4638,7 +4638,6 @@
     uint64_t doc_offset = 0;
     bool locked = false;
 
-<<<<<<< HEAD
 #ifdef _COW_COMPACTION
     if (clone_docs) {
         // Copy on write is a file-system / disk optimization, so it can't be
@@ -4654,21 +4653,6 @@
     }
 #endif // _COW_COMPACTION
 
-    if (!got_lock) {
-        // We intentionally try to grab a lock on the old file here to have
-        // the compactor and normal writer interleave together through the
-        // old file's lock and make sure that the compactor can catch up with
-        // the normal writer. This is a short-term approach and we plan to address
-        // this issue without sacrificing the writer's performance soon.
-        size_t rv = (size_t)random(100);
-        if (rv < *prob) {
-            filemgr_mutex_lock(handle->file);
-            locked = true;
-        }
-    }
-
-=======
->>>>>>> 7d56af88
     for (i=0; i<n_buf; ++i) {
         // append into the new file
         doc_offset = docio_append_doc(new_handle->dhandle, &doc[i],
