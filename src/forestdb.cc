--- conflicted
+++ resolved
@@ -4185,14 +4185,17 @@
     gettimeofday(&cur_tv, NULL);
     gap = _utime_gap(tv, cur_tv);
     elapsed_us = (uint64_t)gap.tv_sec * 1000000 + gap.tv_usec;
-    // Set writer's delay = 4x of compactor's delay per doc
+    // Set writer's delay = 2x of compactor's delay per doc
     // For example,
     // 1) if compactor's speed is 10,000 docs/sec,
     // 2) then the average delay per doc is 100 us.
-    // 3) In this case, we set the writer sleep delay to 400 (= 4*100) us.
+    // 3) In this case, we set the writer sleep delay to 200 (= 2*100) us.
     // To avoid quick fluctuation of writer's delay,
     // we use the entire average speed of compactor, not an instant speed.
-    delay_us = elapsed_us * 4 / n_moved_docs;
+    delay_us = elapsed_us * 2 / n_moved_docs;
+    if (delay_us > 1000) { // Limit the max delay to 1ms
+        delay_us = 1000;
+    }
 
     return delay_us;
 }
@@ -4306,25 +4309,8 @@
                                      0, 0, handle->config.compaction_cb_ctx);
     }
 
-<<<<<<< HEAD
     gettimeofday(&tv, NULL);
     cur_timestamp = tv.tv_sec;
-=======
-    gettimeofday(&cur_tv, NULL);
-    gap = _utime_gap(tv, cur_tv);
-    elapsed_us = (uint64_t)gap.tv_sec * 1000000 + gap.tv_usec;
-    // Set writer's delay = 2x of compactor's delay per doc
-    // For example,
-    // 1) if compactor's speed is 10,000 docs/sec,
-    // 2) then the average delay per doc is 100 us.
-    // 3) In this case, we set the writer sleep delay to 200 (= 2*100) us.
-    // To avoid quick fluctuation of writer's delay,
-    // we use the entire average speed of compactor, not an instant speed.
-    delay_us = elapsed_us * 2 / n_moved_docs;
-    if (delay_us > 1000) { // Limit the max delay to 1ms
-        delay_us = 1000;
-    }
->>>>>>> f91ff4fa
 
     new_handle = *handle;
     new_handle.file = new_file;
