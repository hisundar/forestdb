/* -*- Mode: C++; tab-width: 4; c-basic-offset: 4; indent-tabs-mode: nil -*- */
/*
 *     Copyright 2010 Couchbase, Inc
 *
 *   Licensed under the Apache License, Version 2.0 (the "License");
 *   you may not use this file except in compliance with the License.
 *   You may obtain a copy of the License at
 *
 *       http://www.apache.org/licenses/LICENSE-2.0
 *
 *   Unless required by applicable law or agreed to in writing, software
 *   distributed under the License is distributed on an "AS IS" BASIS,
 *   WITHOUT WARRANTIES OR CONDITIONS OF ANY KIND, either express or implied.
 *   See the License for the specific language governing permissions and
 *   limitations under the License.
 */

#include <stdio.h>
#include <stdlib.h>
#include <string.h>
#include <fcntl.h>
#include <time.h>
#if !defined(WIN32) && !defined(_WIN32)
#include <sys/time.h>
#endif

#include "libforestdb/forestdb.h"
#include "fdb_internal.h"
#include "filemgr.h"
#include "hbtrie.h"
#include "list.h"
#include "btree.h"
#include "btree_kv.h"
#include "btree_var_kv_ops.h"
#include "docio.h"
#include "btreeblock.h"
#include "common.h"
#include "wal.h"
#include "snapshot.h"
#include "filemgr_ops.h"
#include "configuration.h"
#include "internal_types.h"
#include "bgflusher.h"
#include "compactor.h"
#include "memleak.h"
#include "time_utils.h"
#include "timing.h"
#include "system_resource_stats.h"
#include "version.h"
#include "staleblock.h"

#ifdef __DEBUG
#ifndef __DEBUG_FDB
    #undef DBG
    #undef DBGCMD
    #undef DBGSW
    #define DBG(...)
    #define DBGCMD(...)
    #define DBGSW(n, ...)
#endif
#endif

#ifdef _TRACE_HANDLES
struct avl_tree open_handles;
static spin_t open_handle_lock;
static int _fdb_handle_cmp(struct avl_node *a, struct avl_node *b, void *aux)
{
    struct _fdb_kvs_handle *aa, *bb;
    aa = _get_entry(a, struct _fdb_kvs_handle, avl_trace);
    bb = _get_entry(b, struct _fdb_kvs_handle, avl_trace);
    return (aa > bb) ? 1 : -1;
}
#endif

static volatile uint8_t fdb_initialized = 0;
static volatile uint8_t fdb_open_inprog = 0;
#ifdef SPIN_INITIALIZER
static spin_t initial_lock = SPIN_INITIALIZER;
#else
static volatile unsigned int initial_lock_status = 0;
static spin_t initial_lock;
#endif

static fdb_status _fdb_wal_snapshot_func(void *handle, fdb_doc *doc,
                                         uint64_t offset);

INLINE int _cmp_uint64_t_endian_safe(void *key1, void *key2, void *aux)
{
    (void) aux;
    uint64_t a,b;
    a = *(uint64_t*)key1;
    b = *(uint64_t*)key2;
    a = _endian_decode(a);
    b = _endian_decode(b);
    return _CMP_U64(a, b);
}

size_t _fdb_readkey_wrap(void *handle, uint64_t offset, void *buf)
{
    keylen_t keylen;
    offset = _endian_decode(offset);
    docio_read_doc_key((struct docio_handle *)handle, offset, &keylen, buf);
    return keylen;
}

size_t _fdb_readseq_wrap(void *handle, uint64_t offset, void *buf)
{
    int size_id, size_seq, size_chunk;
    fdb_seqnum_t _seqnum;
    struct docio_object doc;
    struct docio_handle *dhandle = (struct docio_handle *)handle;

    size_id = sizeof(fdb_kvs_id_t);
    size_seq = sizeof(fdb_seqnum_t);
    size_chunk = dhandle->file->config->chunksize;
    memset(&doc, 0, sizeof(struct docio_object));

    offset = _endian_decode(offset);
    docio_read_doc_key_meta((struct docio_handle *)handle, offset, &doc,
                            true);
    buf2buf(size_chunk, doc.key, size_id, buf);
    _seqnum = _endian_encode(doc.seqnum);
    memcpy((uint8_t*)buf + size_id, &_seqnum, size_seq);

    free(doc.key);
    free(doc.meta);

    return size_id + size_seq;
}

int _fdb_custom_cmp_wrap(void *key1, void *key2, void *aux)
{
    int is_key1_inf, is_key2_inf;
    uint8_t *keystr1 = alca(uint8_t, FDB_MAX_KEYLEN_INTERNAL);
    uint8_t *keystr2 = alca(uint8_t, FDB_MAX_KEYLEN_INTERNAL);
    size_t keylen1, keylen2;
    btree_cmp_args *args = (btree_cmp_args *)aux;
    fdb_custom_cmp_variable cmp = (fdb_custom_cmp_variable)args->aux;

    is_key1_inf = _is_inf_key(key1);
    is_key2_inf = _is_inf_key(key2);
    if (is_key1_inf && is_key2_inf) { // both are infinite
        return 0;
    } else if (!is_key1_inf && is_key2_inf) { // key2 is infinite
        return -1;
    } else if (is_key1_inf && !is_key2_inf) { // key1 is infinite
        return 1;
    }

    _get_var_key(key1, (void*)keystr1, &keylen1);
    _get_var_key(key2, (void*)keystr2, &keylen2);

    if (keylen1 == 0 && keylen2 == 0) {
        return 0;
    } else if (keylen1 ==0 && keylen2 > 0) {
        return -1;
    } else if (keylen1 > 0 && keylen2 == 0) {
        return 1;
    }

    return cmp(keystr1, keylen1, keystr2, keylen2);
}

void fdb_fetch_header(uint64_t version,
                      void *header_buf,
                      bid_t *trie_root_bid,
                      bid_t *seq_root_bid,
                      bid_t *stale_root_bid,
                      uint64_t *ndocs,
                      uint64_t *ndeletes,
                      uint64_t *nlivenodes,
                      uint64_t *datasize,
                      uint64_t *last_wal_flush_hdr_bid,
                      uint64_t *kv_info_offset,
                      uint64_t *header_flags,
                      char **new_filename,
                      char **old_filename)
{
    size_t offset = 0;
    uint16_t new_filename_len;
    uint16_t old_filename_len;

    seq_memcpy(trie_root_bid, (uint8_t *)header_buf + offset,
               sizeof(bid_t), offset);
    *trie_root_bid = _endian_decode(*trie_root_bid);

    seq_memcpy(seq_root_bid, (uint8_t *)header_buf + offset,
               sizeof(bid_t), offset);
    *seq_root_bid = _endian_decode(*seq_root_bid);

    if (ver_staletree_support(version)) {
        seq_memcpy(stale_root_bid, (uint8_t *)header_buf + offset,
                   sizeof(bid_t), offset);
        *stale_root_bid = _endian_decode(*stale_root_bid);
    } else {
        *stale_root_bid = BLK_NOT_FOUND;
    }

    seq_memcpy(ndocs, (uint8_t *)header_buf + offset,
               sizeof(uint64_t), offset);
    *ndocs = _endian_decode(*ndocs);
    if (ver_is_atleast_v2(version)) {
        seq_memcpy(ndeletes, (uint8_t *)header_buf + offset,
                   sizeof(uint64_t), offset);
        *ndeletes = _endian_decode(*ndeletes);
    } else {
        *ndeletes = 0;
    }

    seq_memcpy(nlivenodes, (uint8_t *)header_buf + offset,
               sizeof(uint64_t), offset);
    *nlivenodes = _endian_decode(*nlivenodes);

    seq_memcpy(datasize, (uint8_t *)header_buf + offset,
               sizeof(uint64_t), offset);
    *datasize = _endian_decode(*datasize);

    seq_memcpy(last_wal_flush_hdr_bid, (uint8_t *)header_buf + offset,
               sizeof(uint64_t), offset);
    *last_wal_flush_hdr_bid = _endian_decode(*last_wal_flush_hdr_bid);

    seq_memcpy(kv_info_offset, (uint8_t *)header_buf + offset,
               sizeof(uint64_t), offset);
    *kv_info_offset = _endian_decode(*kv_info_offset);

    seq_memcpy(header_flags, (uint8_t *)header_buf + offset,
               sizeof(uint64_t), offset);
    *header_flags = _endian_decode(*header_flags);

    seq_memcpy(&new_filename_len, (uint8_t *)header_buf + offset,
               sizeof(new_filename_len), offset);
    new_filename_len = _endian_decode(new_filename_len);
    seq_memcpy(&old_filename_len, (uint8_t *)header_buf + offset,
               sizeof(old_filename_len), offset);
    old_filename_len = _endian_decode(old_filename_len);
    if (new_filename_len) {
        *new_filename = (char*)((uint8_t *)header_buf + offset);
    } else {
        *new_filename = NULL;
    }
    offset += new_filename_len;
    if (old_filename && old_filename_len) {
        *old_filename = (char *) malloc(old_filename_len);
        seq_memcpy(*old_filename,
                   (uint8_t *)header_buf + offset,
                   old_filename_len, offset);
    }
}

INLINE void _fdb_restore_wal(fdb_kvs_handle *handle,
                             fdb_restore_mode_t mode,
                             bid_t hdr_bid,
                             fdb_kvs_id_t kv_id_req)
{
    struct filemgr *file = handle->file;
    uint32_t blocksize = handle->file->blocksize;
    uint64_t last_wal_flush_hdr_bid = handle->last_wal_flush_hdr_bid;
    uint64_t hdr_off = hdr_bid * FDB_BLOCKSIZE;
    uint64_t offset = 0; //assume everything from first block needs restoration
    err_log_callback *log_callback;

    if (!hdr_off) { // Nothing to do if we don't have a header block offset
        return;
    }

    if (last_wal_flush_hdr_bid != BLK_NOT_FOUND) {
        offset = (last_wal_flush_hdr_bid + 1) * blocksize;
    }

    // If a valid last header was retrieved and it matches the current header
    // OR if WAL already had entries populated, then no crash recovery needed
    if (hdr_off <= offset ||
        (!handle->shandle && wal_get_size(file) &&
            mode != FDB_RESTORE_KV_INS)) {
        return;
    }

    // Temporarily disable the error logging callback as there are false positive
    // checksum errors in docio_read_doc.
    // TODO: Need to adapt docio_read_doc to separate false checksum errors.
    log_callback = handle->dhandle->log_callback;
    handle->dhandle->log_callback = NULL;

    if (!handle->shandle) {
        filemgr_mutex_lock(file);
    }
    for (; offset < hdr_off;
        offset = ((offset / blocksize) + 1) * blocksize) { // next block's off
        if (!docio_check_buffer(handle->dhandle, offset / blocksize)) {
            continue;
        } else {
            do {
                struct docio_object doc;
                uint64_t _offset;
                uint64_t doc_offset;
                memset(&doc, 0, sizeof(doc));
                _offset = docio_read_doc(handle->dhandle, offset, &doc, true);
                if (_offset == offset) { // reached unreadable doc, skip block
                    break;
                }
                if (doc.key || (doc.length.flag & DOCIO_TXN_COMMITTED)) {
                    // check if the doc is transactional or not, and
                    // also check if the doc contains system info
                    if (!(doc.length.flag & DOCIO_TXN_DIRTY) &&
                        !(doc.length.flag & DOCIO_SYSTEM)) {
                        if (doc.length.flag & DOCIO_TXN_COMMITTED) {
                            // commit mark .. read doc offset
                            doc_offset = doc.doc_offset;
                            // read the previously skipped doc
                            docio_read_doc(handle->dhandle, doc_offset, &doc, true);
                            if (doc.key == NULL) { // doc read error
                                free(doc.meta);
                                free(doc.body);
                                offset = _offset;
                                continue;
                            }
                        } else {
                            doc_offset = offset;
                        }

                        // If say a snapshot is taken on a db handle after
                        // rollback, then skip WAL items after rollback point
                        if (handle->config.seqtree_opt == FDB_SEQTREE_USE &&
                            (mode == FDB_RESTORE_KV_INS || !handle->kvs) &&
                            doc.seqnum > handle->seqnum) {
                            free(doc.key);
                            free(doc.meta);
                            free(doc.body);
                            offset = _offset;
                            continue;
                        }

                        // restore document
                        fdb_doc wal_doc;
                        wal_doc.keylen = doc.length.keylen;
                        wal_doc.bodylen = doc.length.bodylen;
                        wal_doc.key = doc.key;
                        wal_doc.seqnum = doc.seqnum;
                        wal_doc.deleted = doc.length.flag & DOCIO_DELETED;

                        if (!handle->shandle) {
                            wal_doc.metalen = doc.length.metalen;
                            wal_doc.meta = doc.meta;
                            wal_doc.size_ondisk = _fdb_get_docsize(doc.length);

                            if (handle->kvs) {
                                // check seqnum before insert
                                fdb_kvs_id_t kv_id;
                                fdb_seqnum_t kv_seqnum;
                                buf2kvid(handle->config.chunksize,
                                         wal_doc.key, &kv_id);

                                if (handle->config.seqtree_opt == FDB_SEQTREE_USE) {
                                    kv_seqnum = fdb_kvs_get_seqnum(handle->file, kv_id);
                                } else {
                                    kv_seqnum = SEQNUM_NOT_USED;
                                }
                                if (doc.seqnum <= kv_seqnum &&
                                        ((mode == FDB_RESTORE_KV_INS &&
                                            kv_id == kv_id_req) ||
                                         (mode == FDB_RESTORE_NORMAL)) ) {
                                    // if mode is NORMAL, restore all items
                                    // if mode is KV_INS, restore items matching ID
                                    wal_insert(&file->global_txn, file,
                                               &wal_doc, doc_offset,
                                               WAL_INS_WRITER);
                                }
                            } else {
                                wal_insert(&file->global_txn, file,
                                           &wal_doc, doc_offset,
                                           WAL_INS_WRITER);
                            }
                            if (doc.key) free(doc.key);
                        } else {
                            // snapshot
                            if (handle->kvs) {
                                fdb_kvs_id_t kv_id;
                                buf2kvid(handle->config.chunksize,
                                         wal_doc.key, &kv_id);
                                if (kv_id == handle->kvs->id) {
                                    // snapshot: insert ID matched documents only
                                    snap_insert(handle->shandle,
                                                &wal_doc, doc_offset);
                                } else {
                                    free(doc.key);
                                }
                            } else {
                                snap_insert(handle->shandle, &wal_doc, doc_offset);
                            }
                        }
                        free(doc.meta);
                        free(doc.body);
                        offset = _offset;
                    } else {
                        // skip transactional document or system document
                        free(doc.key);
                        free(doc.meta);
                        free(doc.body);
                        offset = _offset;
                        // do not break.. read next doc
                    }
                } else {
                    free(doc.key);
                    free(doc.meta);
                    free(doc.body);
                    offset = _offset;
                    break;
                }
            } while (offset + sizeof(struct docio_length) < hdr_off);
        }
    }
    // wal commit
    if (!handle->shandle) {
        wal_commit(&file->global_txn, file, NULL, &handle->log_callback);
        filemgr_mutex_unlock(file);
    }
    handle->dhandle->log_callback = log_callback;
}

INLINE fdb_status _fdb_recover_compaction(fdb_kvs_handle *handle,
                                          const char *new_filename)
{
    fdb_kvs_handle new_db;
    fdb_config config = handle->config;
    struct filemgr *new_file;

    memset(&new_db, 0, sizeof(new_db));
    new_db.log_callback.callback = handle->log_callback.callback;
    new_db.log_callback.ctx_data = handle->log_callback.ctx_data;
    config.flags |= FDB_OPEN_FLAG_RDONLY;
    new_db.fhandle = handle->fhandle;
    new_db.kvs_config = handle->kvs_config;
    fdb_status status = _fdb_open(&new_db, new_filename,
                                  FDB_AFILENAME, &config);
    if (status != FDB_RESULT_SUCCESS) {
        return fdb_log(&handle->log_callback, status,
                       "Error in opening a partially compacted file '%s' for recovery.",
                       new_filename);
    }

    new_file = new_db.file;

    if (new_file->old_filename &&
        !strncmp(new_file->old_filename, handle->file->filename,
                 FDB_MAX_FILENAME_LEN)) {
        struct filemgr *old_file = handle->file;
        // If new file has a recorded old_filename then it means that
        // compaction has completed successfully. Mark self for deletion
        filemgr_mutex_lock(new_file);

        status = btreeblk_end(handle->bhandle);
        if (status != FDB_RESULT_SUCCESS) {
            filemgr_mutex_unlock(new_file);
            _fdb_close(&new_db);
            return status;
        }
        btreeblk_free(handle->bhandle);
        free(handle->bhandle);
        handle->bhandle = new_db.bhandle;

        docio_free(handle->dhandle);
        free(handle->dhandle);
        handle->dhandle = new_db.dhandle;

        hbtrie_free(handle->trie);
        free(handle->trie);
        handle->trie = new_db.trie;

        wal_shutdown(handle->file);
        handle->file = new_file;

        if (handle->config.seqtree_opt == FDB_SEQTREE_USE) {
            if (handle->kvs) {
                // multi KV instance mode
                hbtrie_free(handle->seqtrie);
                free(handle->seqtrie);
                if (new_db.config.seqtree_opt == FDB_SEQTREE_USE) {
                    handle->seqtrie = new_db.seqtrie;
                }
            } else {
                free(handle->seqtree->kv_ops);
                free(handle->seqtree);
                if (new_db.config.seqtree_opt == FDB_SEQTREE_USE) {
                    handle->seqtree = new_db.seqtree;
                }
            }
        }
        handle->staletree = new_db.staletree;

        filemgr_mutex_unlock(new_file);
        if (new_db.kvs) {
            fdb_kvs_info_free(&new_db);
        }
        // remove self: WARNING must not close this handle if snapshots
        // are yet to open this file
        filemgr_remove_pending(old_file, new_db.file, &new_db.log_callback);
        filemgr_close(old_file, 0, handle->filename, &handle->log_callback);
        free(new_db.filename);
        return FDB_RESULT_FAIL_BY_COMPACTION;
    }

    // As the new file is partially compacted, it should be removed upon close.
    // Just in-case the new file gets opened before removal, point it to the old
    // file to ensure availability of data.
    filemgr_remove_pending(new_db.file, handle->file, &handle->log_callback);
    _fdb_close(&new_db);

    return FDB_RESULT_SUCCESS;
}

LIBFDB_API
fdb_status fdb_init(fdb_config *config)
{
    fdb_config _config;
    compactor_config c_config;
    bgflusher_config bgf_config;
    struct filemgr_config f_config;

    if (config) {
        if (validate_fdb_config(config)) {
            _config = *config;
        } else {
            return FDB_RESULT_INVALID_CONFIG;
        }
    } else {
        _config = get_default_config();
    }

    // global initialization
    // initialized only once at first time
    if (!fdb_initialized) {
#ifdef _TRACE_HANDLES
        spin_init(&open_handle_lock);
        avl_init(&open_handles, NULL);
#endif

#ifndef SPIN_INITIALIZER
        // Note that only Windows passes through this routine
        if (InterlockedCompareExchange(&initial_lock_status, 1, 0) == 0) {
            // atomically initialize spin lock only once
            spin_init(&initial_lock);
            initial_lock_status = 2;
        } else {
            // the others .. wait until initializing 'initial_lock' is done
            while (initial_lock_status != 2) {
                Sleep(1);
            }
        }
#endif

    }
    spin_lock(&initial_lock);
    if (!fdb_initialized) {
#if !defined(_ANDROID_) && !defined(__ANDROID__)
        // Some Android devices (e.g., Nexus 6) return incorrect RAM size.
        // We temporarily disable validity checking of block cache size
        // on Android platform at this time.
        double ram_size = (double) get_memory_size();
        if (ram_size * BCACHE_MEMORY_THRESHOLD < (double) _config.buffercache_size) {
            spin_unlock(&initial_lock);
            return FDB_RESULT_TOO_BIG_BUFFER_CACHE;
        }
#endif
        // initialize file manager and block cache
        f_config.blocksize = _config.blocksize;
        f_config.ncacheblock = _config.buffercache_size / _config.blocksize;
        filemgr_init(&f_config);
        filemgr_set_lazy_file_deletion(true,
                                       compactor_register_file_removing,
                                       compactor_is_file_removed);

        // initialize compaction daemon
        c_config.sleep_duration = _config.compactor_sleep_duration;
        c_config.num_threads = _config.num_compactor_threads;
        compactor_init(&c_config);
        // initialize background flusher daemon
        // Temporarily disable background flushers until blockcache contention
        // issue is resolved.
        bgf_config.num_threads = 0; //_config.num_bgflusher_threads;
        bgflusher_init(&bgf_config);

        fdb_initialized = 1;
    }
    fdb_open_inprog++;
    spin_unlock(&initial_lock);

    return FDB_RESULT_SUCCESS;
}

LIBFDB_API
fdb_config fdb_get_default_config(void) {
    return get_default_config();
}

LIBFDB_API
fdb_kvs_config fdb_get_default_kvs_config(void) {
    return get_default_kvs_config();
}

LIBFDB_API
fdb_status fdb_open(fdb_file_handle **ptr_fhandle,
                    const char *filename,
                    fdb_config *fconfig)
{
#ifdef _MEMPOOL
    mempool_init();
#endif

    fdb_config config;
    fdb_file_handle *fhandle;
    fdb_kvs_handle *handle;

    if (fconfig) {
        if (validate_fdb_config(fconfig)) {
            config = *fconfig;
        } else {
            return FDB_RESULT_INVALID_CONFIG;
        }
    } else {
        config = get_default_config();
    }

    fhandle = (fdb_file_handle*)calloc(1, sizeof(fdb_file_handle));
    if (!fhandle) { // LCOV_EXCL_START
        return FDB_RESULT_ALLOC_FAIL;
    } // LCOV_EXCL_STOP

    handle = (fdb_kvs_handle *) calloc(1, sizeof(fdb_kvs_handle));
    if (!handle) { // LCOV_EXCL_START
        free(fhandle);
        return FDB_RESULT_ALLOC_FAIL;
    } // LCOV_EXCL_STOP

    atomic_init_uint8_t(&handle->handle_busy, 0);
    handle->shandle = NULL;
    handle->kvs_config = get_default_kvs_config();

    fdb_status fs = fdb_init(fconfig);
    if (fs != FDB_RESULT_SUCCESS) {
        free(handle);
        free(fhandle);
        return fs;
    }
    fdb_file_handle_init(fhandle, handle);

    fs = _fdb_open(handle, filename, FDB_VFILENAME, &config);
    if (fs == FDB_RESULT_SUCCESS) {
        *ptr_fhandle = fhandle;
    } else {
        *ptr_fhandle = NULL;
        free(handle);
        fdb_file_handle_free(fhandle);
    }
    spin_lock(&initial_lock);
    fdb_open_inprog--;
    spin_unlock(&initial_lock);
    return fs;
}

LIBFDB_API
fdb_status fdb_open_custom_cmp(fdb_file_handle **ptr_fhandle,
                               const char *filename,
                               fdb_config *fconfig,
                               size_t num_functions,
                               char **kvs_names,
                               fdb_custom_cmp_variable *functions)
{
#ifdef _MEMPOOL
    mempool_init();
#endif

    fdb_config config;
    fdb_file_handle *fhandle;
    fdb_kvs_handle *handle;

    if (fconfig) {
        if (validate_fdb_config(fconfig)) {
            config = *fconfig;
        } else {
            return FDB_RESULT_INVALID_CONFIG;
        }
    } else {
        config = get_default_config();
    }

    if (config.multi_kv_instances == false) {
        // single KV instance mode does not support customized cmp function
        return FDB_RESULT_INVALID_CONFIG;
    }

    fhandle = (fdb_file_handle*)calloc(1, sizeof(fdb_file_handle));
    if (!fhandle) { // LCOV_EXCL_START
        return FDB_RESULT_ALLOC_FAIL;
    } // LCOV_EXCL_STOP

    handle = (fdb_kvs_handle *) calloc(1, sizeof(fdb_kvs_handle));
    if (!handle) { // LCOV_EXCL_START
        free(fhandle);
        return FDB_RESULT_ALLOC_FAIL;
    } // LCOV_EXCL_STOP

    atomic_init_uint8_t(&handle->handle_busy, 0);
    handle->shandle = NULL;
    handle->kvs_config = get_default_kvs_config();

    fdb_status fs = fdb_init(fconfig);
    if (fs != FDB_RESULT_SUCCESS) {
        free(handle);
        free(fhandle);
        return fs;
    }
    fdb_file_handle_init(fhandle, handle);

    // insert kvs_names and functions into fhandle's list
    fdb_file_handle_parse_cmp_func(fhandle, num_functions,
                                   kvs_names, functions);

    fs = _fdb_open(handle, filename, FDB_VFILENAME, &config);
    if (fs == FDB_RESULT_SUCCESS) {
        *ptr_fhandle = fhandle;
    } else {
        *ptr_fhandle = NULL;
        free(handle);
        fdb_file_handle_free(fhandle);
    }
    spin_lock(&initial_lock);
    fdb_open_inprog--;
    spin_unlock(&initial_lock);
    return fs;
}

fdb_status fdb_open_for_compactor(fdb_file_handle **ptr_fhandle,
                                  const char *filename,
                                  fdb_config *fconfig,
                                  struct list *cmp_func_list)
{
#ifdef _MEMPOOL
    mempool_init();
#endif

    fdb_file_handle *fhandle;
    fdb_kvs_handle *handle;

    fhandle = (fdb_file_handle*)calloc(1, sizeof(fdb_file_handle));
    if (!fhandle) { // LCOV_EXCL_START
        return FDB_RESULT_ALLOC_FAIL;
    } // LCOV_EXCL_STOP

    handle = (fdb_kvs_handle *) calloc(1, sizeof(fdb_kvs_handle));
    if (!handle) { // LCOV_EXCL_START
        free(fhandle);
        return FDB_RESULT_ALLOC_FAIL;
    } // LCOV_EXCL_STOP

    atomic_init_uint8_t(&handle->handle_busy, 0);
    handle->shandle = NULL;

    fdb_file_handle_init(fhandle, handle);
    if (cmp_func_list && list_begin(cmp_func_list)) {
        fdb_file_handle_clone_cmp_func_list(fhandle, cmp_func_list);
    }
    fdb_status fs = _fdb_open(handle, filename, FDB_VFILENAME, fconfig);
    if (fs == FDB_RESULT_SUCCESS) {
        *ptr_fhandle = fhandle;
    } else {
        *ptr_fhandle = NULL;
        free(handle);
        fdb_file_handle_free(fhandle);
    }
    return fs;
}

LIBFDB_API
fdb_status fdb_snapshot_open(fdb_kvs_handle *handle_in,
                             fdb_kvs_handle **ptr_handle, fdb_seqnum_t seqnum)
{
#ifdef _MEMPOOL
    mempool_init();
#endif

    fdb_config config = handle_in->config;
    fdb_kvs_config kvs_config = handle_in->kvs_config;
    fdb_kvs_handle *handle;
    fdb_status fs;
    filemgr *file;
    file_status_t fstatus = FILE_NORMAL;
    LATENCY_STAT_START();

    if (!handle_in || !ptr_handle) {
        return FDB_RESULT_INVALID_ARGS;
    }

    // Sequence trees are a must for snapshot creation
    if (handle_in->config.seqtree_opt != FDB_SEQTREE_USE) {
        return FDB_RESULT_INVALID_CONFIG;
    }

fdb_snapshot_open_start:
    if (!handle_in->shandle) {
        fdb_check_file_reopen(handle_in, &fstatus);
        fdb_sync_db_header(handle_in);
        file = handle_in->file;

        if (handle_in->kvs && handle_in->kvs->type == KVS_SUB) {
            handle_in->seqnum = fdb_kvs_get_seqnum(file,
                                                   handle_in->kvs->id);
        } else {
            handle_in->seqnum = filemgr_get_seqnum(file);
        }
    } else {
        file = handle_in->file;
    }

    // if the max sequence number seen by this handle is lower than the
    // requested snapshot marker, it means the snapshot is not yet visible
    // even via the current fdb_kvs_handle
    if (seqnum != FDB_SNAPSHOT_INMEM && seqnum > handle_in->seqnum) {
        return FDB_RESULT_NO_DB_INSTANCE;
    }

    handle = (fdb_kvs_handle *) calloc(1, sizeof(fdb_kvs_handle));
    if (!handle) { // LCOV_EXCL_START
        return FDB_RESULT_ALLOC_FAIL;
    } // LCOV_EXCL_STOP

    atomic_init_uint8_t(&handle->handle_busy, 0);
    handle->log_callback = handle_in->log_callback;
    handle->max_seqnum = seqnum;
    handle->fhandle = handle_in->fhandle;

    config.flags |= FDB_OPEN_FLAG_RDONLY;
    // do not perform compaction for snapshot
    config.compaction_mode = FDB_COMPACTION_MANUAL;

    // If cloning an existing snapshot handle, then rewind indexes
    // to its last DB header and point its avl tree to existing snapshot's tree
    bool clone_snapshot = false;
    if (handle_in->shandle) {
        handle->last_hdr_bid = handle_in->last_hdr_bid; // do fast rewind
        if (snap_clone(handle_in->shandle, handle_in->max_seqnum,
                   &handle->shandle, seqnum) == FDB_RESULT_SUCCESS) {
            handle->max_seqnum = FDB_SNAPSHOT_INMEM; // temp value to skip WAL
            clone_snapshot = true;
        }
    }

    if (!handle->shandle) {
        handle->shandle = (struct snap_handle *) calloc(1, sizeof(snap_handle));
        if (!handle->shandle) { // LCOV_EXCL_START
            free(handle);
            return FDB_RESULT_ALLOC_FAIL;
        } // LCOV_EXCL_STOP
        snap_init(handle->shandle, handle_in);
    }

    if (handle_in->kvs) {
        // sub-handle in multi KV instance mode
        if (clone_snapshot) {
            fs = _fdb_kvs_clone_snapshot(handle_in, handle);
        } else {
            fs = _fdb_kvs_open(handle_in->kvs->root,
                              &config, &kvs_config, file,
                              file->filename,
                              _fdb_kvs_get_name(handle_in, file),
                              handle);
        }
    } else {
        if (clone_snapshot) {
            fs = _fdb_clone_snapshot(handle_in, handle);
        } else {
            fs = _fdb_open(handle, file->filename, FDB_AFILENAME, &config);
        }
    }

    if (fs == FDB_RESULT_SUCCESS) {
        if (seqnum == FDB_SNAPSHOT_INMEM &&
            !handle_in->shandle) {
            fdb_seqnum_t upto_seq = seqnum;
            // In-memory snapshot
            wal_snapshot(handle->file, (void *)handle->shandle,
                         handle_in->txn, &upto_seq, _fdb_wal_snapshot_func);
            // set seqnum based on handle type (multikv or default)
            if (handle_in->kvs && handle_in->kvs->id > 0) {
                handle->max_seqnum =
                    _fdb_kvs_get_seqnum(handle->file->kv_header,
                                        handle_in->kvs->id);
            } else {
                handle->max_seqnum = filemgr_get_seqnum(handle->file);
            }

            // synchronize dirty root nodes if exist
            if (filemgr_dirty_root_exist(handle->file)) {
                bid_t dirty_idtree_root, dirty_seqtree_root;
                filemgr_mutex_lock(handle->file);
                filemgr_get_dirty_root(handle->file,
                                       &dirty_idtree_root, &dirty_seqtree_root);
                if (dirty_idtree_root != BLK_NOT_FOUND) {
                    handle->trie->root_bid = dirty_idtree_root;
                }
                if (handle->config.seqtree_opt == FDB_SEQTREE_USE) {
                    if (dirty_seqtree_root != BLK_NOT_FOUND) {
                        if (handle->kvs) {
                            handle->seqtrie->root_bid = dirty_seqtree_root;
                        } else {
                            btree_init_from_bid(handle->seqtree,
                                                handle->seqtree->blk_handle,
                                                handle->seqtree->blk_ops,
                                                handle->seqtree->kv_ops,
                                                handle->seqtree->blksize,
                                                dirty_seqtree_root);
                        }
                    }
                }
                btreeblk_discard_blocks(handle->bhandle);
                btreeblk_create_dirty_snapshot(handle->bhandle);
                filemgr_mutex_unlock(handle->file);
            }
        } else if (clone_snapshot) {
            // Snapshot is created on the other snapshot handle

            handle->max_seqnum = handle_in->seqnum;

            if (seqnum == FDB_SNAPSHOT_INMEM) {
                // in-memory snapshot
                // Clone dirty root nodes from the source snapshot by incrementing
                // their ref counters
                handle->trie->root_bid = handle_in->trie->root_bid;
                if (handle->config.seqtree_opt == FDB_SEQTREE_USE) {
                    if (handle->kvs) {
                        handle->seqtrie->root_bid = handle_in->seqtrie->root_bid;
                    } else {
                        handle->seqtree->root_bid = handle_in->seqtree->root_bid;
                    }
                }
                btreeblk_discard_blocks(handle->bhandle);
                btreeblk_clone_dirty_snapshot(handle->bhandle,
                                              handle_in->bhandle);
            }
        }
        *ptr_handle = handle;
    } else {
        *ptr_handle = NULL;
        snap_close(handle->shandle);
        free(handle);
        // If compactor thread had finished compaction just before this routine
        // calls _fdb_open, then it is possible that the snapshot's DB header
        // is only present in the new_file. So we must retry the snapshot
        // open attempt IFF _fdb_open indicates FDB_RESULT_NO_DB_INSTANCE..
        if (fs == FDB_RESULT_NO_DB_INSTANCE && fstatus == FILE_COMPACT_OLD) {
            if (filemgr_get_file_status(file) == FILE_REMOVED_PENDING) {
                goto fdb_snapshot_open_start;
            }
        }
    }
    LATENCY_STAT_END(handle->file, FDB_LATENCY_SNAPSHOTS);
    return fs;
}

static fdb_status _fdb_reset(fdb_kvs_handle *handle, fdb_kvs_handle *handle_in);

LIBFDB_API
fdb_status fdb_rollback(fdb_kvs_handle **handle_ptr, fdb_seqnum_t seqnum)
{
#ifdef _MEMPOOL
    mempool_init();
#endif

    fdb_config config;
    fdb_kvs_handle *handle_in, *handle;
    fdb_status fs;
    fdb_seqnum_t old_seqnum;

    if (!handle_ptr) {
        return FDB_RESULT_INVALID_ARGS;
    }

    handle_in = *handle_ptr;
    config = handle_in->config;

    if (handle_in->kvs) {
        return fdb_kvs_rollback(handle_ptr, seqnum);
    }

    // Sequence trees are a must for rollback
    if (handle_in->config.seqtree_opt != FDB_SEQTREE_USE) {
        return FDB_RESULT_INVALID_CONFIG;
    }

    if (handle_in->config.flags & FDB_OPEN_FLAG_RDONLY) {
        return fdb_log(&handle_in->log_callback, FDB_RESULT_RONLY_VIOLATION,
                       "Warning: Rollback is not allowed on the read-only DB file '%s'.",
                       handle_in->file->filename);
    }

    if (!atomic_cas_uint8_t(&handle_in->handle_busy, 0, 1)) {
        return FDB_RESULT_HANDLE_BUSY;
    }

    filemgr_mutex_lock(handle_in->file);
    filemgr_set_rollback(handle_in->file, 1); // disallow writes operations
    // All transactions should be closed before rollback
    if (wal_txn_exists(handle_in->file)) {
        filemgr_set_rollback(handle_in->file, 0);
        filemgr_mutex_unlock(handle_in->file);
        atomic_cas_uint8_t(&handle_in->handle_busy, 1, 0);
        return FDB_RESULT_FAIL_BY_TRANSACTION;
    }

    // If compaction is running, wait until it is aborted.
    // TODO: Find a better way of waiting for the compaction abortion.
    unsigned int sleep_time = 10000; // 10 ms.
    file_status_t fstatus = filemgr_get_file_status(handle_in->file);
    while (fstatus == FILE_COMPACT_OLD) {
        filemgr_mutex_unlock(handle_in->file);
        decaying_usleep(&sleep_time, 1000000);
        filemgr_mutex_lock(handle_in->file);
        fstatus = filemgr_get_file_status(handle_in->file);
    }
    if (fstatus == FILE_REMOVED_PENDING) {
        filemgr_mutex_unlock(handle_in->file);
        fdb_check_file_reopen(handle_in, NULL);
    } else {
        filemgr_mutex_unlock(handle_in->file);
    }

    fdb_sync_db_header(handle_in);

    // if the max sequence number seen by this handle is lower than the
    // requested snapshot marker, it means the snapshot is not yet visible
    // even via the current fdb_kvs_handle
    if (seqnum > handle_in->seqnum) {
        filemgr_set_rollback(handle_in->file, 0); // allow mutations
        atomic_cas_uint8_t(&handle_in->handle_busy, 1, 0);
        return FDB_RESULT_NO_DB_INSTANCE;
    }

    handle = (fdb_kvs_handle *) calloc(1, sizeof(fdb_kvs_handle));
    if (!handle) { // LCOV_EXCL_START
        atomic_cas_uint8_t(&handle_in->handle_busy, 1, 0);
        return FDB_RESULT_ALLOC_FAIL;
    } // LCOV_EXCL_STOP

    atomic_init_uint8_t(&handle->handle_busy, 0);
    handle->log_callback = handle_in->log_callback;
    handle->fhandle = handle_in->fhandle;
    if (seqnum == 0) {
        fs = _fdb_reset(handle, handle_in);
    } else {
        handle->max_seqnum = seqnum;
        fs = _fdb_open(handle, handle_in->file->filename, FDB_AFILENAME,
                       &config);
    }

    filemgr_set_rollback(handle_in->file, 0); // allow mutations
    if (fs == FDB_RESULT_SUCCESS) {
        // rollback the file's sequence number
        filemgr_mutex_lock(handle_in->file);
        old_seqnum = filemgr_get_seqnum(handle_in->file);
        filemgr_set_seqnum(handle_in->file, seqnum);
        filemgr_mutex_unlock(handle_in->file);

        fs = _fdb_commit(handle, FDB_COMMIT_NORMAL,
                !(handle_in->config.durability_opt & FDB_DRB_ASYNC));
        if (fs == FDB_RESULT_SUCCESS) {
            if (handle_in->txn) {
                handle->txn = handle_in->txn;
                handle_in->txn = NULL;
            }
            handle_in->fhandle->root = handle;
            _fdb_close_root(handle_in);
            handle->max_seqnum = 0;
            handle->seqnum = seqnum;
            *handle_ptr = handle;
        } else {
            // cancel the rolling-back of the sequence number
            filemgr_mutex_lock(handle_in->file);
            filemgr_set_seqnum(handle_in->file, old_seqnum);
            filemgr_mutex_unlock(handle_in->file);
            free(handle);
            atomic_cas_uint8_t(&handle_in->handle_busy, 1, 0);
        }
    } else {
        free(handle);
        atomic_cas_uint8_t(&handle_in->handle_busy, 1, 0);
    }

    return fs;
}

LIBFDB_API
fdb_status fdb_rollback_all(fdb_file_handle *fhandle,
                            fdb_snapshot_marker_t marker)
{
#ifdef _MEMPOOL
    mempool_init();
#endif

    fdb_config config;
    fdb_kvs_handle *super_handle;
    fdb_kvs_handle rhandle;
    fdb_kvs_handle *handle = &rhandle;
    struct filemgr *file;
    fdb_kvs_config kvs_config;
    fdb_status fs;
    err_log_callback log_callback;
    struct kvs_info *kvs;
    struct snap_handle shandle; // dummy snap handle

    if (!fhandle) {
        return FDB_RESULT_INVALID_ARGS;
    }

    super_handle = fhandle->root;
    kvs = super_handle->kvs;

    // fdb_rollback_all cannot be allowed when there are kv store instances
    // still open, because we do not have means of invalidating open kv handles
    // which may not be present in the rollback point
    if (kvs && _fdb_kvs_is_busy(fhandle)) {
        return FDB_RESULT_KV_STORE_BUSY;
    }
    file = super_handle->file;
    config = super_handle->config;
    kvs_config = super_handle->kvs_config;
    log_callback = super_handle->log_callback;

    // Sequence trees are a must for rollback
    if (super_handle->config.seqtree_opt != FDB_SEQTREE_USE) {
        return FDB_RESULT_INVALID_CONFIG;
    }

    if (super_handle->config.flags & FDB_OPEN_FLAG_RDONLY) {
        return fdb_log(&super_handle->log_callback, FDB_RESULT_RONLY_VIOLATION,
                       "Warning: Rollback is not allowed on the read-only DB file '%s'.",
                       super_handle->file->filename);
    }

    filemgr_mutex_lock(super_handle->file);
    filemgr_set_rollback(super_handle->file, 1); // disallow writes operations
    // All transactions should be closed before rollback
    if (wal_txn_exists(super_handle->file)) {
        filemgr_set_rollback(super_handle->file, 0);
        filemgr_mutex_unlock(super_handle->file);
        return FDB_RESULT_FAIL_BY_TRANSACTION;
    }

    // If compaction is running, wait until it is aborted.
    // TODO: Find a better way of waiting for the compaction abortion.
    unsigned int sleep_time = 10000; // 10 ms.
    file_status_t fstatus = filemgr_get_file_status(super_handle->file);
    while (fstatus == FILE_COMPACT_OLD) {
        filemgr_mutex_unlock(super_handle->file);
        decaying_usleep(&sleep_time, 1000000);
        filemgr_mutex_lock(super_handle->file);
        fstatus = filemgr_get_file_status(super_handle->file);
    }
    if (fstatus == FILE_REMOVED_PENDING) {
        filemgr_mutex_unlock(super_handle->file);
        fdb_check_file_reopen(super_handle, NULL);
    } else {
        filemgr_mutex_unlock(super_handle->file);
    }

    fdb_sync_db_header(super_handle);
    // Shutdown WAL discarding entries from all KV Stores..
    fs = wal_shutdown(super_handle->file);
    if (fs != FDB_RESULT_SUCCESS) {
        return fs;
    }

    memset(handle, 0, sizeof(fdb_kvs_handle));
    memset(&shandle, 0, sizeof(struct snap_handle));
    handle->log_callback = log_callback;
    handle->fhandle = fhandle;
    handle->last_hdr_bid = (bid_t)marker; // Fast rewind on open
    handle->max_seqnum = FDB_SNAPSHOT_INMEM; // Prevent WAL restore on open
    handle->shandle = &shandle; // a dummy handle to prevent WAL restore
    if (kvs) {
        fdb_kvs_header_free(file); // KV header will be recreated below.
        handle->kvs = kvs; // re-use super_handle's kvs info
        handle->kvs_config = kvs_config;
    }
    handle->config = config;

    fs = _fdb_open(handle, file->filename, FDB_AFILENAME, &config);

    if (handle->config.multi_kv_instances) {
        filemgr_mutex_lock(handle->file);
        fdb_kvs_header_create(handle->file);
        fdb_kvs_header_read(handle->file->kv_header, handle->dhandle, handle->kv_info_offset,
                            handle->file->version, false);
        filemgr_mutex_unlock(handle->file);
    }

    filemgr_set_rollback(file, 0); // allow mutations
    handle->shandle = NULL; // just a dummy handle never allocated

    if (fs == FDB_RESULT_SUCCESS) {
        fdb_seqnum_t old_seqnum;
        // Restore WAL for all KV instances...
        _fdb_restore_wal(handle, FDB_RESTORE_NORMAL, (bid_t)marker, 0);

        // rollback the file's sequence number
        filemgr_mutex_lock(file);
        old_seqnum = filemgr_get_seqnum(file);
        filemgr_set_seqnum(file, handle->seqnum);
        filemgr_mutex_unlock(file);

        fs = _fdb_commit(handle, FDB_COMMIT_NORMAL,
                         !(handle->config.durability_opt & FDB_DRB_ASYNC));
        if (fs == FDB_RESULT_SUCCESS) {
            _fdb_close(super_handle);
            *super_handle = *handle;
        } else {
            filemgr_mutex_lock(file);
            filemgr_set_seqnum(file, old_seqnum);
            filemgr_mutex_unlock(file);
        }
    } else { // Rollback failed, restore KV header
        fdb_kvs_header_create(file);
        fdb_kvs_header_read(file->kv_header, super_handle->dhandle,
                            super_handle->kv_info_offset, ver_get_latest_magic(),
                            false);
    }

    return fs;
}

static void _fdb_init_file_config(const fdb_config *config,
                                  struct filemgr_config *fconfig) {
    fconfig->blocksize = config->blocksize;
    fconfig->ncacheblock = config->buffercache_size / config->blocksize;
    fconfig->chunksize = config->chunksize;

    fconfig->options = 0x0;
    if (config->flags & FDB_OPEN_FLAG_CREATE) {
        fconfig->options |= FILEMGR_CREATE;
    }
    if (config->flags & FDB_OPEN_FLAG_RDONLY) {
        fconfig->options |= FILEMGR_READONLY;
    }
    if (!(config->durability_opt & FDB_DRB_ASYNC)) {
        fconfig->options |= FILEMGR_SYNC;
    }

    fconfig->flag = 0x0;
    if ((config->durability_opt & FDB_DRB_ODIRECT) &&
        config->buffercache_size) {
        fconfig->flag |= _ARCH_O_DIRECT;
    }

    fconfig->prefetch_duration = config->prefetch_duration;
    fconfig->num_wal_shards = config->num_wal_partitions;
    fconfig->num_bcache_shards = config->num_bcache_partitions;
    fconfig->encryption_key = config->encryption_key;
}

fdb_status _fdb_clone_snapshot(fdb_kvs_handle *handle_in,
                               fdb_kvs_handle *handle_out)
{
    fdb_status status;

    handle_out->config = handle_in->config;
    handle_out->kvs_config = handle_in->kvs_config;
    handle_out->fileops = handle_in->fileops;
    handle_out->file = handle_in->file;
    // Note that the file ref count will be decremented when the cloned snapshot
    // is closed through filemgr_close().
    filemgr_incr_ref_count(handle_out->file);

    if (handle_out->filename) {
        handle_out->filename = (char *)realloc(handle_out->filename,
                                               strlen(handle_in->filename)+1);
    } else {
        handle_out->filename = (char*)malloc(strlen(handle_in->filename)+1);
    }
    strcpy(handle_out->filename, handle_in->filename);

    // initialize the docio handle.
    handle_out->dhandle = (struct docio_handle *)
        calloc(1, sizeof(struct docio_handle));
    handle_out->dhandle->log_callback = &handle_out->log_callback;
    docio_init(handle_out->dhandle, handle_out->file,
               handle_out->config.compress_document_body);

    // initialize the btree block handle.
    handle_out->btreeblkops = btreeblk_get_ops();
    handle_out->bhandle = (struct btreeblk_handle *)
        calloc(1, sizeof(struct btreeblk_handle));
    handle_out->bhandle->log_callback = &handle_out->log_callback;
    btreeblk_init(handle_out->bhandle, handle_out->file, handle_out->file->blocksize);

    handle_out->dirty_updates = handle_in->dirty_updates;
    handle_out->cur_header_revnum = handle_in->cur_header_revnum;
    handle_out->last_wal_flush_hdr_bid = handle_in->last_wal_flush_hdr_bid;
    handle_out->kv_info_offset = handle_in->kv_info_offset;
    handle_out->shandle->stat = handle_in->shandle->stat;
    handle_out->op_stats = handle_in->op_stats;

    // initialize the trie handle
    handle_out->trie = (struct hbtrie *)malloc(sizeof(struct hbtrie));
    hbtrie_init(handle_out->trie, handle_out->config.chunksize, OFFSET_SIZE,
                handle_out->file->blocksize,
                handle_in->trie->root_bid, // Source snapshot's trie root bid
                (void *)handle_out->bhandle, handle_out->btreeblkops,
                (void *)handle_out->dhandle, _fdb_readkey_wrap);
    // set aux for cmp wrapping function
    hbtrie_set_leaf_height_limit(handle_out->trie, 0xff);
    hbtrie_set_leaf_cmp(handle_out->trie, _fdb_custom_cmp_wrap);

    if (handle_out->kvs) {
        hbtrie_set_map_function(handle_out->trie, fdb_kvs_find_cmp_chunk);
    }

    if (handle_out->config.seqtree_opt == FDB_SEQTREE_USE) {
        handle_out->seqnum = handle_in->seqnum;

        if (handle_out->config.multi_kv_instances) {
            // multi KV instance mode .. HB+trie
            handle_out->seqtrie = (struct hbtrie *)malloc(sizeof(struct hbtrie));
            hbtrie_init(handle_out->seqtrie, sizeof(fdb_kvs_id_t), OFFSET_SIZE,
                        handle_out->file->blocksize,
                        handle_in->seqtrie->root_bid, // Source snapshot's seqtrie root bid
                        (void *)handle_out->bhandle, handle_out->btreeblkops,
                        (void *)handle_out->dhandle, _fdb_readseq_wrap);

        } else {
            // single KV instance mode .. normal B+tree
            struct btree_kv_ops *seq_kv_ops =
                (struct btree_kv_ops *)malloc(sizeof(struct btree_kv_ops));
            seq_kv_ops = btree_kv_get_kb64_vb64(seq_kv_ops);
            seq_kv_ops->cmp = _cmp_uint64_t_endian_safe;

            handle_out->seqtree = (struct btree*)malloc(sizeof(struct btree));
            // Init the seq tree using the root bid of the source snapshot.
            btree_init_from_bid(handle_out->seqtree, (void *)handle_out->bhandle,
                                handle_out->btreeblkops, seq_kv_ops,
                                handle_out->config.blocksize,
                                handle_in->seqtree->root_bid);
        }
    } else{
        handle_out->seqtree = NULL;
    }

    status = btreeblk_end(handle_out->bhandle);
    if (status != FDB_RESULT_SUCCESS) {
        const char *msg = "Snapshot clone operation fails due to the errors in "
            "btreeblk_end() in a database file '%s'\n";
        fdb_log(&handle_in->log_callback, status, msg, handle_in->file->filename);
    }

#ifdef _TRACE_HANDLES
    spin_lock(&open_handle_lock);
    avl_insert(&open_handles, &handle_out->avl_trace, _fdb_handle_cmp);
    spin_unlock(&open_handle_lock);
#endif
    return status;
}

fdb_status _fdb_open(fdb_kvs_handle *handle,
                     const char *filename,
                     fdb_filename_mode_t filename_mode,
                     const fdb_config *config)
{
    struct filemgr_config fconfig;
    struct kvs_stat stat, empty_stat;
    bid_t trie_root_bid = BLK_NOT_FOUND;
    bid_t seq_root_bid = BLK_NOT_FOUND;
    bid_t stale_root_bid = BLK_NOT_FOUND;
    fdb_seqnum_t seqnum = 0;
    filemgr_header_revnum_t header_revnum = 0;
    filemgr_header_revnum_t latest_header_revnum = 0;
    fdb_seqtree_opt_t seqtree_opt = config->seqtree_opt;
    uint64_t ndocs = 0;
    uint64_t ndeletes = 0;
    uint64_t datasize = 0;
    uint64_t deltasize = 0;
    uint64_t last_wal_flush_hdr_bid = BLK_NOT_FOUND;
    uint64_t kv_info_offset = BLK_NOT_FOUND;
    uint64_t version;
    uint64_t header_flags = 0;
    uint8_t header_buf[FDB_BLOCKSIZE];
    char *compacted_filename = NULL;
    char *prev_filename = NULL;
    size_t header_len = 0;
    bool multi_kv_instances = config->multi_kv_instances;

    uint64_t nlivenodes = 0;
    bid_t hdr_bid = 0; // initialize to zero for in-memory snapshot
    char actual_filename[FDB_MAX_FILENAME_LEN];
    char virtual_filename[FDB_MAX_FILENAME_LEN];
    char *target_filename = NULL;
    fdb_status status;

    if (filename == NULL) {
        return FDB_RESULT_INVALID_ARGS;
    }
    if (strlen(filename) > (FDB_MAX_FILENAME_LEN - 8)) {
        // filename (including path) length is supported up to
        // (FDB_MAX_FILENAME_LEN - 8) bytes.
        return FDB_RESULT_TOO_LONG_FILENAME;
    }

    if (filename_mode == FDB_VFILENAME &&
        !compactor_is_valid_mode(filename, (fdb_config *)config)) {
        return FDB_RESULT_INVALID_COMPACTION_MODE;
    }

    _fdb_init_file_config(config, &fconfig);

    if (filename_mode == FDB_VFILENAME) {
        compactor_get_actual_filename(filename, actual_filename,
                                      config->compaction_mode, &handle->log_callback);
    } else {
        strcpy(actual_filename, filename);
    }

    if ( config->compaction_mode == FDB_COMPACTION_MANUAL ||
         (config->compaction_mode == FDB_COMPACTION_AUTO   &&
          filename_mode == FDB_VFILENAME) ) {
        // 1) manual compaction mode, OR
        // 2) auto compaction mode + 'filename' is virtual filename
        // -> copy 'filename'
        target_filename = (char *)filename;
    } else {
        // otherwise (auto compaction mode + 'filename' is actual filename)
        // -> copy 'virtual_filename'
        compactor_get_virtual_filename(filename, virtual_filename);
        target_filename = virtual_filename;
    }

    // If the user is requesting legacy CRC pass that down to filemgr
    if(config->flags & FDB_OPEN_WITH_LEGACY_CRC) {
        fconfig.options |= FILEMGR_CREATE_CRC32;
    }

    handle->fileops = get_filemgr_ops();
    filemgr_open_result result = filemgr_open((char *)actual_filename,
                                              handle->fileops,
                                              &fconfig, &handle->log_callback);
    if (result.rv != FDB_RESULT_SUCCESS) {
        return (fdb_status) result.rv;
    }

    handle->file = result.file;
    if (config->compaction_mode == FDB_COMPACTION_MANUAL &&
        strcmp(filename, actual_filename)) {
        // It is in-place compacted file if
        // 1) compaction mode is manual, and
        // 2) actual filename is different to the filename given by user.
        // In this case, set the in-place compaction flag.
        filemgr_set_in_place_compaction(handle->file, true);
    }
    if (filemgr_is_in_place_compaction_set(handle->file)) {
        // This file was in-place compacted.
        // set 'handle->filename' to the original filename to trigger file renaming
        compactor_get_virtual_filename(filename, virtual_filename);
        target_filename = virtual_filename;
    }

    if (handle->filename) {
        handle->filename = (char *)realloc(handle->filename,
                                           strlen(target_filename)+1);
    } else {
        handle->filename = (char*)malloc(strlen(target_filename)+1);
    }
    strcpy(handle->filename, target_filename);

    // If cloning from a snapshot handle, fdb_snapshot_open would have already
    // set handle->last_hdr_bid to the block id of required header, so rewind..
    if (handle->shandle && handle->last_hdr_bid) {
        status = filemgr_fetch_header(handle->file, handle->last_hdr_bid,
                                      header_buf, &header_len, &seqnum,
                                      &latest_header_revnum, &deltasize, &version,
                                      &handle->log_callback);
        if (status != FDB_RESULT_SUCCESS) {
            free(handle->filename);
            handle->filename = NULL;
            filemgr_close(handle->file, false, handle->filename,
                              &handle->log_callback);
            return status;
        }
    } else { // Normal open
        filemgr_get_header(handle->file, header_buf, &header_len,
                           &handle->last_hdr_bid, &seqnum, &latest_header_revnum);
        version = handle->file->version;
    }

    // initialize the docio handle so kv headers may be read
    handle->dhandle = (struct docio_handle *)
                      calloc(1, sizeof(struct docio_handle));
    handle->dhandle->log_callback = &handle->log_callback;
    docio_init(handle->dhandle, handle->file, config->compress_document_body);

    if (header_len > 0) {
        fdb_fetch_header(version, header_buf, &trie_root_bid, &seq_root_bid,
                         &stale_root_bid, &ndocs, &ndeletes, &nlivenodes,
                         &datasize, &last_wal_flush_hdr_bid, &kv_info_offset,
                         &header_flags, &compacted_filename, &prev_filename);
        // use existing setting for seqtree_opt
        if (header_flags & FDB_FLAG_SEQTREE_USE) {
            seqtree_opt = FDB_SEQTREE_USE;
        } else {
            seqtree_opt = FDB_SEQTREE_NOT_USE;
        }
        // Retrieve seqnum for multi-kv mode
        if (handle->kvs && handle->kvs->id > 0) {
            if (kv_info_offset != BLK_NOT_FOUND) {
                if (!handle->file->kv_header) {
                    struct kvs_header *kv_header;
                    _fdb_kvs_header_create(&kv_header);
                    // KV header already exists but not loaded .. read & import
                    fdb_kvs_header_read(kv_header, handle->dhandle,
                                        kv_info_offset, version, false);
                    if (!filemgr_set_kv_header(handle->file, kv_header,
                                          fdb_kvs_header_free, false)) {
                        _fdb_kvs_header_free(kv_header);
                    }
                }
                seqnum = _fdb_kvs_get_seqnum(handle->file->kv_header,
                                             handle->kvs->id);
            } else { // no kv_info offset, ok to set seqnum to zero
                seqnum = 0;
            }
        }
        // other flags
        if (header_flags & FDB_FLAG_ROOT_INITIALIZED) {
            handle->fhandle->flags |= FHANDLE_ROOT_INITIALIZED;
        }
        if (header_flags & FDB_FLAG_ROOT_CUSTOM_CMP) {
            handle->fhandle->flags |= FHANDLE_ROOT_CUSTOM_CMP;
        }
        // use existing setting for multi KV instance mode
        if (kv_info_offset == BLK_NOT_FOUND) {
            multi_kv_instances = false;
        } else {
            multi_kv_instances = true;
        }
    }

    handle->config = *config;
    handle->config.seqtree_opt = seqtree_opt;
    handle->config.multi_kv_instances = multi_kv_instances;

    if (handle->shandle && handle->max_seqnum == FDB_SNAPSHOT_INMEM) {
        // Either an in-memory snapshot or cloning from an existing snapshot..
        hdr_bid = 0; // This prevents _fdb_restore_wal() as incoming handle's
                     // *_open() should have already restored it
    } else { // Persisted snapshot or file rollback..
        hdr_bid = filemgr_get_pos(handle->file) / FDB_BLOCKSIZE;
        if (hdr_bid > 0) {
            --hdr_bid;
        }
        if (handle->max_seqnum) {
            struct kvs_stat stat_ori;
            // backup original stats
            if (handle->kvs) {
                _kvs_stat_get(handle->file, handle->kvs->id, &stat_ori);
            } else {
                _kvs_stat_get(handle->file, 0, &stat_ori);
            }

            if (hdr_bid > handle->last_hdr_bid){
                // uncommitted data exists beyond the last DB header
                // get the last committed seq number
                fdb_seqnum_t seq_commit;
                seq_commit = fdb_kvs_get_committed_seqnum(handle);
                if (seq_commit == 0 || seq_commit < handle->max_seqnum) {
                    // In case, snapshot_open is attempted with latest uncommitted
                    // sequence number
                    header_len = 0;
                } else if (seq_commit == handle->max_seqnum) {
                    // snapshot/rollback on the latest commit header
                    seqnum = seq_commit; // skip file reverse scan
                }
            }
            // Reverse scan the file to locate the DB header with seqnum marker
            while (header_len && seqnum != handle->max_seqnum) {
                hdr_bid = filemgr_fetch_prev_header(handle->file, hdr_bid,
                                          header_buf, &header_len, &seqnum,
                                          &header_revnum, NULL, &version,
                                          &handle->log_callback);
                if (header_len == 0) {
                    continue; // header doesn't exist
                }
                fdb_fetch_header(version, header_buf, &trie_root_bid,
                                 &seq_root_bid, &stale_root_bid,
                                 &ndocs, &ndeletes, &nlivenodes,
                                 &datasize, &last_wal_flush_hdr_bid,
                                 &kv_info_offset, &header_flags,
                                 &compacted_filename, NULL);
                handle->last_hdr_bid = hdr_bid;

                if (!handle->kvs || handle->kvs->id == 0) {
                    // single KVS mode OR default KVS
                    if (!handle->shandle) {
                        // rollback
                        struct kvs_stat stat_dst;
                        _kvs_stat_get(handle->file, 0, &stat_dst);
                        stat_dst.ndocs = ndocs;
                        stat_dst.ndeletes = ndeletes;
                        stat_dst.datasize = datasize;
                        stat_dst.nlivenodes = nlivenodes;
                        stat_dst.deltasize = deltasize;
                        _kvs_stat_set(handle->file, 0, stat_dst);
                    }
                    continue;
                }

                uint64_t doc_offset;
                struct kvs_header *kv_header;
                struct docio_object doc;

                _fdb_kvs_header_create(&kv_header);
                memset(&doc, 0, sizeof(struct docio_object));
                doc_offset = docio_read_doc(handle->dhandle,
                                            kv_info_offset, &doc, true);

                if (doc_offset == kv_info_offset) {
                    header_len = 0; // fail
                    _fdb_kvs_header_free(kv_header);
                } else {
                    _fdb_kvs_header_import(kv_header, doc.body,
                                           doc.length.bodylen, version, false);
                    // get local sequence number for the KV instance
                    seqnum = _fdb_kvs_get_seqnum(kv_header,
                                                 handle->kvs->id);
                    if (!handle->shandle) {
                        // rollback: replace kv_header stats
                        // read from the current header's kv_header
                        struct kvs_stat stat_src, stat_dst;
                        _kvs_stat_get_kv_header(kv_header,
                                                handle->kvs->id,
                                                &stat_src);
                        _kvs_stat_get(handle->file,
                                      handle->kvs->id,
                                      &stat_dst);
                        // update ndocs, datasize, nlivenodes
                        // into the current file's kv_header
                        // Note: stats related to WAL should not be updated
                        //       at this time. They will be adjusted through
                        //       discard & restore routines below.
                        stat_dst.ndocs = stat_src.ndocs;
                        stat_dst.datasize = stat_src.datasize;
                        stat_dst.nlivenodes = stat_src.nlivenodes;
                        _kvs_stat_set(handle->file,
                                      handle->kvs->id,
                                      stat_dst);
                    }
                    _fdb_kvs_header_free(kv_header);
                    free_docio_object(&doc, 1, 1, 1);
                }
            }
            if (!header_len) { // Marker MUST match that of DB commit!
                // rollback original stats
                if (handle->kvs) {
                    _kvs_stat_get(handle->file, handle->kvs->id, &stat_ori);
                } else {
                    _kvs_stat_get(handle->file, 0, &stat_ori);
                }

                docio_free(handle->dhandle);
                free(handle->dhandle);
                free(handle->filename);
                free(prev_filename);
                handle->filename = NULL;
                filemgr_close(handle->file, false, handle->filename,
                              &handle->log_callback);
                return FDB_RESULT_NO_DB_INSTANCE;
            }

            if (!handle->shandle) { // Rollback mode, destroy file WAL..
                if (handle->config.multi_kv_instances) {
                    // multi KV instance mode
                    // clear only WAL items belonging to the instance
                    wal_close_kv_ins(handle->file,
                                     (handle->kvs)?(handle->kvs->id):(0));
                } else {
                    wal_shutdown(handle->file);
                }
            }
        } else { // snapshot to sequence number 0 requested..
            if (handle->shandle) { // fdb_snapshot_open API call
                if (seqnum) {
                    // Database currently has a non-zero seq number,
                    // but the snapshot was requested with a seq number zero.
                    docio_free(handle->dhandle);
                    free(handle->dhandle);
                    free(handle->filename);
                    free(prev_filename);
                    handle->filename = NULL;
                    filemgr_close(handle->file, false, handle->filename,
                                  &handle->log_callback);
                    return FDB_RESULT_NO_DB_INSTANCE;
                }
            } // end of zero max_seqnum but non-rollback check
        } // end of zero max_seqnum check
    } // end of durable snapshot locating

    handle->btreeblkops = btreeblk_get_ops();
    handle->bhandle = (struct btreeblk_handle *)
                      calloc(1, sizeof(struct btreeblk_handle));
    handle->bhandle->log_callback = &handle->log_callback;

    handle->dirty_updates = 0;

    if (handle->config.compaction_buf_maxsize == 0) {
        handle->config.compaction_buf_maxsize = FDB_COMP_BUF_MINSIZE;
    }

    btreeblk_init(handle->bhandle, handle->file, handle->file->blocksize);

    if (header_revnum && !filemgr_is_rollback_on(handle->file)) {
        // only for snapshot (excluding rollback)
        handle->cur_header_revnum = header_revnum;
    } else {
        handle->cur_header_revnum = latest_header_revnum;
    }
    handle->last_wal_flush_hdr_bid = last_wal_flush_hdr_bid;

    memset(&empty_stat, 0x0, sizeof(empty_stat));
    _kvs_stat_get(handle->file, 0, &stat);
    if (!memcmp(&stat, &empty_stat, sizeof(stat))) { // first open
        // sync (default) KVS stat with DB header
        stat.nlivenodes = nlivenodes;
        stat.ndocs = ndocs;
        stat.datasize = datasize;
        _kvs_stat_set(handle->file, 0, stat);
    }

    handle->kv_info_offset = kv_info_offset;
    if (handle->config.multi_kv_instances && !handle->shandle) {
        // multi KV instance mode
        filemgr_mutex_lock(handle->file);
        if (kv_info_offset == BLK_NOT_FOUND) {
            // there is no KV header .. create & initialize
            fdb_kvs_header_create(handle->file);
            // TODO: If another handle is opened before the first header is appended,
            // an unnecessary KV info doc is appended. We need to address it.
            kv_info_offset = fdb_kvs_header_append(handle);
        } else if (handle->file->kv_header == NULL) {
            // KV header already exists but not loaded .. read & import
            fdb_kvs_header_create(handle->file);
            fdb_kvs_header_read(handle->file->kv_header, handle->dhandle,
                                kv_info_offset, version, false);
        }
        filemgr_mutex_unlock(handle->file);

        // validation check for key order of all KV stores
        if (handle == handle->fhandle->root) {
            fdb_status fs = fdb_kvs_cmp_check(handle);
            if (fs != FDB_RESULT_SUCCESS) { // cmp function mismatch
                docio_free(handle->dhandle);
                free(handle->dhandle);
                btreeblk_free(handle->bhandle);
                free(handle->bhandle);
                free(handle->filename);
                handle->filename = NULL;
                filemgr_close(handle->file, false, handle->filename,
                              &handle->log_callback);
                return fs;
            }
        }
    }
    handle->kv_info_offset = kv_info_offset;

    if (handle->kv_info_offset != BLK_NOT_FOUND &&
        handle->kvs == NULL) {
        // multi KV instance mode .. turn on config flag
        handle->config.multi_kv_instances = true;
        // only super handle can be opened using fdb_open(...)
        fdb_kvs_info_create(NULL, handle, handle->file, NULL);
    }

    if (handle->shandle) { // Populate snapshot stats..
        if (kv_info_offset == BLK_NOT_FOUND) { // Single KV mode
            memset(&handle->shandle->stat, 0x0,
                    sizeof(handle->shandle->stat));
            handle->shandle->stat.ndocs = ndocs;
            handle->shandle->stat.datasize = datasize;
            handle->shandle->stat.nlivenodes = nlivenodes;
        } else { // Multi KV instance mode, populate specific kv stats
            memset(&handle->shandle->stat, 0x0,
                    sizeof(handle->shandle->stat));
            _kvs_stat_get(handle->file, handle->kvs->id,
                    &handle->shandle->stat);
            // Since wal is restored below, we have to reset
            // wal stats to zero.
            handle->shandle->stat.wal_ndeletes = 0;
            handle->shandle->stat.wal_ndocs = 0;
        }
    }

    // initialize pointer to the global operational stats of this KV store
    handle->op_stats = filemgr_get_ops_stats(handle->file, handle->kvs);
    if (!handle->op_stats) {
        const char *msg = "Database open fails due to the error in retrieving "
            "the global operational stats of KV store in a database file '%s'\n";
        fdb_log(&handle->log_callback, FDB_RESULT_OPEN_FAIL, msg,
                handle->file->filename);
        return FDB_RESULT_OPEN_FAIL;
    }

    handle->trie = (struct hbtrie *)malloc(sizeof(struct hbtrie));
    hbtrie_init(handle->trie, config->chunksize, OFFSET_SIZE,
                handle->file->blocksize, trie_root_bid,
                (void *)handle->bhandle, handle->btreeblkops,
                (void *)handle->dhandle, _fdb_readkey_wrap);
    // set aux for cmp wrapping function
    hbtrie_set_leaf_height_limit(handle->trie, 0xff);
    hbtrie_set_leaf_cmp(handle->trie, _fdb_custom_cmp_wrap);

    if (handle->kvs) {
        hbtrie_set_map_function(handle->trie, fdb_kvs_find_cmp_chunk);
    }

    if (handle->config.seqtree_opt == FDB_SEQTREE_USE) {
        handle->seqnum = seqnum;

        if (handle->config.multi_kv_instances) {
            // multi KV instance mode .. HB+trie
            handle->seqtrie = (struct hbtrie *)malloc(sizeof(struct hbtrie));
            hbtrie_init(handle->seqtrie, sizeof(fdb_kvs_id_t), OFFSET_SIZE,
                        handle->file->blocksize, seq_root_bid,
                        (void *)handle->bhandle, handle->btreeblkops,
                        (void *)handle->dhandle, _fdb_readseq_wrap);

        } else {
            // single KV instance mode .. normal B+tree
            struct btree_kv_ops *seq_kv_ops =
                (struct btree_kv_ops *)malloc(sizeof(struct btree_kv_ops));
            seq_kv_ops = btree_kv_get_kb64_vb64(seq_kv_ops);
            seq_kv_ops->cmp = _cmp_uint64_t_endian_safe;

            handle->seqtree = (struct btree*)malloc(sizeof(struct btree));
            if (seq_root_bid == BLK_NOT_FOUND) {
                btree_init(handle->seqtree, (void *)handle->bhandle,
                           handle->btreeblkops, seq_kv_ops,
                           handle->config.blocksize, sizeof(fdb_seqnum_t),
                           OFFSET_SIZE, 0x0, NULL);
             }else{
                 btree_init_from_bid(handle->seqtree, (void *)handle->bhandle,
                                     handle->btreeblkops, seq_kv_ops,
                                     handle->config.blocksize, seq_root_bid);
             }
        }
    }else{
        handle->seqtree = NULL;
    }

    // Stale-block tree (supported since V3)
    // this tree is independent to multi/single KVS mode option
    if (ver_staletree_support(handle->file->version)) {
        // normal B+tree
        struct btree_kv_ops *stale_kv_ops =
            (struct btree_kv_ops *)calloc(1, sizeof(struct btree_kv_ops));
        stale_kv_ops = btree_kv_get_kb64_vb64(stale_kv_ops);
        stale_kv_ops->cmp = _cmp_uint64_t_endian_safe;

        handle->staletree = (struct btree*)calloc(1, sizeof(struct btree));
        if (stale_root_bid == BLK_NOT_FOUND) {
            btree_init(handle->staletree, (void *)handle->bhandle,
                       handle->btreeblkops, stale_kv_ops,
                       handle->config.blocksize, sizeof(filemgr_header_revnum_t),
                       OFFSET_SIZE, 0x0, NULL);
         }else{
            btree_init_from_bid(handle->staletree, (void *)handle->bhandle,
                                handle->btreeblkops, stale_kv_ops,
                                handle->config.blocksize, stale_root_bid);
         }
    } else {
        handle->staletree = NULL;
    }

    if (handle->config.multi_kv_instances && handle->max_seqnum) {
        // restore only docs belonging to the KV instance
        // handle->kvs should not be NULL
        _fdb_restore_wal(handle, FDB_RESTORE_KV_INS,
                         hdr_bid, (handle->kvs)?(handle->kvs->id):(0));
    } else {
        // normal restore
        _fdb_restore_wal(handle, FDB_RESTORE_NORMAL, hdr_bid, 0);
    }

    if (compacted_filename &&
        filemgr_get_file_status(handle->file) == FILE_NORMAL &&
        !(config->flags & FDB_OPEN_FLAG_RDONLY)) { // do not recover read-only
        _fdb_recover_compaction(handle, compacted_filename);
    }

    if (prev_filename) {
        if (!handle->shandle && strcmp(prev_filename, handle->file->filename)) {
            // record the old filename into the file handle of current file
            // and REMOVE old file on the first open
            // WARNING: snapshots must have been opened before this call
            if (filemgr_update_file_status(handle->file,
                                           filemgr_get_file_status(handle->file),
                                           prev_filename)) {
                // Open the old file with read-only mode.
                // (Temporarily disable log callback at this time since
                //  the old file might be already removed.)
                fconfig.options = FILEMGR_READONLY;
                filemgr_open_result result = filemgr_open(prev_filename,
                                                          handle->fileops,
                                                          &fconfig,
                                                          NULL);
                if (result.file) {
                    filemgr_remove_pending(result.file, handle->file,
                                           &handle->log_callback);
                    filemgr_close(result.file, 0, handle->filename,
                                  &handle->log_callback);
                }
            } else {
                free(prev_filename);
            }
        } else {
            free(prev_filename);
        }
    }

    status = btreeblk_end(handle->bhandle);
    if (status != FDB_RESULT_SUCCESS) {
        return status;
    }

    // do not register read-only handles
    if (!(config->flags & FDB_OPEN_FLAG_RDONLY)) {
        if (config->compaction_mode == FDB_COMPACTION_AUTO) {
            status = compactor_register_file(handle->file,
                                             (fdb_config *)config,
                                             &handle->log_callback);
        }
        if (status == FDB_RESULT_SUCCESS) {
            status = bgflusher_register_file(handle->file,
                                             (fdb_config *)config,
                                             &handle->log_callback);
        }
    }

#ifdef _TRACE_HANDLES
    spin_lock(&open_handle_lock);
    avl_insert(&open_handles, &handle->avl_trace, _fdb_handle_cmp);
    spin_unlock(&open_handle_lock);
#endif
    return status;
}

LIBFDB_API
fdb_status fdb_set_log_callback(fdb_kvs_handle *handle,
                                fdb_log_callback log_callback,
                                void *ctx_data)
{
    handle->log_callback.callback = log_callback;
    handle->log_callback.ctx_data = ctx_data;
    return FDB_RESULT_SUCCESS;
}

LIBFDB_API
void fdb_set_fatal_error_callback(fdb_fatal_error_callback err_callback)
{
    fatal_error_callback = err_callback;
}

LIBFDB_API
fdb_status fdb_doc_create(fdb_doc **doc, const void *key, size_t keylen,
                          const void *meta, size_t metalen,
                          const void *body, size_t bodylen)
{
    if (doc == NULL || keylen > FDB_MAX_KEYLEN ||
        metalen > FDB_MAX_METALEN || bodylen > FDB_MAX_BODYLEN) {
        return FDB_RESULT_INVALID_ARGS;
    }

    *doc = (fdb_doc*)calloc(1, sizeof(fdb_doc));
    if (*doc == NULL) { // LCOV_EXCL_START
        return FDB_RESULT_ALLOC_FAIL;
    } // LCOV_EXCL_STOP

    (*doc)->seqnum = SEQNUM_NOT_USED;

    if (key && keylen > 0) {
        (*doc)->key = (void *)malloc(keylen);
        if ((*doc)->key == NULL) { // LCOV_EXCL_START
            return FDB_RESULT_ALLOC_FAIL;
        } // LCOV_EXCL_STOP
        memcpy((*doc)->key, key, keylen);
        (*doc)->keylen = keylen;
    } else {
        (*doc)->key = NULL;
        (*doc)->keylen = 0;
    }

    if (meta && metalen > 0) {
        (*doc)->meta = (void *)malloc(metalen);
        if ((*doc)->meta == NULL) { // LCOV_EXCL_START
            return FDB_RESULT_ALLOC_FAIL;
        } // LCOV_EXCL_STOP
        memcpy((*doc)->meta, meta, metalen);
        (*doc)->metalen = metalen;
    } else {
        (*doc)->meta = NULL;
        (*doc)->metalen = 0;
    }

    if (body && bodylen > 0) {
        (*doc)->body = (void *)malloc(bodylen);
        if ((*doc)->body == NULL) { // LCOV_EXCL_START
            return FDB_RESULT_ALLOC_FAIL;
        } // LCOV_EXCL_STOP
        memcpy((*doc)->body, body, bodylen);
        (*doc)->bodylen = bodylen;
    } else {
        (*doc)->body = NULL;
        (*doc)->bodylen = 0;
    }

    return FDB_RESULT_SUCCESS;
}

LIBFDB_API
fdb_status fdb_doc_update(fdb_doc **doc,
                          const void *meta, size_t metalen,
                          const void *body, size_t bodylen)
{
    if (doc == NULL ||
        metalen > FDB_MAX_METALEN || bodylen > FDB_MAX_BODYLEN) {
        return FDB_RESULT_INVALID_ARGS;
    }
    if (*doc == NULL) {
        return FDB_RESULT_INVALID_ARGS;
    }

    if (meta && metalen > 0) {
        // free previous metadata
        free((*doc)->meta);
        // allocate new metadata
        (*doc)->meta = (void *)malloc(metalen);
        if ((*doc)->meta == NULL) { // LCOV_EXCL_START
            return FDB_RESULT_ALLOC_FAIL;
        } // LCOV_EXCL_STOP
        memcpy((*doc)->meta, meta, metalen);
        (*doc)->metalen = metalen;
    }

    if (body && bodylen > 0) {
        // free previous body
        free((*doc)->body);
        // allocate new body
        (*doc)->body = (void *)malloc(bodylen);
        if ((*doc)->body == NULL) { // LCOV_EXCL_START
            return FDB_RESULT_ALLOC_FAIL;
        } // LCOV_EXCL_STOP
        memcpy((*doc)->body, body, bodylen);
        (*doc)->bodylen = bodylen;
    }

    (*doc)->seqnum = SEQNUM_NOT_USED;
    return FDB_RESULT_SUCCESS;
}

LIBFDB_API
void fdb_doc_set_seqnum(fdb_doc *doc,
                        const fdb_seqnum_t seqnum)
{
    doc->seqnum = seqnum;
    if (seqnum != SEQNUM_NOT_USED) {
        doc->flags |= FDB_CUSTOM_SEQNUM; // fdb_set will now use above seqnum
    } else { // reset custom seqnum flag, fdb_set will now generate new seqnum
        doc->flags &= ~FDB_CUSTOM_SEQNUM;
    }
}

// doc MUST BE allocated by malloc
LIBFDB_API
fdb_status fdb_doc_free(fdb_doc *doc)
{
    if (doc) {
        free(doc->key);
        free(doc->meta);
        free(doc->body);
        free(doc);
    }
    return FDB_RESULT_SUCCESS;
}

INLINE uint64_t _fdb_wal_get_old_offset(void *voidhandle,
                                        struct wal_item *item)
{
    fdb_kvs_handle *handle = (fdb_kvs_handle *)voidhandle;
    uint64_t old_offset = 0;

    hbtrie_find_offset(handle->trie,
                       item->header->key,
                       item->header->keylen,
                       (void*)&old_offset);
    btreeblk_end(handle->bhandle);
    old_offset = _endian_decode(old_offset);

    return old_offset;
}

INLINE fdb_status _fdb_wal_snapshot_func(void *handle, fdb_doc *doc,
                                         uint64_t offset) {

    return snap_insert((struct snap_handle *)handle, doc, offset);
}

INLINE fdb_status _fdb_wal_flush_func(void *voidhandle, struct wal_item *item)
{
    hbtrie_result hr;
    fdb_kvs_handle *handle = (fdb_kvs_handle *)voidhandle;
    fdb_seqnum_t _seqnum;
    fdb_kvs_id_t kv_id;
    fdb_status fs = FDB_RESULT_SUCCESS;
    uint8_t *var_key = alca(uint8_t, handle->config.chunksize);
    int size_id, size_seq;
    uint8_t *kvid_seqnum;
    uint64_t old_offset, _offset;
    int delta, r;
    struct docio_length len;
    struct filemgr *file = handle->dhandle->file;
    struct kvs_stat stat;

    memset(var_key, 0, handle->config.chunksize);
    if (handle->kvs) {
        buf2kvid(handle->config.chunksize, item->header->key, &kv_id);
    } else {
        kv_id = 0;
    }

    r = _kvs_stat_get(file, kv_id, &stat);
    if (r != 0) {
        // KV store corresponding to kv_id is already removed
        // skip this item
        return FDB_RESULT_SUCCESS;
    }

    if (item->action == WAL_ACT_INSERT ||
        item->action == WAL_ACT_LOGICAL_REMOVE) {
        _offset = _endian_encode(item->offset);

        handle->bhandle->nlivenodes = stat.nlivenodes;
        handle->bhandle->ndeltanodes = stat.nlivenodes;

        hr = hbtrie_insert(handle->trie,
                           item->header->key,
                           item->header->keylen,
                           (void *)&_offset,
                           (void *)&old_offset);

        fs = btreeblk_end(handle->bhandle);
        if (fs != FDB_RESULT_SUCCESS) {
            return fs;
        }
        old_offset = _endian_decode(old_offset);

        if (handle->config.seqtree_opt == FDB_SEQTREE_USE) {
            _seqnum = _endian_encode(item->seqnum);
            if (handle->kvs) {
                // multi KV instance mode .. HB+trie
                uint64_t old_offset_local;

                size_id = sizeof(fdb_kvs_id_t);
                size_seq = sizeof(fdb_seqnum_t);
                kvid_seqnum = alca(uint8_t, size_id + size_seq);
                kvid2buf(size_id, kv_id, kvid_seqnum);
                memcpy(kvid_seqnum + size_id, &_seqnum, size_seq);
                hbtrie_insert(handle->seqtrie, kvid_seqnum, size_id + size_seq,
                              (void *)&_offset, (void *)&old_offset_local);
            } else {
                btree_insert(handle->seqtree, (void *)&_seqnum,
                             (void *)&_offset);
            }
            fs = btreeblk_end(handle->bhandle);
            if (fs != FDB_RESULT_SUCCESS) {
                return fs;
            }
        }

        delta = (int)handle->bhandle->nlivenodes - (int)stat.nlivenodes;
        _kvs_stat_update_attr(file, kv_id, KVS_STAT_NLIVENODES, delta);
        delta = (int)handle->bhandle->ndeltanodes - (int)stat.nlivenodes;
        delta *= handle->config.blocksize;
        _kvs_stat_update_attr(file, kv_id, KVS_STAT_DELTASIZE, delta);

        if (hr == HBTRIE_RESULT_SUCCESS) {
            if (item->action == WAL_ACT_INSERT) {
                _kvs_stat_update_attr(file, kv_id, KVS_STAT_NDOCS, 1);
            } else { // inserted a logical deleted doc into main index
                _kvs_stat_update_attr(file, kv_id, KVS_STAT_NDELETES, 1);
            }
            _kvs_stat_update_attr(file, kv_id, KVS_STAT_DATASIZE,
                                  item->doc_size);
            _kvs_stat_update_attr(file, kv_id, KVS_STAT_DELTASIZE,
                                  item->doc_size);
        } else { // update or logical delete
            // This block is already cached when we call HBTRIE_INSERT.
            // No additional block access.
            len = docio_read_doc_length(handle->dhandle, old_offset);
            filemgr_mark_stale(file, old_offset, _fdb_get_docsize(len));

            if (!(len.flag & DOCIO_DELETED)) { // prev doc was not deleted
                if (item->action == WAL_ACT_LOGICAL_REMOVE) { // now deleted
                    _kvs_stat_update_attr(file, kv_id, KVS_STAT_NDOCS, -1);
                    _kvs_stat_update_attr(file, kv_id, KVS_STAT_NDELETES, 1);
                } // else no change (prev doc was insert, now just an update)
            } else { // prev doc in main index was a logically deleted doc
                if (item->action == WAL_ACT_INSERT) { // now undeleted
                    _kvs_stat_update_attr(file, kv_id, KVS_STAT_NDOCS, 1);
                    _kvs_stat_update_attr(file, kv_id, KVS_STAT_NDELETES, -1);
                } // else no change (prev doc was deleted, now re-deleted)
            }

            delta = (int)item->doc_size - (int)_fdb_get_docsize(len);
            _kvs_stat_update_attr(file, kv_id, KVS_STAT_DATASIZE, delta);
            if (handle->last_hdr_bid * handle->config.blocksize < old_offset) {
                _kvs_stat_update_attr(file, kv_id, KVS_STAT_DELTASIZE,
                                      delta);
            } else {
                _kvs_stat_update_attr(file, kv_id, KVS_STAT_DELTASIZE,
                                      (int)item->doc_size);
            }
        }
    } else {
        // Immediate remove
        old_offset = item->old_offset;
        handle->bhandle->nlivenodes = stat.nlivenodes;
        handle->bhandle->ndeltanodes = stat.nlivenodes;
        hr = hbtrie_remove(handle->trie, item->header->key,
                           item->header->keylen);
        fs = btreeblk_end(handle->bhandle);
        if (fs != FDB_RESULT_SUCCESS) {
            return fs;
        }

        if (handle->config.seqtree_opt == FDB_SEQTREE_USE) {
            _seqnum = _endian_encode(item->seqnum);
            if (handle->kvs) {
                // multi KV instance mode .. HB+trie
                size_id = sizeof(fdb_kvs_id_t);
                size_seq = sizeof(fdb_seqnum_t);
                kvid_seqnum = alca(uint8_t, size_id + size_seq);
                kvid2buf(size_id, kv_id, kvid_seqnum);
                memcpy(kvid_seqnum + size_id, &_seqnum, size_seq);

                hbtrie_remove(handle->seqtrie, (void*)kvid_seqnum,
                              size_id + size_seq);
            } else {
                btree_remove(handle->seqtree, (void*)&_seqnum);
            }
            fs = btreeblk_end(handle->bhandle);
            if (fs != FDB_RESULT_SUCCESS) {
                return fs;
            }
        }

        if (hr == HBTRIE_RESULT_SUCCESS) {
            // This block is already cached when we call _fdb_wal_get_old_offset
            // No additional block access should be done.
            len = docio_read_doc_length(handle->dhandle, old_offset);
            filemgr_mark_stale(file, old_offset, _fdb_get_docsize(len));

            // Reduce the total number of docs by one
            _kvs_stat_update_attr(file, kv_id, KVS_STAT_NDOCS, -1);
            if (len.flag & DOCIO_DELETED) { // prev deleted doc is dropped
                _kvs_stat_update_attr(file, kv_id, KVS_STAT_NDELETES, -1);
            }

            // Reduce the total datasize by size of previously present doc
            delta = -(int)_fdb_get_docsize(len);
            _kvs_stat_update_attr(file, kv_id, KVS_STAT_DATASIZE, delta);
            // if multiple wal flushes happen before commit, then it's possible
            // that this doc deleted was inserted & flushed after last commit
            // In this case we need to update the deltasize too which tracks
            // the amount of new data inserted between commits.
            if (handle->last_hdr_bid * handle->config.blocksize < old_offset){
                _kvs_stat_update_attr(file, kv_id, KVS_STAT_DELTASIZE, delta);
            }

            // Update index size to new size after the remove operation
            delta = (int)handle->bhandle->nlivenodes - (int)stat.nlivenodes;
            _kvs_stat_update_attr(file, kv_id, KVS_STAT_NLIVENODES, delta);

            // ndeltanodes measures number of new index nodes created due to
            // this hbtrie_remove() operation
            delta = (int)handle->bhandle->ndeltanodes - (int)stat.nlivenodes;
            delta *= handle->config.blocksize;
            _kvs_stat_update_attr(file, kv_id, KVS_STAT_DELTASIZE, delta);
        }
    }
    return FDB_RESULT_SUCCESS;
}

void fdb_sync_db_header(fdb_kvs_handle *handle)
{
    uint64_t cur_revnum = filemgr_get_header_revnum(handle->file);
    if (handle->cur_header_revnum != cur_revnum) {
        void *header_buf = NULL;
        size_t header_len;
        bid_t hdr_bid;
        filemgr_header_revnum_t revnum;

        header_buf = filemgr_get_header(handle->file, NULL, &header_len,
                                        &hdr_bid, NULL, &revnum);
        if (header_len > 0) {
            uint64_t header_flags, dummy64, version;
            bid_t idtree_root;
            bid_t new_seq_root;
            bid_t new_stale_root;
            char *compacted_filename;
            char *prev_filename = NULL;

            version = handle->file->version;
            handle->last_hdr_bid = hdr_bid;
            handle->cur_header_revnum = revnum;

            fdb_fetch_header(version, header_buf, &idtree_root,
                             &new_seq_root, &new_stale_root, &dummy64,
                             &dummy64, &dummy64,
                             &dummy64, &handle->last_wal_flush_hdr_bid,
                             &handle->kv_info_offset, &header_flags,
                             &compacted_filename, &prev_filename);

            if (handle->dirty_updates) {
                // discard all cached writable b+tree nodes
                // to avoid data inconsistency with other writers
                btreeblk_discard_blocks(handle->bhandle);
            }

            handle->trie->root_bid = idtree_root;

            if (handle->config.seqtree_opt == FDB_SEQTREE_USE) {
                if (new_seq_root != handle->seqtree->root_bid) {
                    if (handle->config.multi_kv_instances) {
                        handle->seqtrie->root_bid = new_seq_root;
                    } else {
                        btree_init_from_bid(handle->seqtree,
                                            handle->seqtree->blk_handle,
                                            handle->seqtree->blk_ops,
                                            handle->seqtree->kv_ops,
                                            handle->seqtree->blksize,
                                            new_seq_root);
                    }
                }
            }

            if (ver_staletree_support(version)) {
                btree_init_from_bid(handle->staletree,
                                    handle->staletree->blk_handle,
                                    handle->staletree->blk_ops,
                                    handle->staletree->kv_ops,
                                    handle->staletree->blksize,
                                    new_stale_root);
            } else {
                handle->staletree = NULL;
            }

            if (prev_filename) {
                free(prev_filename);
            }

            handle->dirty_updates = 0;
            if (handle->kvs) {
                // multiple KV instance mode AND sub handle
                handle->seqnum = fdb_kvs_get_seqnum(handle->file,
                                                    handle->kvs->id);
            } else {
                // super handle OR single KV instance mode
                handle->seqnum = filemgr_get_seqnum(handle->file);
            }
        } else {
            handle->last_hdr_bid = filemgr_get_header_bid(handle->file);
        }

        if (header_buf) {
            free(header_buf);
        }
    }
}

fdb_status fdb_check_file_reopen(fdb_kvs_handle *handle, file_status_t *status)
{
    fdb_status fs = FDB_RESULT_SUCCESS;
    file_status_t fstatus = filemgr_get_file_status(handle->file);
    // check whether the compaction is done
    if (fstatus == FILE_REMOVED_PENDING) {
        uint64_t ndocs, ndeletes, datasize, nlivenodes, last_wal_flush_hdr_bid;
        uint64_t kv_info_offset, header_flags;
        size_t header_len;
        char *new_filename;
        uint8_t *buf = alca(uint8_t, handle->config.blocksize);
        bid_t trie_root_bid, seq_root_bid, stale_root_bid;
        fdb_config config = handle->config;

        // close the current file and newly open the new file
        if (handle->config.compaction_mode == FDB_COMPACTION_AUTO) {
            // compaction daemon mode .. just close and then open
            char filename[FDB_MAX_FILENAME_LEN];
            strcpy(filename, handle->filename);
            fs = _fdb_close(handle);
            if (fs != FDB_RESULT_SUCCESS) {
                return fs;
            }
            fs = _fdb_open(handle, filename, FDB_VFILENAME, &config);
            if (fs != FDB_RESULT_SUCCESS) {
                return fs;
            }
        } else {
            filemgr_get_header(handle->file, buf, &header_len, NULL, NULL, NULL);
            fdb_fetch_header(handle->file->version, buf,
                             &trie_root_bid, &seq_root_bid, &stale_root_bid,
                             &ndocs, &ndeletes, &nlivenodes, &datasize,
                             &last_wal_flush_hdr_bid,
                             &kv_info_offset, &header_flags,
                             &new_filename, NULL);
            fs = _fdb_close(handle);
            if (fs != FDB_RESULT_SUCCESS) {
                return fs;
            }
            fs = _fdb_open(handle, new_filename, FDB_AFILENAME, &config);
            if (fs != FDB_RESULT_SUCCESS) {
                return fs;
            }
        }
    }
    if (status) {
        *status = fstatus;
    }
    return fs;
}

static bool _fdb_sync_dirty_root(fdb_kvs_handle *handle)
{
    bool locked = false;
    bid_t dirty_idtree_root, dirty_seqtree_root;

    if (handle->shandle) {
        // skip snapshot
        return locked;
    }

    if ( ( handle->dirty_updates ||
           filemgr_dirty_root_exist(handle->file) )  &&
         filemgr_get_header_bid(handle->file) == handle->last_hdr_bid ) {
        // 1) { a) dirty WAL flush by this handle exists OR
        //      b) dirty WAL flush by other handle exists } AND
        // 2) no commit was performed yet.
        // grab lock for writer
        filemgr_mutex_lock(handle->file);
        locked = true;

        // get dirty root nodes
        filemgr_get_dirty_root(handle->file,
                               &dirty_idtree_root, &dirty_seqtree_root);
        if (dirty_idtree_root != BLK_NOT_FOUND) {
            handle->trie->root_bid = dirty_idtree_root;
        }
        if (handle->config.seqtree_opt == FDB_SEQTREE_USE) {
            if (dirty_seqtree_root != BLK_NOT_FOUND) {
                if (handle->kvs) {
                    handle->seqtrie->root_bid = dirty_seqtree_root;
                } else {
                    btree_init_from_bid(handle->seqtree,
                                        handle->seqtree->blk_handle,
                                        handle->seqtree->blk_ops,
                                        handle->seqtree->kv_ops,
                                        handle->seqtree->blksize,
                                        dirty_seqtree_root);
                }
            }
        }
        btreeblk_discard_blocks(handle->bhandle);
    }
    return locked;
}

LIBFDB_API
fdb_status fdb_get(fdb_kvs_handle *handle, fdb_doc *doc)
{
    uint64_t offset, _offset;
    struct docio_object _doc;
    struct filemgr *wal_file = NULL;
    struct docio_handle *dhandle;
    fdb_status wr;
    hbtrie_result hr = HBTRIE_RESULT_FAIL;
    fdb_txn *txn;
    fdb_doc doc_kv;
    LATENCY_STAT_START();

    if (!handle || !doc || !doc->key || doc->keylen == 0 ||
        doc->keylen > FDB_MAX_KEYLEN ||
        (handle->kvs_config.custom_cmp &&
            doc->keylen > handle->config.blocksize - HBTRIE_HEADROOM)) {
        return FDB_RESULT_INVALID_ARGS;
    }

    if (!atomic_cas_uint8_t(&handle->handle_busy, 0, 1)) {
        return FDB_RESULT_HANDLE_BUSY;
    }

    doc_kv = *doc;

    if (handle->kvs) {
        // multi KV instance mode
        int size_chunk = handle->config.chunksize;
        doc_kv.keylen = doc->keylen + size_chunk;
        doc_kv.key = alca(uint8_t, doc_kv.keylen);
        kvid2buf(size_chunk, handle->kvs->id, doc_kv.key);
        memcpy((uint8_t*)doc_kv.key + size_chunk, doc->key, doc->keylen);
    }

    if (!handle->shandle) {
        fdb_check_file_reopen(handle, NULL);

        wal_file = handle->file;
        dhandle = handle->dhandle;

        txn = handle->fhandle->root->txn;
        if (!txn) {
            txn = &wal_file->global_txn;
        }
        if (handle->kvs) {
            wr = wal_find(txn, wal_file, &doc_kv, &offset);
        } else {
            wr = wal_find(txn, wal_file, doc, &offset);
        }
        fdb_sync_db_header(handle);
    } else {
        if (handle->kvs) {
            wr = snap_find(handle->shandle, &doc_kv, &offset);
        } else {
            wr = snap_find(handle->shandle, doc, &offset);
        }
        dhandle = handle->dhandle;
    }

    atomic_incr_uint64_t(&handle->op_stats->num_gets);

    if (wr == FDB_RESULT_KEY_NOT_FOUND) {
        bool locked = _fdb_sync_dirty_root(handle);

        if (handle->kvs) {
            hr = hbtrie_find(handle->trie, doc_kv.key, doc_kv.keylen,
                             (void *)&offset);
        } else {
            hr = hbtrie_find(handle->trie, doc->key, doc->keylen,
                             (void *)&offset);
        }
        btreeblk_end(handle->bhandle);
        offset = _endian_decode(offset);

        if (locked) {
            // grab lock for writer if there are dirty updates
            filemgr_mutex_unlock(handle->file);
        }
    }

    if ((wr == FDB_RESULT_SUCCESS && offset != BLK_NOT_FOUND) ||
         hr != HBTRIE_RESULT_FAIL) {
        bool alloced_meta = doc->meta ? false : true;
        bool alloced_body = doc->body ? false : true;
        if (handle->kvs) {
            _doc.key = doc_kv.key;
            _doc.length.keylen = doc_kv.keylen;
            doc->deleted = doc_kv.deleted; // update deleted field if wal_find
        } else {
            _doc.key = doc->key;
            _doc.length.keylen = doc->keylen;
        }
        _doc.meta = doc->meta;
        _doc.body = doc->body;

        if (wr == FDB_RESULT_SUCCESS && doc->deleted) {
            atomic_cas_uint8_t(&handle->handle_busy, 1, 0);
            return FDB_RESULT_KEY_NOT_FOUND;
        }

        _offset = docio_read_doc(dhandle, offset, &_doc, true);
        if (_offset == offset) {
            atomic_cas_uint8_t(&handle->handle_busy, 1, 0);
            return FDB_RESULT_KEY_NOT_FOUND;
        }

        if (_doc.length.keylen != doc_kv.keylen ||
            _doc.length.flag & DOCIO_DELETED) {
            free_docio_object(&_doc, 0, alloced_meta, alloced_body);
            atomic_cas_uint8_t(&handle->handle_busy, 1, 0);
            return FDB_RESULT_KEY_NOT_FOUND;
        }

        doc->seqnum = _doc.seqnum;
        doc->metalen = _doc.length.metalen;
        doc->bodylen = _doc.length.bodylen;
        doc->meta = _doc.meta;
        doc->body = _doc.body;
        doc->deleted = _doc.length.flag & DOCIO_DELETED;
        doc->size_ondisk = _fdb_get_docsize(_doc.length);
        doc->offset = offset;

        LATENCY_STAT_END(handle->file, FDB_LATENCY_GETS);
        atomic_cas_uint8_t(&handle->handle_busy, 1, 0);
        return FDB_RESULT_SUCCESS;
    }

    atomic_cas_uint8_t(&handle->handle_busy, 1, 0);
    return FDB_RESULT_KEY_NOT_FOUND;
}

// search document metadata using key
LIBFDB_API
fdb_status fdb_get_metaonly(fdb_kvs_handle *handle, fdb_doc *doc)
{
    uint64_t offset;
    struct docio_object _doc;
    struct docio_handle *dhandle;
    struct filemgr *wal_file = NULL;
    fdb_status wr;
    hbtrie_result hr = HBTRIE_RESULT_FAIL;
    fdb_txn *txn;
    fdb_doc doc_kv;
    LATENCY_STAT_START();

    if (!handle || !doc || !doc->key ||
        doc->keylen == 0 || doc->keylen > FDB_MAX_KEYLEN ||
        (handle->kvs_config.custom_cmp &&
            doc->keylen > handle->config.blocksize - HBTRIE_HEADROOM)) {
        return FDB_RESULT_INVALID_ARGS;
    }

    doc_kv = *doc;

    if (!atomic_cas_uint8_t(&handle->handle_busy, 0, 1)) {
        return FDB_RESULT_HANDLE_BUSY;
    }

    if (handle->kvs) {
        // multi KV instance mode
        int size_chunk = handle->config.chunksize;
        doc_kv.keylen = doc->keylen + size_chunk;
        doc_kv.key = alca(uint8_t, doc_kv.keylen);
        kvid2buf(size_chunk, handle->kvs->id, doc_kv.key);
        memcpy((uint8_t*)doc_kv.key + size_chunk, doc->key, doc->keylen);
    }

    if (!handle->shandle) {
        fdb_check_file_reopen(handle, NULL);

        wal_file = handle->file;
        dhandle = handle->dhandle;

        txn = handle->fhandle->root->txn;
        if (!txn) {
            txn = &wal_file->global_txn;
        }
        if (handle->kvs) {
            wr = wal_find(txn, wal_file, &doc_kv, &offset);
        } else {
            wr = wal_find(txn, wal_file, doc, &offset);
        }
        fdb_sync_db_header(handle);
    } else {
        if (handle->kvs) {
            wr = snap_find(handle->shandle, &doc_kv, &offset);
        } else {
            wr = snap_find(handle->shandle, doc, &offset);
        }
        dhandle = handle->dhandle;
    }

    atomic_incr_uint64_t(&handle->op_stats->num_gets);

    if (wr == FDB_RESULT_KEY_NOT_FOUND) {
        bool locked = _fdb_sync_dirty_root(handle);

        if (handle->kvs) {
            hr = hbtrie_find(handle->trie, doc_kv.key, doc_kv.keylen,
                             (void *)&offset);
        } else {
            hr = hbtrie_find(handle->trie, doc->key, doc->keylen,
                             (void *)&offset);
        }
        btreeblk_end(handle->bhandle);
        offset = _endian_decode(offset);

        if (locked) {
            filemgr_mutex_unlock(handle->file);
        }
    }

    if ((wr == FDB_RESULT_SUCCESS && offset != BLK_NOT_FOUND) ||
         hr != HBTRIE_RESULT_FAIL) {
        if (handle->kvs) {
            _doc.key = doc_kv.key;
            _doc.length.keylen = doc_kv.keylen;
        } else {
            _doc.key = doc->key;
            _doc.length.keylen = doc->keylen;
        }
        bool alloced_meta = doc->meta ? false : true;
        _doc.meta = doc->meta;
        _doc.body = doc->body;

        uint64_t body_offset = docio_read_doc_key_meta(dhandle, offset, &_doc,
                                                       true);
        if (body_offset == offset){
            atomic_cas_uint8_t(&handle->handle_busy, 1, 0);
            return FDB_RESULT_KEY_NOT_FOUND;
        }

        if (_doc.length.keylen != doc_kv.keylen) {
            free_docio_object(&_doc, 0, alloced_meta, 0);
            atomic_cas_uint8_t(&handle->handle_busy, 1, 0);
            return FDB_RESULT_KEY_NOT_FOUND;
        }

        doc->seqnum = _doc.seqnum;
        doc->metalen = _doc.length.metalen;
        doc->bodylen = _doc.length.bodylen;
        doc->meta = _doc.meta;
        doc->body = _doc.body;
        doc->deleted = _doc.length.flag & DOCIO_DELETED;
        doc->size_ondisk = _fdb_get_docsize(_doc.length);
        doc->offset = offset;

        LATENCY_STAT_END(handle->file, FDB_LATENCY_GETS);
        atomic_cas_uint8_t(&handle->handle_busy, 1, 0);
        return FDB_RESULT_SUCCESS;
    }

    atomic_cas_uint8_t(&handle->handle_busy, 1, 0);
    return FDB_RESULT_KEY_NOT_FOUND;
}

// search document using sequence number
LIBFDB_API
fdb_status fdb_get_byseq(fdb_kvs_handle *handle, fdb_doc *doc)
{
    uint64_t offset, _offset;
    struct docio_object _doc;
    struct docio_handle *dhandle;
    struct filemgr *wal_file = NULL;
    fdb_status wr;
    btree_result br = BTREE_RESULT_FAIL;
    fdb_seqnum_t _seqnum;
    fdb_txn *txn;
    LATENCY_STAT_START();

    if (!handle || !doc || doc->seqnum == SEQNUM_NOT_USED) {
        return FDB_RESULT_INVALID_ARGS;
    }

    // Sequence trees are a must for byseq operations
    if (handle->config.seqtree_opt != FDB_SEQTREE_USE) {
        return FDB_RESULT_INVALID_CONFIG;
    }

    if (!atomic_cas_uint8_t(&handle->handle_busy, 0, 1)) {
        return FDB_RESULT_HANDLE_BUSY;
    }

    if (!handle->shandle) {
        fdb_check_file_reopen(handle, NULL);

        wal_file = handle->file;
        dhandle = handle->dhandle;

        txn = handle->fhandle->root->txn;
        if (!txn) {
            txn = &wal_file->global_txn;
        }
        // prevent searching by key in WAL if 'doc' is not empty
        size_t key_len = doc->keylen;
        doc->keylen = 0;
        if (handle->kvs) {
            wr = wal_find_kv_id(txn, wal_file, handle->kvs->id, doc, &offset);
        } else {
            wr = wal_find(txn, wal_file, doc, &offset);
        }
        doc->keylen = key_len;
        fdb_sync_db_header(handle);
    } else {
        wr = snap_find(handle->shandle, doc, &offset);
        dhandle = handle->dhandle;
    }

    atomic_incr_uint64_t(&handle->op_stats->num_gets);

    if (wr == FDB_RESULT_KEY_NOT_FOUND) {
        bool locked = _fdb_sync_dirty_root(handle);

        _seqnum = _endian_encode(doc->seqnum);
        if (handle->kvs) {
            int size_id, size_seq;
            uint8_t *kv_seqnum;
            hbtrie_result hr;
            fdb_kvs_id_t _kv_id;

            _kv_id = _endian_encode(handle->kvs->id);
            size_id = sizeof(fdb_kvs_id_t);
            size_seq = sizeof(fdb_seqnum_t);
            kv_seqnum = alca(uint8_t, size_id + size_seq);
            memcpy(kv_seqnum, &_kv_id, size_id);
            memcpy(kv_seqnum + size_id, &_seqnum, size_seq);
            hr = hbtrie_find(handle->seqtrie, (void *)kv_seqnum,
                             size_id + size_seq, (void *)&offset);
            br = (hr == HBTRIE_RESULT_SUCCESS)?(BTREE_RESULT_SUCCESS):(br);
        } else {
            br = btree_find(handle->seqtree, (void *)&_seqnum, (void *)&offset);
        }
        btreeblk_end(handle->bhandle);
        offset = _endian_decode(offset);

        if (locked) {
            filemgr_mutex_unlock(handle->file);
        }
    }

    if ((wr == FDB_RESULT_SUCCESS && offset != BLK_NOT_FOUND) ||
         br != BTREE_RESULT_FAIL) {
        bool alloc_key, alloc_meta, alloc_body;
        if (!handle->kvs) { // single KVS mode
            _doc.key = doc->key;
            _doc.length.keylen = doc->keylen;
            alloc_key = doc->key ? false : true;
        } else {
            _doc.key = NULL;
            alloc_key = true;
        }
        alloc_meta = doc->meta ? false : true;
        _doc.meta = doc->meta;
        alloc_body = doc->body ? false : true;
        _doc.body = doc->body;

        if (wr == FDB_RESULT_SUCCESS && doc->deleted) {
            atomic_cas_uint8_t(&handle->handle_busy, 1, 0);
            return FDB_RESULT_KEY_NOT_FOUND;
        }

        _offset = docio_read_doc(dhandle, offset, &_doc, true);
        if (_offset == offset) {
            atomic_cas_uint8_t(&handle->handle_busy, 1, 0);
            return FDB_RESULT_KEY_NOT_FOUND;
        }

        if (_doc.length.flag & DOCIO_DELETED) {
            atomic_cas_uint8_t(&handle->handle_busy, 1, 0);
            free_docio_object(&_doc, alloc_key, alloc_meta, alloc_body);
            return FDB_RESULT_KEY_NOT_FOUND;
        }

        doc->seqnum = _doc.seqnum;
        if (handle->kvs) {
            int size_chunk = handle->config.chunksize;
            doc->keylen = _doc.length.keylen - size_chunk;
            if (doc->key) { // doc->key is given by user
                memcpy(doc->key, (uint8_t*)_doc.key + size_chunk, doc->keylen);
                free_docio_object(&_doc, 1, 0, 0);
            } else {
                doc->key = _doc.key;
                memmove(doc->key, (uint8_t*)doc->key + size_chunk, doc->keylen);
            }
        } else {
            doc->keylen = _doc.length.keylen;
            doc->key = _doc.key;
        }
        doc->metalen = _doc.length.metalen;
        doc->bodylen = _doc.length.bodylen;
        doc->meta = _doc.meta;
        doc->body = _doc.body;
        doc->deleted = _doc.length.flag & DOCIO_DELETED;
        doc->size_ondisk = _fdb_get_docsize(_doc.length);
        doc->offset = offset;

        atomic_cas_uint8_t(&handle->handle_busy, 1, 0);
        LATENCY_STAT_END(handle->file, FDB_LATENCY_GETS);
        return FDB_RESULT_SUCCESS;
    }

    atomic_cas_uint8_t(&handle->handle_busy, 1, 0);
    return FDB_RESULT_KEY_NOT_FOUND;
}

// search document metadata using sequence number
LIBFDB_API
fdb_status fdb_get_metaonly_byseq(fdb_kvs_handle *handle, fdb_doc *doc)
{
    uint64_t offset;
    struct docio_object _doc;
    struct docio_handle *dhandle;
    struct filemgr *wal_file = NULL;
    fdb_status wr;
    btree_result br = BTREE_RESULT_FAIL;
    fdb_seqnum_t _seqnum;
    fdb_txn *txn = handle->fhandle->root->txn;

    if (!handle || !doc || doc->seqnum == SEQNUM_NOT_USED) {
        return FDB_RESULT_INVALID_ARGS;
    }

    // Sequence trees are a must for byseq operations
    if (handle->config.seqtree_opt != FDB_SEQTREE_USE) {
        return FDB_RESULT_INVALID_CONFIG;
    }

    if (!atomic_cas_uint8_t(&handle->handle_busy, 0, 1)) {
        return FDB_RESULT_HANDLE_BUSY;
    }

    if (!handle->shandle) {
        fdb_check_file_reopen(handle, NULL);

        wal_file = handle->file;
        dhandle = handle->dhandle;

        if (!txn) {
            txn = &wal_file->global_txn;
        }
        // prevent searching by key in WAL if 'doc' is not empty
        size_t key_len = doc->keylen;
        doc->keylen = 0;
        if (handle->kvs) {
            wr = wal_find_kv_id(txn, wal_file, handle->kvs->id, doc, &offset);
        } else {
            wr = wal_find(txn, wal_file, doc, &offset);
        }
        doc->keylen = key_len;
        fdb_sync_db_header(handle);
    } else {
        wr = snap_find(handle->shandle, doc, &offset);
        dhandle = handle->dhandle;
    }

    atomic_incr_uint64_t(&handle->op_stats->num_gets);

    if (wr == FDB_RESULT_KEY_NOT_FOUND) {
        bool locked = _fdb_sync_dirty_root(handle);

        _seqnum = _endian_encode(doc->seqnum);
        if (handle->kvs) {
            int size_id, size_seq;
            uint8_t *kv_seqnum;
            hbtrie_result hr;
            fdb_kvs_id_t _kv_id;

            _kv_id = _endian_encode(handle->kvs->id);
            size_id = sizeof(fdb_kvs_id_t);
            size_seq = sizeof(fdb_seqnum_t);
            kv_seqnum = alca(uint8_t, size_id + size_seq);
            memcpy(kv_seqnum, &_kv_id, size_id);
            memcpy(kv_seqnum + size_id, &_seqnum, size_seq);
            hr = hbtrie_find(handle->seqtrie, (void *)kv_seqnum,
                             size_id + size_seq, (void *)&offset);
            br = (hr == HBTRIE_RESULT_SUCCESS)?(BTREE_RESULT_SUCCESS):(br);
        } else {
            br = btree_find(handle->seqtree, (void *)&_seqnum, (void *)&offset);
        }
        btreeblk_end(handle->bhandle);
        offset = _endian_decode(offset);

        if (locked) {
            filemgr_mutex_unlock(handle->file);
        }
    }

<<<<<<< HEAD
    if (wr == FDB_RESULT_SUCCESS || br != BTREE_RESULT_FAIL) {
        bool alloc_key, alloc_meta;
=======
    if ((wr == FDB_RESULT_SUCCESS && offset != BLK_NOT_FOUND) ||
         br != BTREE_RESULT_FAIL) {
>>>>>>> 2f08f364
        if (!handle->kvs) { // single KVS mode
            _doc.key = doc->key;
            _doc.length.keylen = doc->keylen;
            alloc_key = doc->key ? false : true;
        } else {
            _doc.key = NULL;
            alloc_key = true;
        }
        _doc.meta = doc->meta;
        alloc_meta = doc->meta ? false : true;
        _doc.body = doc->body;

        uint64_t body_offset = docio_read_doc_key_meta(dhandle, offset, &_doc,
                                                       true);
        if (body_offset == offset) {
            atomic_cas_uint8_t(&handle->handle_busy, 1, 0);
            return FDB_RESULT_KEY_NOT_FOUND;
        }
        if (doc->seqnum != _doc.seqnum) {
            free_docio_object(&_doc, alloc_key, alloc_meta, false);
            atomic_cas_uint8_t(&handle->handle_busy, 1, 0);
            return FDB_RESULT_KEY_NOT_FOUND;
        }

        if (handle->kvs) {
            int size_chunk = handle->config.chunksize;
            doc->keylen = _doc.length.keylen - size_chunk;
            if (doc->key) { // doc->key is given by user
                memcpy(doc->key, (uint8_t*)_doc.key + size_chunk, doc->keylen);
                free_docio_object(&_doc, 1, 0, 0);
            } else {
                doc->key = _doc.key;
                memmove(doc->key, (uint8_t*)doc->key + size_chunk, doc->keylen);
            }
        } else {
            doc->keylen = _doc.length.keylen;
            doc->key = _doc.key;
        }
        doc->metalen = _doc.length.metalen;
        doc->bodylen = _doc.length.bodylen;
        doc->meta = _doc.meta;
        doc->body = _doc.body;
        doc->deleted = _doc.length.flag & DOCIO_DELETED;
        doc->size_ondisk = _fdb_get_docsize(_doc.length);
        doc->offset = offset;

        atomic_cas_uint8_t(&handle->handle_busy, 1, 0);
        return FDB_RESULT_SUCCESS;
    }

    atomic_cas_uint8_t(&handle->handle_busy, 1, 0);
    return FDB_RESULT_KEY_NOT_FOUND;
}

static uint8_t equal_docs(fdb_doc *doc, struct docio_object *_doc) {
    uint8_t rv = 1;
    // Compare a seq num if seq tree is enabled.
    if (doc->seqnum != SEQNUM_NOT_USED) {
        if (doc->seqnum != _doc->seqnum) {
            free(_doc->key);
            free(_doc->meta);
            free(_doc->body);
            _doc->key = _doc->meta = _doc->body = NULL;
            rv = 0;
        }
    } else { // Compare key and metadata
        if ((doc->key && memcmp(doc->key, _doc->key, doc->keylen)) ||
            (doc->meta && memcmp(doc->meta, _doc->meta, doc->metalen))) {
            free(_doc->key);
            free(_doc->meta);
            free(_doc->body);
            _doc->key = _doc->meta = _doc->body = NULL;
            rv = 0;
        }
    }
    return rv;
}

INLINE void _remove_kv_id(fdb_kvs_handle *handle, struct docio_object *doc)
{
    size_t size_chunk = handle->config.chunksize;
    doc->length.keylen -= size_chunk;
    memmove(doc->key, (uint8_t*)doc->key + size_chunk, doc->length.keylen);
}

// Retrieve a doc's metadata and body with a given doc offset in the database file.
LIBFDB_API
fdb_status fdb_get_byoffset(fdb_kvs_handle *handle, fdb_doc *doc)
{
    uint64_t offset = doc->offset;
    struct docio_object _doc;

    if (!offset || offset == BLK_NOT_FOUND) {
        return FDB_RESULT_INVALID_ARGS;
    }

    if (!atomic_cas_uint8_t(&handle->handle_busy, 0, 1)) {
        return FDB_RESULT_HANDLE_BUSY;
    }

    atomic_incr_uint64_t(&handle->op_stats->num_gets);
    memset(&_doc, 0, sizeof(struct docio_object));

    uint64_t _offset = docio_read_doc(handle->dhandle, offset, &_doc, true);
    if (_offset == offset) {
        atomic_cas_uint8_t(&handle->handle_busy, 1, 0);
        return FDB_RESULT_KEY_NOT_FOUND;
    } else {
        if (handle->kvs) {
            fdb_kvs_id_t kv_id;
            buf2kvid(handle->config.chunksize, _doc.key, &kv_id);
            if (kv_id != handle->kvs->id) {
                atomic_cas_uint8_t(&handle->handle_busy, 1, 0);
                free_docio_object(&_doc, 1, 1, 1);
                return FDB_RESULT_KEY_NOT_FOUND;
            }
            _remove_kv_id(handle, &_doc);
        }
        if (!equal_docs(doc, &_doc)) {
            free_docio_object(&_doc, 1, 1, 1);
            atomic_cas_uint8_t(&handle->handle_busy, 1, 0);
            return FDB_RESULT_KEY_NOT_FOUND;
        }
    }

    doc->seqnum = _doc.seqnum;
    doc->keylen = _doc.length.keylen;
    doc->metalen = _doc.length.metalen;
    doc->bodylen = _doc.length.bodylen;
    if (doc->key) {
        free(_doc.key);
    } else {
        doc->key = _doc.key;
    }
    if (doc->meta) {
        free(_doc.meta);
    } else {
        doc->meta = _doc.meta;
    }
    if (doc->body) {
        if (_doc.length.bodylen > 0) {
            memcpy(doc->body, _doc.body, _doc.length.bodylen);
        }
        free(_doc.body);
    } else {
        doc->body = _doc.body;
    }
    doc->deleted = _doc.length.flag & DOCIO_DELETED;
    doc->size_ondisk = _fdb_get_docsize(_doc.length);
    if (handle->kvs) {
        // Since _doc.length was adjusted in _remove_kv_id(),
        // we need to compensate it.
        doc->size_ondisk += handle->config.chunksize;
    }

    if (_doc.length.flag & DOCIO_DELETED) {
        atomic_cas_uint8_t(&handle->handle_busy, 1, 0);
        return FDB_RESULT_KEY_NOT_FOUND;
    }

    atomic_cas_uint8_t(&handle->handle_busy, 1, 0);
    return FDB_RESULT_SUCCESS;
}

INLINE uint64_t _fdb_get_wal_threshold(fdb_kvs_handle *handle)
{
    return handle->config.wal_threshold;
}

LIBFDB_API
fdb_status fdb_set(fdb_kvs_handle *handle, fdb_doc *doc)
{
    uint64_t offset;
    struct docio_object _doc;
    struct filemgr *file;
    struct docio_handle *dhandle;
    struct timeval tv;
    bool txn_enabled = false;
    bool sub_handle = false;
    bool wal_flushed = false;
    bool immediate_remove = false;
    file_status_t fstatus;
    fdb_txn *txn = handle->fhandle->root->txn;
    fdb_status wr = FDB_RESULT_SUCCESS;
    LATENCY_STAT_START();

    if (handle->config.flags & FDB_OPEN_FLAG_RDONLY) {
        return fdb_log(&handle->log_callback, FDB_RESULT_RONLY_VIOLATION,
                       "Warning: SET is not allowed on the read-only DB file '%s'.",
                       handle->file->filename);
    }

    if ( doc->key == NULL || doc->keylen == 0 ||
        doc->keylen > FDB_MAX_KEYLEN ||
        (doc->metalen > 0 && doc->meta == NULL) ||
        (doc->bodylen > 0 && doc->body == NULL) ||
        (handle->kvs_config.custom_cmp &&
            doc->keylen > handle->config.blocksize - HBTRIE_HEADROOM)) {
        return FDB_RESULT_INVALID_ARGS;
    }

    if (!atomic_cas_uint8_t(&handle->handle_busy, 0, 1)) {
        return FDB_RESULT_HANDLE_BUSY;
    }

    _doc.length.keylen = doc->keylen;
    _doc.length.metalen = doc->metalen;
    _doc.length.bodylen = doc->deleted ? 0 : doc->bodylen;
    _doc.key = doc->key;
    _doc.meta = doc->meta;
    _doc.body = doc->deleted ? NULL : doc->body;

    if (handle->kvs) {
        // multi KV instance mode
        // allocate more (temporary) space for key, to store ID number
        int size_chunk = handle->config.chunksize;
        _doc.length.keylen = doc->keylen + size_chunk;
        _doc.key = alca(uint8_t, _doc.length.keylen);
        // copy ID
        kvid2buf(size_chunk, handle->kvs->id, _doc.key);
        // copy key
        memcpy((uint8_t*)_doc.key + size_chunk, doc->key, doc->keylen);

        if (handle->kvs->type == KVS_SUB) {
            sub_handle = true;
        } else {
            sub_handle = false;
        }
    }

fdb_set_start:
    fdb_check_file_reopen(handle, NULL);

    size_t throttling_delay = filemgr_get_throttling_delay(handle->file);
    if (throttling_delay) {
        usleep(throttling_delay);
    }

    filemgr_mutex_lock(handle->file);
    fdb_sync_db_header(handle);

    if (filemgr_is_rollback_on(handle->file)) {
        filemgr_mutex_unlock(handle->file);
        atomic_cas_uint8_t(&handle->handle_busy, 1, 0);
        return FDB_RESULT_FAIL_BY_ROLLBACK;
    }

    file = handle->file;
    dhandle = handle->dhandle;

    fstatus = filemgr_get_file_status(file);
    if (fstatus == FILE_REMOVED_PENDING) {
        // we must not write into this file
        // file status was changed by other thread .. start over
        filemgr_mutex_unlock(file);
        goto fdb_set_start;
    }

    if (sub_handle) {
        // multiple KV instance mode AND sub handle
        if (doc->seqnum != SEQNUM_NOT_USED &&
            doc->flags & FDB_CUSTOM_SEQNUM) { // User specified own seqnum
            doc->flags &= ~FDB_CUSTOM_SEQNUM; // clear flag for fdb_doc reuse
        } else {
            doc->seqnum = fdb_kvs_get_seqnum(file, handle->kvs->id) + 1;
        }
        if (handle->seqnum < doc->seqnum) { // keep handle's seqnum the highest
            handle->seqnum = doc->seqnum;
            fdb_kvs_set_seqnum(file, handle->kvs->id, handle->seqnum);
        }
    } else {
        // super handle OR single KV instance mode
        if (doc->seqnum != SEQNUM_NOT_USED &&
            doc->flags & FDB_CUSTOM_SEQNUM) { // User specified own seqnum
            doc->flags &= ~FDB_CUSTOM_SEQNUM; // clear flag for fdb_doc reuse
        } else {
            doc->seqnum = filemgr_get_seqnum(file) + 1;
        }
        if (handle->seqnum < doc->seqnum) { // keep handle's seqnum the highest
            handle->seqnum = doc->seqnum;
            filemgr_set_seqnum(file, handle->seqnum);
        }
    }
    _doc.seqnum = doc->seqnum;

    if (doc->deleted) {
        // set timestamp
        gettimeofday(&tv, NULL);
        _doc.timestamp = (timestamp_t)tv.tv_sec;
    } else {
        _doc.timestamp = 0;
    }

    if (txn) {
        txn_enabled = true;
    }

    offset = docio_append_doc(dhandle, &_doc, doc->deleted, txn_enabled);
    if (offset == BLK_NOT_FOUND) {
        filemgr_mutex_unlock(file);
        atomic_cas_uint8_t(&handle->handle_busy, 1, 0);
        return FDB_RESULT_WRITE_FAIL;
    }

    if (doc->deleted && !handle->config.purging_interval) {
        // immediately remove from hbtrie upon WAL flush
        immediate_remove = true;
    }

    doc->size_ondisk = _fdb_get_docsize(_doc.length);
    doc->offset = offset;
    if (!txn) {
        txn = &file->global_txn;
    }
    if (handle->kvs) {
        // multi KV instance mode
        fdb_doc kv_ins_doc = *doc;
        kv_ins_doc.key = _doc.key;
        kv_ins_doc.keylen = _doc.length.keylen;
        if (!immediate_remove) {
            wal_insert(txn, file, &kv_ins_doc, offset, WAL_INS_WRITER);
        } else {
            wal_immediate_remove(txn, file, &kv_ins_doc, offset, WAL_INS_WRITER);
        }
    } else {
        if (!immediate_remove) {
            wal_insert(txn, file, doc, offset, WAL_INS_WRITER);
        } else {
            wal_immediate_remove(txn, file, doc, offset, WAL_INS_WRITER);
        }
    }

    if (wal_get_dirty_status(file)== FDB_WAL_CLEAN) {
        wal_set_dirty_status(file, FDB_WAL_DIRTY);
    }

    if (handle->config.wal_flush_before_commit ||
         handle->config.auto_commit) {
        bid_t dirty_idtree_root, dirty_seqtree_root;

        if (!txn_enabled) {
            handle->dirty_updates = 1;
        }

        // MUST ensure that 'file' is always 'handle->file',
        // because this routine will not be executed during compaction.
        filemgr_get_dirty_root(file, &dirty_idtree_root, &dirty_seqtree_root);

        // other concurrent writer flushed WAL before commit,
        // sync root node of each tree
        if (dirty_idtree_root != BLK_NOT_FOUND) {
            handle->trie->root_bid = dirty_idtree_root;
        }
        if (handle->config.seqtree_opt == FDB_SEQTREE_USE &&
            dirty_seqtree_root != BLK_NOT_FOUND) {
            if (handle->kvs) {
                handle->seqtrie->root_bid = dirty_seqtree_root;
            } else {
                btree_init_from_bid(handle->seqtree,
                                    handle->seqtree->blk_handle,
                                    handle->seqtree->blk_ops,
                                    handle->seqtree->kv_ops,
                                    handle->seqtree->blksize,
                                    dirty_seqtree_root);
            }
        }

        if (wal_get_num_flushable(file) > _fdb_get_wal_threshold(handle)) {
            union wal_flush_items flush_items;

            // discard all cached writable blocks
            // to avoid data inconsistency with other writers
            btreeblk_discard_blocks(handle->bhandle);

            // commit only for non-transactional WAL entries
            wr = wal_commit(&file->global_txn, file, NULL, &handle->log_callback);
            if (wr != FDB_RESULT_SUCCESS) {
                filemgr_mutex_unlock(file);
                atomic_cas_uint8_t(&handle->handle_busy, 1, 0);
                return wr;
            }

            wr = wal_flush(file, (void *)handle,
                           _fdb_wal_flush_func, _fdb_wal_get_old_offset,
                           &flush_items);
            if (wr != FDB_RESULT_SUCCESS) {
                filemgr_mutex_unlock(file);
                atomic_cas_uint8_t(&handle->handle_busy, 1, 0);
                return wr;
            }
            wal_set_dirty_status(file, FDB_WAL_PENDING);
            // it is ok to release flushed items becuase
            // these items are not actually committed yet.
            // they become visible after fdb_commit is invoked.
            wal_release_flushed_items(file, &flush_items);

            // sync new root node
            dirty_idtree_root = handle->trie->root_bid;
            if (handle->config.seqtree_opt == FDB_SEQTREE_USE) {
                if (handle->kvs) {
                    dirty_seqtree_root = handle->seqtrie->root_bid;
                } else {
                    dirty_seqtree_root = handle->seqtree->root_bid;
                }
            }
            filemgr_set_dirty_root(file,
                                   dirty_idtree_root,
                                   dirty_seqtree_root);

            wal_flushed = true;
            btreeblk_reset_subblock_info(handle->bhandle);
        }
    }

    filemgr_mutex_unlock(file);

    LATENCY_STAT_END(file, FDB_LATENCY_SETS);

    if (!doc->deleted) {
        atomic_incr_uint64_t(&handle->op_stats->num_sets);
    }

    if (wal_flushed && handle->config.auto_commit) {
        atomic_cas_uint8_t(&handle->handle_busy, 1, 0);
        return _fdb_commit(handle->fhandle->root, FDB_COMMIT_NORMAL,
                           false); // asynchronous commit only
    }
    atomic_cas_uint8_t(&handle->handle_busy, 1, 0);
    return FDB_RESULT_SUCCESS;
}

LIBFDB_API
fdb_status fdb_del(fdb_kvs_handle *handle, fdb_doc *doc)
{
    if (handle->config.flags & FDB_OPEN_FLAG_RDONLY) {
        return fdb_log(&handle->log_callback, FDB_RESULT_RONLY_VIOLATION,
                       "Warning: DEL is not allowed on the read-only DB file '%s'.",
                       handle->file->filename);
    }

    if (doc->key == NULL || doc->keylen == 0 ||
        doc->keylen > FDB_MAX_KEYLEN ||
        (handle->kvs_config.custom_cmp &&
            doc->keylen > handle->config.blocksize - HBTRIE_HEADROOM)) {
        return FDB_RESULT_INVALID_ARGS;
    }

    doc->deleted = true;
    fdb_doc _doc;
    _doc = *doc;
    _doc.bodylen = 0;
    _doc.body = NULL;

    atomic_incr_uint64_t(&handle->op_stats->num_dels);

    return fdb_set(handle, &_doc);
}

static uint64_t _fdb_export_header_flags(fdb_kvs_handle *handle)
{
    uint64_t rv = 0;
    if (handle->config.seqtree_opt == FDB_SEQTREE_USE) {
        // seq tree is used
        rv |= FDB_FLAG_SEQTREE_USE;
    }
    if (handle->fhandle->flags & FHANDLE_ROOT_INITIALIZED) {
        // the default KVS is once opened
        rv |= FDB_FLAG_ROOT_INITIALIZED;
    }
    if (handle->fhandle->flags & FHANDLE_ROOT_CUSTOM_CMP) {
        // the default KVS is based on custom key order
        rv |= FDB_FLAG_ROOT_CUSTOM_CMP;
    }
    return rv;
}

uint64_t fdb_set_file_header(fdb_kvs_handle *handle)
{
    /*
    <ForestDB header>
    [offset]: (description)
    [     0]: BID of root node of root B+Tree of HB+Trie: 8 bytes
    [     8]: BID of root node of seq B+Tree: 8 bytes (0xFF.. if not used)
    [    16]: BID of root node of stale block B+Tree: 8 bytes (since V3)
    [    24]: # of live documents: 8 bytes
    [    32]: # of deleted documents: 8 bytes (version specific)
    [    40]: # of live B+Tree nodes: 8 bytes
    [    48]: Data size (byte): 8 bytes
    [    56]: BID of the DB header created when last WAL flush: 8 bytes
    [    64]: Offset of the document containing KV instances' info: 8 bytes
    [    72]: Header flags: 8 bytes
    [    80]: Size of newly compacted target file name : 2 bytes
    [    82]: Size of old file name before compaction :  2 bytes
    [    84]: File name of newly compacted file : x bytes
    [  84+x]: File name of old file before compcation : y bytes
    [84+x+y]: CRC32: 4 bytes
    total size (header's length): 88+x+y bytes

    Note: the list of functions that need to be modified
          if the header structure is changed:

        fdb_fetch_header() and associated callers in forestdb.cc
        ver_get_new_filename_off() in version.cc
        _fdb_redirect_header() in forestdb.cc
        filemgr_destroy_file() in filemgr.cc
        print_header() in dump_common.cc
        decode_dblock() and dblock in forestdb_hexamine.cc
    */

    uint8_t *buf = alca(uint8_t, handle->config.blocksize);
    uint16_t new_filename_len = 0;
    uint16_t old_filename_len = 0;
    uint16_t _edn_safe_16;
    uint32_t crc;
    uint64_t _edn_safe_64;
    size_t offset = 0;
    struct filemgr *cur_file;
    struct kvs_stat stat;

    cur_file = handle->file;

    // hb+trie or idtree root bid
    _edn_safe_64 = _endian_encode(handle->trie->root_bid);
    seq_memcpy(buf + offset, &_edn_safe_64, sizeof(handle->trie->root_bid), offset);

    if (handle->config.seqtree_opt == FDB_SEQTREE_USE) {
        // b+tree root bid
        _edn_safe_64 = _endian_encode(handle->seqtree->root_bid);
        seq_memcpy(buf + offset, &_edn_safe_64,
            sizeof(handle->seqtree->root_bid), offset);
    } else {
        memset(buf + offset, 0xff, sizeof(uint64_t));
        offset += sizeof(uint64_t);
    }

    // stale block tree root bid (V3)
    if (ver_staletree_support(ver_get_latest_magic())) {
        _edn_safe_64 = _endian_encode(handle->staletree->root_bid);
        seq_memcpy(buf + offset, &_edn_safe_64,
                   sizeof(handle->staletree->root_bid), offset);
    }

    // get stat
    _kvs_stat_get(cur_file, 0, &stat);

    // # docs
    _edn_safe_64 = _endian_encode(stat.ndocs);
    seq_memcpy(buf + offset, &_edn_safe_64, sizeof(_edn_safe_64), offset);

    // # deleted docs
    _edn_safe_64 = _endian_encode(stat.ndeletes);
    seq_memcpy(buf + offset, &_edn_safe_64, sizeof(_edn_safe_64), offset);

    // # live nodes
    _edn_safe_64 = _endian_encode(stat.nlivenodes);
    seq_memcpy(buf + offset, &_edn_safe_64,
               sizeof(_edn_safe_64), offset);
    // data size
    _edn_safe_64 = _endian_encode(stat.datasize);
    seq_memcpy(buf + offset, &_edn_safe_64, sizeof(_edn_safe_64), offset);

    // last header bid
    _edn_safe_64 = _endian_encode(handle->last_wal_flush_hdr_bid);
    seq_memcpy(buf + offset, &_edn_safe_64,
               sizeof(handle->last_wal_flush_hdr_bid), offset);
    // kv info offset
    _edn_safe_64 = _endian_encode(handle->kv_info_offset);
    seq_memcpy(buf + offset, &_edn_safe_64,
               sizeof(handle->kv_info_offset), offset);
    // header flags
    _edn_safe_64 = _fdb_export_header_flags(handle);
    _edn_safe_64 = _endian_encode(_edn_safe_64);
    seq_memcpy(buf + offset, &_edn_safe_64,
               sizeof(_edn_safe_64), offset);

    // size of newly compacted target file name
    if (handle->file->new_file) {
        new_filename_len = strlen(handle->file->new_file->filename) + 1;
    }
    _edn_safe_16 = _endian_encode(new_filename_len);
    seq_memcpy(buf + offset, &_edn_safe_16, sizeof(new_filename_len), offset);

    // size of old filename before compaction
    if (handle->file->old_filename) {
        old_filename_len = strlen(handle->file->old_filename) + 1;
    }
    _edn_safe_16 = _endian_encode(old_filename_len);
    seq_memcpy(buf + offset, &_edn_safe_16, sizeof(old_filename_len), offset);

    if (new_filename_len) {
        seq_memcpy(buf + offset, handle->file->new_file->filename,
                   new_filename_len, offset);
    }

    if (old_filename_len) {
        seq_memcpy(buf + offset, handle->file->old_filename,
                   old_filename_len, offset);
    }

    // crc32
    crc = get_checksum(buf, offset, handle->file->crc_mode);
    crc = _endian_encode(crc);
    seq_memcpy(buf + offset, &crc, sizeof(crc), offset);

    return filemgr_update_header(handle->file, buf, offset);
}

static
char *_fdb_redirect_header(struct filemgr *old_file, uint8_t *buf,
                           filemgr* new_file) {
    uint16_t old_compact_filename_len; // size of existing old_filename in buf
    uint16_t new_compact_filename_len; // size of existing new_filename in buf
    uint16_t new_filename_len = strlen(new_file->filename) + 1;
    uint16_t new_filename_len_enc = _endian_encode(new_filename_len);
    uint32_t crc;
    size_t crc_offset;
    size_t new_fnamelen_off = ver_get_new_filename_off(old_file->version);
    size_t new_fname_off = new_fnamelen_off + 4;
    size_t offset = new_fnamelen_off;
    char *old_filename;
    // Read existing DB header's size of newly compacted filename
    seq_memcpy(&new_compact_filename_len, buf + offset, sizeof(uint16_t),
               offset);
    new_compact_filename_len = _endian_decode(new_compact_filename_len);

    // Read existing DB header's size of filename before its compaction
    seq_memcpy(&old_compact_filename_len, buf + offset, sizeof(uint16_t),
               offset);
    old_compact_filename_len = _endian_decode(old_compact_filename_len);

    // Update DB header's size of newly compacted filename to redirected one
    memcpy(buf + new_fnamelen_off, &new_filename_len_enc, sizeof(uint16_t));

    // Copy over existing DB header's old_filename to its new location
    old_filename = (char*)buf + offset + new_filename_len;
    if (new_compact_filename_len != new_filename_len) {
        memmove(old_filename, buf + offset + new_compact_filename_len,
                old_compact_filename_len);
    }
    // Update the DB header's new_filename to the redirected one
    memcpy(buf + new_fname_off, new_file->filename, new_filename_len);
    // Compute the DB header's new crc32 value
    crc_offset = new_fname_off + new_filename_len + old_compact_filename_len;
    crc = get_checksum(buf, crc_offset, new_file->crc_mode);
    crc = _endian_encode(crc);
    // Update the DB header's new crc32 value
    memcpy(buf + crc_offset, &crc, sizeof(crc));
    // If the DB header indicated an old_filename, return it
    return old_compact_filename_len ? old_filename : NULL;
}

static fdb_status _fdb_append_commit_mark(void *voidhandle, uint64_t offset)
{
    fdb_kvs_handle *handle = (fdb_kvs_handle *)voidhandle;
    struct docio_handle *dhandle;

    dhandle = handle->dhandle;
    if (docio_append_commit_mark(dhandle, offset) == BLK_NOT_FOUND) {
        return FDB_RESULT_WRITE_FAIL;
    }
    return FDB_RESULT_SUCCESS;
}

LIBFDB_API
fdb_status fdb_commit(fdb_file_handle *fhandle, fdb_commit_opt_t opt)
{
    return _fdb_commit(fhandle->root, opt,
            !(fhandle->root->config.durability_opt & FDB_DRB_ASYNC));
}

fdb_status _fdb_commit(fdb_kvs_handle *handle, fdb_commit_opt_t opt, bool sync)
{
    fdb_txn *txn = handle->fhandle->root->txn;
    fdb_txn *earliest_txn;
    file_status_t fstatus;
    fdb_status fs = FDB_RESULT_SUCCESS;
    bool wal_flushed = false;
    bid_t dirty_idtree_root, dirty_seqtree_root;
    union wal_flush_items flush_items;
    fdb_status wr = FDB_RESULT_SUCCESS;
    LATENCY_STAT_START();

    if (handle->kvs) {
        if (handle->kvs->type == KVS_SUB) {
            // deny commit on sub handle
            return FDB_RESULT_INVALID_HANDLE;
        }
    }
    if (handle->config.flags & FDB_OPEN_FLAG_RDONLY) {
        return fdb_log(&handle->log_callback, FDB_RESULT_RONLY_VIOLATION,
                       "Warning: Commit is not allowed on the read-only DB file '%s'.",
                       handle->file->filename);
    }

fdb_commit_start:
    fdb_check_file_reopen(handle, NULL);
    filemgr_mutex_lock(handle->file);
    fdb_sync_db_header(handle);

    if (filemgr_is_rollback_on(handle->file)) {
        filemgr_mutex_unlock(handle->file);
        return FDB_RESULT_FAIL_BY_ROLLBACK;
    }

    fstatus = filemgr_get_file_status(handle->file);
    if (fstatus == FILE_REMOVED_PENDING) {
        // we must not commit this file
        // file status was changed by other thread .. start over
        filemgr_mutex_unlock(handle->file);
        goto fdb_commit_start;
    }

    fs = btreeblk_end(handle->bhandle);
    if (fs != FDB_RESULT_SUCCESS) {
        filemgr_mutex_unlock(handle->file);
        return fs;
    }

    // commit wal
    if (txn) {
        // transactional updates
        wr = wal_commit(txn, handle->file, _fdb_append_commit_mark,
                        &handle->log_callback);
        if (wr != FDB_RESULT_SUCCESS) {
            filemgr_mutex_unlock(handle->file);
            return wr;
        }
        if (wal_get_dirty_status(handle->file)== FDB_WAL_CLEAN) {
            wal_set_dirty_status(handle->file, FDB_WAL_DIRTY);
        }
    } else {
        // non-transactional updates
        wal_commit(&handle->file->global_txn, handle->file, NULL,
                   &handle->log_callback);
    }

    // sync dirty root nodes
    filemgr_get_dirty_root(handle->file, &dirty_idtree_root,
                           &dirty_seqtree_root);
    if (dirty_idtree_root != BLK_NOT_FOUND) {
        handle->trie->root_bid = dirty_idtree_root;
    }
    if (handle->config.seqtree_opt == FDB_SEQTREE_USE &&
        dirty_seqtree_root != BLK_NOT_FOUND) {
        if (handle->kvs) {
            handle->seqtrie->root_bid = dirty_seqtree_root;
        } else {
            btree_init_from_bid(handle->seqtree,
                                handle->seqtree->blk_handle,
                                handle->seqtree->blk_ops,
                                handle->seqtree->kv_ops,
                                handle->seqtree->blksize,
                                dirty_seqtree_root);
        }
    }

    if (handle->dirty_updates) {
        // discard all cached writable b+tree nodes
        // to avoid data inconsistency with other writers
        btreeblk_discard_blocks(handle->bhandle);
    }

    if (wal_get_num_flushable(handle->file) > _fdb_get_wal_threshold(handle) ||
        wal_get_dirty_status(handle->file) == FDB_WAL_PENDING ||
        opt & FDB_COMMIT_MANUAL_WAL_FLUSH) {
        // wal flush when
        // 1. wal size exceeds threshold
        // 2. wal is already flushed before commit
        //    (in this case, flush the rest of entries)
        // 3. user forces to manually flush wal

        wr = wal_flush(handle->file, (void *)handle,
                  _fdb_wal_flush_func, _fdb_wal_get_old_offset,
                  &flush_items);
        if (wr != FDB_RESULT_SUCCESS) {
            filemgr_mutex_unlock(handle->file);
            return wr;
        }
        wal_set_dirty_status(handle->file, FDB_WAL_CLEAN);
        wal_flushed = true;
    }

    // Note: Appending KVS header must be done after flushing WAL
    //       because KVS stats info is updated during WAL flushing.
    if (handle->kvs) {
        // multi KV instance mode .. append up-to-date KV header
        handle->kv_info_offset = fdb_kvs_header_append(handle);
    }

    if (wal_flushed) {
        // add one to 'revnum' to get the next revision number
        // (note that filemgr_mutex() is grabbed so that no other thread
        //  will change the 'revnum').
        fdb_gather_stale_blocks(handle, filemgr_get_header_revnum(handle->file)+1);
    }

    // Note: Getting header BID must be done after
    //       all other data are written into the file!!
    //       Or, header BID inconsistency will occur (it will
    //       point to wrong block).
    handle->last_hdr_bid = filemgr_get_next_alloc_block(handle->file);
    if (wal_get_dirty_status(handle->file) == FDB_WAL_CLEAN) {
        earliest_txn = wal_earliest_txn(handle->file,
                                        (txn)?(txn):(&handle->file->global_txn));
        if (earliest_txn) {
            // there exists other transaction that is not committed yet
            if (handle->last_wal_flush_hdr_bid < earliest_txn->prev_hdr_bid) {
                handle->last_wal_flush_hdr_bid = earliest_txn->prev_hdr_bid;
            }
        } else {
            // there is no other transaction .. now WAL is empty
            handle->last_wal_flush_hdr_bid = handle->last_hdr_bid;
        }
    }

    if (handle->last_wal_flush_hdr_bid != BLK_NOT_FOUND &&
        handle->last_wal_flush_hdr_bid > handle->last_hdr_bid) {
        filemgr_mutex_unlock(handle->file);

        const char *msg = "Commit operation fails becasue the last wal_flushed "
            "commit header bid > the last commit header bid in a database file '%s'\n";
        return fdb_log(&handle->log_callback, FDB_RESULT_COMMIT_FAIL, msg, handle->file);
    }

    if (txn == NULL) {
        // update global_txn's previous header BID
        handle->file->global_txn.prev_hdr_bid = handle->last_hdr_bid;
    }

    // file header should be set after stale-block tree is updated.
    handle->cur_header_revnum = fdb_set_file_header(handle);
    fs = filemgr_commit(handle->file, sync, &handle->log_callback);
    if (wal_flushed) {
        wal_release_flushed_items(handle->file, &flush_items);
    }

    handle->dirty_updates = 0;
    filemgr_mutex_unlock(handle->file);

    LATENCY_STAT_END(handle->file, FDB_LATENCY_COMMITS);
    atomic_incr_uint64_t(&handle->op_stats->num_commits);
    return fs;
}

static fdb_status _fdb_commit_and_remove_pending(fdb_kvs_handle *handle,
                                           struct filemgr *old_file,
                                           struct filemgr *new_file)
{
    // Note: new_file == handle->file

    fdb_txn *earliest_txn;
    bool wal_flushed = false;
    bid_t dirty_idtree_root, dirty_seqtree_root;
    union wal_flush_items flush_items;
    fdb_status status = FDB_RESULT_SUCCESS;
    struct filemgr *very_old_file;

    btreeblk_end(handle->bhandle);

    // sync dirty root nodes
    filemgr_get_dirty_root(new_file, &dirty_idtree_root, &dirty_seqtree_root);
    if (dirty_idtree_root != BLK_NOT_FOUND) {
        handle->trie->root_bid = dirty_idtree_root;
    }
    if (handle->config.seqtree_opt == FDB_SEQTREE_USE &&
        dirty_seqtree_root != BLK_NOT_FOUND) {
        if (handle->kvs) {
            handle->seqtrie->root_bid = dirty_seqtree_root;
        } else {
            btree_init_from_bid(handle->seqtree,
                                handle->seqtree->blk_handle,
                                handle->seqtree->blk_ops,
                                handle->seqtree->kv_ops,
                                handle->seqtree->blksize,
                                dirty_seqtree_root);
        }
    }

    wal_commit(&new_file->global_txn, new_file, NULL, &handle->log_callback);
    if (wal_get_num_flushable(new_file)) {
        // flush wal if not empty
        wal_flush(new_file, (void *)handle,
                  _fdb_wal_flush_func, _fdb_wal_get_old_offset, &flush_items);
        wal_set_dirty_status(new_file, FDB_WAL_CLEAN);
        wal_flushed = true;
    } else if (wal_get_size(new_file) == 0) {
        // empty WAL
        wal_set_dirty_status(new_file, FDB_WAL_CLEAN);
    }

    // Note: Appending KVS header must be done after flushing WAL
    //       because KVS stats info is updated during WAL flushing.
    if (handle->kvs) {
        // multi KV instance mode .. append up-to-date KV header
        handle->kv_info_offset = fdb_kvs_header_append(handle);
    }

    fdb_gather_stale_blocks(handle, filemgr_get_header_revnum(handle->file)+1);

    handle->last_hdr_bid = filemgr_get_next_alloc_block(new_file);
    if (wal_get_dirty_status(new_file) == FDB_WAL_CLEAN) {
        earliest_txn = wal_earliest_txn(new_file,
                                        &new_file->global_txn);
        if (earliest_txn) {
            // there exists other transaction that is not committed yet
            if (handle->last_wal_flush_hdr_bid < earliest_txn->prev_hdr_bid) {
                handle->last_wal_flush_hdr_bid = earliest_txn->prev_hdr_bid;
            }
        } else {
            // there is no other transaction .. now WAL is empty
            handle->last_wal_flush_hdr_bid = handle->last_hdr_bid;
        }
    }

    // update global_txn's previous header BID
    new_file->global_txn.prev_hdr_bid = handle->last_hdr_bid;

    // file header should be set after stale-block tree is updated.
    handle->cur_header_revnum = fdb_set_file_header(handle);
    status = filemgr_commit(new_file,
                            !(handle->config.durability_opt & FDB_DRB_ASYNC),
                            &handle->log_callback);

    if (status != FDB_RESULT_SUCCESS) {
        filemgr_mutex_unlock(old_file);
        filemgr_mutex_unlock(new_file);
        return status;
    }

    if (wal_flushed) {
        wal_release_flushed_items(new_file, &flush_items);
    }

    compactor_switch_file(old_file, new_file, &handle->log_callback);
    do { // Find all files pointing to old_file and redirect them to new file..
        very_old_file = filemgr_search_stale_links(old_file);
        if (very_old_file) {
            filemgr_redirect_old_file(very_old_file, new_file,
                                      _fdb_redirect_header);
            filemgr_commit(very_old_file,
                           !(handle->config.durability_opt & FDB_DRB_ASYNC),
                           &handle->log_callback);
            // I/O errors here are not propogated since this is best-effort
            // Since filemgr_search_stale_links() will have opened the file
            // we must close it here to ensure decrement of ref counter
            filemgr_close(very_old_file, 1, very_old_file->filename,
                          &handle->log_callback);
        }
    } while (very_old_file);

    // Migrate the operational statistics to the new_file, because
    // from this point onward all callers will re-open new_file
    handle->op_stats = filemgr_migrate_op_stats(old_file, new_file, handle->kvs);
    fdb_assert(handle->op_stats, 0, 0);
#ifdef _LATENCY_STATS
    // Migrate latency stats from old file to new file..
    filemgr_migrate_latency_stats(old_file, new_file);
#endif // _LATENCY_STATS

    // Mark the old file as "remove_pending".
    // Note that a file deletion will be pended until there is no handle
    // referring the file.
    filemgr_remove_pending(old_file, new_file, &handle->log_callback);
    // This mutex was acquired by the caller (i.e., _fdb_compact_file()).
    filemgr_mutex_unlock(old_file);

    // Don't clean up the buffer cache entries for the old file.
    // They will be cleaned up later.
    filemgr_close(old_file, 0, handle->filename, &handle->log_callback);

    filemgr_mutex_unlock(new_file);

    atomic_incr_uint64_t(&handle->op_stats->num_compacts);

    if (handle->config.compaction_cb &&
        handle->config.compaction_cb_mask & FDB_CS_COMPLETE) {
        handle->config.compaction_cb(handle->fhandle, FDB_CS_COMPLETE,
                                     NULL, NULL, BLK_NOT_FOUND, BLK_NOT_FOUND,
                                     handle->config.compaction_cb_ctx);
    }
    return status;
}

INLINE int _fdb_cmp_uint64_t(const void *key1, const void *key2)
{
    uint64_t a,b;
    // must ensure that key1 and key2 are pointers to uint64_t values
    a = deref64(key1);
    b = deref64(key2);

#ifdef __BIT_CMP
    return _CMP_U64(a, b);

#else
    if (a < b) {
        return -1;
    } else if (a > b) {
        return 1;
    } else {
        return 0;
    }
#endif
}

static fdb_status _fdb_move_wal_docs(fdb_kvs_handle *handle,
                                     bid_t start_bid,
                                     bid_t stop_bid,
                                     struct filemgr *new_file,
                                     struct hbtrie *new_trie,
                                     struct btree *new_idtree,
                                     struct btree *new_seqtree,
                                     struct btree *new_staletree,
                                     struct docio_handle *new_dhandle,
                                     struct btreeblk_handle *new_bhandle)
{
    struct timeval tv;
    timestamp_t cur_timestamp;
    fdb_kvs_handle new_handle;
    uint32_t blocksize = handle->file->blocksize;
    uint64_t offset; // starting point
    uint64_t new_offset;
    uint64_t stop_offset = stop_bid * blocksize; // stopping point
    uint64_t n_moved_docs = 0;
    fdb_compact_decision decision;
    err_log_callback *log_callback;
    fdb_status fs = FDB_RESULT_SUCCESS;

    gettimeofday(&tv, NULL);
    cur_timestamp = tv.tv_sec;

    if (start_bid == BLK_NOT_FOUND || start_bid == stop_bid) {
        return fs;
    } else {
        offset = (start_bid + 1) * blocksize;
    }

    // TODO: Need to adapt docio_read_doc to separate false checksum errors.
    log_callback = handle->dhandle->log_callback;
    handle->dhandle->log_callback = NULL;

    for (; offset < stop_offset;
        offset = ((offset / blocksize) + 1) * blocksize) { // next block's off
        if (!docio_check_buffer(handle->dhandle, offset / blocksize)) {
            continue;
        } else {
            do {
                fdb_doc wal_doc;
                uint8_t deleted;
                struct docio_object doc;
                uint64_t _offset;
                memset(&doc, 0, sizeof(doc));
                _offset = docio_read_doc(handle->dhandle, offset, &doc, true);
                if (!doc.key && !(doc.length.flag & DOCIO_TXN_COMMITTED)) {
                    // No more documents in this block, break go to next block
                    free(doc.key);
                    free(doc.meta);
                    free(doc.body);
                    offset = _offset;
                    break;
                }
                // check if the doc is transactional or not, and
                // also check if the doc contains system info
                if (doc.length.flag & DOCIO_TXN_DIRTY ||
                    doc.length.flag & DOCIO_SYSTEM) {
                    // skip transactional document or system document
                    free(doc.key);
                    free(doc.meta);
                    free(doc.body);
                    offset = _offset;
                    continue;
                    // do not break.. read next doc
                }
                if (doc.length.flag & DOCIO_TXN_COMMITTED) {
                    // commit mark .. read the previously skipped doc
                    docio_read_doc(handle->dhandle, doc.doc_offset, &doc, true);
                    if (doc.key == NULL) { // doc read error
                        free(doc.meta);
                        free(doc.body);
                        offset = _offset;
                        continue;
                    }
                }

                // If a rollback was requested on this file, skip
                // any db items written past the rollback point
                if (!handle->kvs) {
                    if (doc.seqnum > handle->seqnum) {
                        free(doc.key);
                        free(doc.meta);
                        free(doc.body);
                        offset = _offset;
                        continue;
                    }
                } else {
                    // check seqnum before insert
                    fdb_kvs_id_t kv_id;
                    fdb_seqnum_t kv_seqnum;
                    buf2kvid(handle->config.chunksize, doc.key, &kv_id);

                    if (handle->config.seqtree_opt == FDB_SEQTREE_USE) {
                        kv_seqnum = fdb_kvs_get_seqnum(handle->file, kv_id);
                    } else {
                        kv_seqnum = SEQNUM_NOT_USED;
                    }
                    // Only pick up items written before any rollback
                    if (doc.seqnum > kv_seqnum) {
                        free(doc.key);
                        free(doc.meta);
                        free(doc.body);
                        offset = _offset;
                        continue;
                    }
                }
                deleted = doc.length.flag & DOCIO_DELETED;
                wal_doc.keylen = doc.length.keylen;
                wal_doc.metalen = doc.length.metalen;
                wal_doc.bodylen = doc.length.bodylen;
                wal_doc.key = doc.key;
                wal_doc.meta = doc.meta;
                wal_doc.seqnum = doc.seqnum;
                wal_doc.deleted = deleted;
                wal_doc.size_ondisk = _fdb_get_docsize(doc.length);
                // If user has specified a callback for move doc then
                // the decision on to whether or not the document is moved
                // into new file will rest completely on the return value
                // from the callback
                if (handle->config.compaction_cb &&
                    handle->config.compaction_cb_mask & FDB_CS_MOVE_DOC) {
                    size_t key_offset;
                    const char *kvs_name = _fdb_kvs_extract_name_off(handle,
                                                   wal_doc.key, &key_offset);
                    wal_doc.keylen -= key_offset;
                    wal_doc.key = (void *)((uint8_t*)wal_doc.key + key_offset);
                    decision = handle->config.compaction_cb(
                               handle->fhandle, FDB_CS_MOVE_DOC,
                               kvs_name, &wal_doc, offset, BLK_NOT_FOUND,
                               handle->config.compaction_cb_ctx);
                    wal_doc.key = (void *)((uint8_t*)wal_doc.key - key_offset);
                    wal_doc.keylen += key_offset;
                } else {
                    // compare timestamp
                    if (!deleted ||
                        (cur_timestamp < doc.timestamp +
                         handle->config.purging_interval &&
                         deleted)) {
                        // re-write the document to new file when
                        // 1. the document is not deleted
                        // 2. the document is logically deleted but
                        //    its timestamp isn't overdue
                        decision = FDB_CS_KEEP_DOC;
                    } else {
                        decision = FDB_CS_DROP_DOC;
                    }
                }
                if (decision == FDB_CS_KEEP_DOC) {
                    // Re-Write Document to new_file based on decision above
                    new_offset = docio_append_doc(new_dhandle, &doc, deleted, 0);
                    if (new_offset == BLK_NOT_FOUND) {
                        free(doc.key);
                        free(doc.meta);
                        free(doc.body);
                        return FDB_RESULT_WRITE_FAIL;
                    }
                } else {
                    new_offset = BLK_NOT_FOUND;
                }

                wal_insert(&new_file->global_txn,
                           new_file, &wal_doc, new_offset,
                           WAL_INS_COMPACT_PHASE1);

                n_moved_docs++;
                free(doc.key);
                free(doc.meta);
                free(doc.body);
                offset = _offset;
            } while (offset + sizeof(struct docio_length) < stop_offset);
        }
    }

    // wal flush into new file so all documents are reflected in its main index
    if (n_moved_docs) {
        union wal_flush_items flush_items;
        new_handle = *handle;
        new_handle.file = new_file;
        new_handle.trie = new_trie;
        if (handle->kvs) {
            new_handle.seqtrie = (struct hbtrie *)new_seqtree;
        } else {
            new_handle.seqtree = new_seqtree;
        }
        new_handle.staletree = new_staletree;
        new_handle.dhandle = new_dhandle;
        new_handle.bhandle = new_bhandle;

        wal_flush(new_file, (void*)&new_handle,
                  _fdb_wal_flush_func, _fdb_wal_get_old_offset,
                  &flush_items);
        wal_set_dirty_status(new_file, FDB_WAL_PENDING);
        wal_release_flushed_items(new_file, &flush_items);
    }

    handle->dhandle->log_callback = log_callback;
    return fs;
}

static uint64_t _fdb_calculate_throttling_delay(uint64_t n_moved_docs,
                                                struct timeval tv)
{
    uint64_t elapsed_us, delay_us;
    struct timeval cur_tv, gap;

    if (n_moved_docs == 0) {
        return 0;
    }

    gettimeofday(&cur_tv, NULL);
    gap = _utime_gap(tv, cur_tv);
    elapsed_us = (uint64_t)gap.tv_sec * 1000000 + gap.tv_usec;
    // Set writer's delay = 4x of compactor's delay per doc
    // For example,
    // 1) if compactor's speed is 10,000 docs/sec,
    // 2) then the average delay per doc is 100 us.
    // 3) In this case, we set the writer sleep delay to 400 (= 4*100) us.
    // To avoid quick fluctuation of writer's delay,
    // we use the entire average speed of compactor, not an instant speed.
    delay_us = elapsed_us * 4 / n_moved_docs;

    return delay_us;
}

INLINE void _fdb_adjust_prob(size_t cur_ratio, size_t *prob, size_t max_prob)
{
    if (cur_ratio < FDB_COMP_RATIO_MIN) {
        // writer is slower than the minimum speed
        // decrease the probability variable
        if ((*prob) >= FDB_COMP_PROB_UNIT_DEC) {
            (*prob) -= FDB_COMP_PROB_UNIT_DEC;
        } else {
            *prob = 0;
        }
    }

    if (cur_ratio > FDB_COMP_RATIO_MAX) {
        // writer is faster than the maximum speed
        if (cur_ratio > 200) {
            // writer is at least twice faster than compactor!
            // double the probability variable
            if (*prob == 0) {
                *prob = FDB_COMP_PROB_UNIT_INC;
            }
            (*prob) += (*prob);
        } else {
            // increase the probability variable
            (*prob) += FDB_COMP_PROB_UNIT_INC;
        }

        if (*prob > max_prob) {
            *prob = max_prob;
        }
    }
}

INLINE void _fdb_update_block_distance(bid_t writer_curr_bid,
                                       bid_t compactor_curr_bid,
                                       bid_t *writer_prev_bid,
                                       bid_t *compactor_prev_bid,
                                       size_t *prob,
                                       size_t max_prob)
{
    bid_t writer_bid_gap = writer_curr_bid - (*writer_prev_bid);
    bid_t compactor_bid_gap = compactor_curr_bid - (*compactor_prev_bid);

    if (compactor_bid_gap) {
        // throughput ratio of writer / compactor (percentage)
        size_t cur_ratio = writer_bid_gap*100 / compactor_bid_gap;
        // adjust probability
        _fdb_adjust_prob(cur_ratio, prob, max_prob);
    }
    *writer_prev_bid = writer_curr_bid;
    *compactor_prev_bid = compactor_curr_bid;
}

#ifdef _COW_COMPACTION
// Warning: This api assumes writer cannot access newly compacted file until
// compaction is complete. If this behavior changes to interleave writer with
// compactor in new file, this function must be modified!
static fdb_status _fdb_compact_clone_docs(fdb_kvs_handle *handle,
                                          struct filemgr *new_file,
                                          struct hbtrie *new_trie,
                                          struct btree *new_idtree,
                                          struct btree *new_seqtree,
                                          struct btree *new_staletree,
                                          struct docio_handle *new_dhandle,
                                          struct btreeblk_handle *new_bhandle,
                                          size_t *prob)
{
    uint8_t deleted;
    uint64_t offset, _offset;
    uint64_t old_offset, new_offset;
    uint64_t *offset_array;
    uint64_t src_bid, dst_bid, contiguous_bid;
    uint64_t clone_len;
    uint64_t n_moved_docs = 0;
    uint32_t blocksize;
    size_t i, c, rv;
    size_t offset_array_max;
    hbtrie_result hr;
    struct docio_object doc, *_doc;
    struct hbtrie_iterator it;
    struct timeval tv;
    fdb_doc wal_doc;
    fdb_kvs_handle new_handle;
    bid_t compactor_curr_bid, writer_curr_bid;
    bid_t compactor_prev_bid, writer_prev_bid;
    bool locked = false;

    timestamp_t cur_timestamp;
    fdb_status fs = FDB_RESULT_SUCCESS;
    blocksize = handle->file->config->blocksize;

    compactor_prev_bid = 0;
    writer_prev_bid = filemgr_get_pos(handle->file) /
                      handle->file->config->blocksize;

    // Init AIO buffer, callback, event instances.
    struct async_io_handle *aio_handle_ptr = NULL;
    struct async_io_handle aio_handle;
    aio_handle.queue_depth = ASYNC_IO_QUEUE_DEPTH;
    aio_handle.block_size = handle->file->config->blocksize;
    aio_handle.fd = handle->file->fd;
    if (handle->file->ops->aio_init(&aio_handle) == FDB_RESULT_SUCCESS) {
        aio_handle_ptr = &aio_handle;
    }
    if (handle->config.compaction_cb &&
        handle->config.compaction_cb_mask & FDB_CS_BEGIN) {
        handle->config.compaction_cb(handle->fhandle, FDB_CS_BEGIN, NULL, NULL,
                                     0, 0, handle->config.compaction_cb_ctx);
    }

    gettimeofday(&tv, NULL);
    cur_timestamp = tv.tv_sec;

    new_handle = *handle;
    new_handle.file = new_file;
    new_handle.trie = new_trie;
    if (handle->kvs) {
        new_handle.seqtrie = (struct hbtrie *)new_seqtree;
    } else {
        new_handle.seqtree = new_seqtree;
    }
    new_handle.staletree = new_staletree;
    new_handle.dhandle = new_dhandle;
    new_handle.bhandle = new_bhandle;

    _doc = (struct docio_object *)
        calloc(FDB_COMP_BATCHSIZE, sizeof(struct docio_object));
    offset_array_max = FDB_COMP_BATCHSIZE / sizeof(uint64_t);
    offset_array = (uint64_t*)malloc(sizeof(uint64_t) * offset_array_max);

    c = old_offset = new_offset = 0;

    hr = hbtrie_iterator_init(handle->trie, &it, NULL, 0);

    while( hr != HBTRIE_RESULT_FAIL ) {

        hr = hbtrie_next_value_only(&it, (void*)&offset);
        fs = btreeblk_end(handle->bhandle);
        if (fs != FDB_RESULT_SUCCESS) {
            free(_doc);
            hbtrie_iterator_free(&it);
            free(offset_array);
            return fs;
        }
        offset = _endian_decode(offset);

        if ( hr != HBTRIE_RESULT_FAIL ) {
            // add to offset array
            offset_array[c] = offset;
            c++;
        }

        // if array exceeds the threshold, OR
        // there's no next item (hr == HBTRIE_RESULT_FAIL),
        // sort and move the documents in the array
        if (c >= offset_array_max ||
            (c > 0 && hr == HBTRIE_RESULT_FAIL)) {
            // quick sort
            qsort(offset_array, c, sizeof(uint64_t), _fdb_cmp_uint64_t);

            size_t num_batch_reads =
            docio_batch_read_docs(handle->dhandle, &offset_array[0],
                    _doc, c, FDB_COMP_MOVE_UNIT,
                    (size_t) (-1), // We are not reading the value portion
                    aio_handle_ptr, true);
            if (num_batch_reads == (size_t) -1 || num_batch_reads != c) {
                fs = FDB_RESULT_COMPACTION_FAIL;
                break;
            }
            src_bid = offset_array[0] / blocksize;
            contiguous_bid = src_bid;
            clone_len = 0;
            docio_reset(new_dhandle);
            dst_bid = filemgr_get_pos(new_file) / blocksize;
            if (filemgr_get_pos(new_file) % blocksize) {
                dst_bid = dst_bid + 1; // adjust to start of next block
            } // else This means destination file position is already
              // at a block boundary, no need to adjust to next block start

            // 1) read all document key, meta in offset_array, and
            // 2) flush WAL periodically
            for (i = 0; i < c; ++i) {
                uint64_t _bid;
                fdb_compact_decision decision;
                doc = _doc[i];
                // === read docs from the old file ===
                offset = offset_array[i];
                _bid = offset / blocksize;
                _offset = offset + _fdb_get_docsize(doc.length);
                deleted = doc.length.flag & DOCIO_DELETED;
                wal_doc.keylen = doc.length.keylen;
                wal_doc.metalen = doc.length.metalen;
                wal_doc.bodylen = doc.length.bodylen;
                wal_doc.key = doc.key;
                wal_doc.seqnum = doc.seqnum;

                wal_doc.deleted = deleted;
                // If user has specified a callback for move doc then
                // the decision on to whether or not the document is moved
                // into new file will rest completely on the return value
                // from the callback
                if (handle->config.compaction_cb &&
                    handle->config.compaction_cb_mask & FDB_CS_MOVE_DOC) {
                    size_t key_offset;
                    const char *kvs_name = _fdb_kvs_extract_name_off(handle,
                                                     wal_doc.key, &key_offset);
                    wal_doc.keylen -= key_offset;
                    wal_doc.key = (void *)((uint8_t*)wal_doc.key + key_offset);
                    decision = handle->config.compaction_cb(
                               handle->fhandle, FDB_CS_MOVE_DOC,
                               kvs_name, &wal_doc, _offset, BLK_NOT_FOUND,
                               handle->config.compaction_cb_ctx);
                    wal_doc.key = (void *)((uint8_t*)wal_doc.key - key_offset);
                    wal_doc.keylen += key_offset;
                } else {
                    // compare timestamp
                    // 1. the document is not deleted
                    // 2. the document is logically deleted but
                    //    its timestamp isn't overdue
                    if (!deleted ||
                        (cur_timestamp < doc.timestamp +
                                     handle->config.purging_interval &&
                        deleted)) {
                        decision = FDB_CS_KEEP_DOC;
                    } else {
                        decision = FDB_CS_DROP_DOC;
                    }
                }

                if (decision == FDB_CS_KEEP_DOC) { // Clone doc to new file
                    if (_bid - contiguous_bid > 1) {
                        // Non-Contiguous copy range hit!
                        // Perform file range copy over existing blocks
                        fs = filemgr_copy_file_range(handle->file, new_file,
                                                     src_bid, dst_bid,
                                                     1 + clone_len);
                        if (fs != FDB_RESULT_SUCCESS) {
                            break;
                        }

                        dst_bid = dst_bid + 1 + clone_len;

                        // reset start block id, contiguous bid & len for
                        src_bid = _bid; // .. next round of file range copy
                        contiguous_bid = src_bid;
                        clone_len = 0;
                    } else if (_bid == contiguous_bid + 1) {
                        contiguous_bid = _bid; // next contiguous block
                        ++clone_len;
                    } // else the document is from the same block as previous

                    // compute document's offset in new_file
                    new_offset = (dst_bid + clone_len) * blocksize
                               + (offset % blocksize);

                    // Adjust contiguous_bid & clone_len if doc spans 1+ blocks
                    if (_offset / blocksize > offset / blocksize) {
                        uint64_t more_blocks = _offset / blocksize
                                             - offset / blocksize;
                        contiguous_bid = _offset / blocksize;
                        clone_len += more_blocks;
                    }

                    old_offset = offset;
                    wal_doc.offset = new_offset;
                    wal_doc.size_ondisk= _fdb_get_docsize(doc.length);

                    wal_insert(&new_file->global_txn,
                               new_file, &wal_doc, new_offset,
                               WAL_INS_COMPACT_PHASE1);
                    ++n_moved_docs;
                } // if non-deleted or deleted-but-not-yet-purged doc check
                free(doc.key);
                free(doc.meta);

                if (handle->config.compaction_cb &&
                    handle->config.compaction_cb_mask & FDB_CS_BATCH_MOVE) {
                    handle->config.compaction_cb(handle->fhandle,
                                                 FDB_CS_BATCH_MOVE, NULL, NULL,
                                                 old_offset, new_offset,
                                                 handle->config.compaction_cb_ctx);
                }
            } // repeat until no more offset in the offset_array

            // copy out the last set of contiguous blocks
            fs = filemgr_copy_file_range(handle->file, new_file, src_bid,
                                         dst_bid, 1 + clone_len);
            if (fs != FDB_RESULT_SUCCESS) {
                break;
            }
            // === flush WAL entries by compactor ===
            if (wal_get_num_flushable(new_file) > 0) {
                uint64_t delay_us = _fdb_calculate_throttling_delay(n_moved_docs, tv);
                // We intentionally try to slow down the normal writer if
                // the compactor can't catch up with the writer. This is a
                // short-term approach and we plan to address this issue without
                // sacrificing the writer's performance soon.
                rv = (size_t)random(100);
                if (rv < *prob) {
                    // Set the sleep time for the normal writer
                    // according to the current speed of compactor
                    filemgr_set_throttling_delay(handle->file, delay_us);
                    locked = true;
                } else {
                    locked = false;
                }
                union wal_flush_items flush_items;
                wal_flush_by_compactor(new_file, (void*)&new_handle,
                                       _fdb_wal_flush_func,
                                       _fdb_wal_get_old_offset,
                                       &flush_items);
                wal_set_dirty_status(new_file, FDB_WAL_PENDING);
                wal_release_flushed_items(new_file, &flush_items);
                if (locked) {
                    filemgr_set_throttling_delay(handle->file, 0);
                }

                if (handle->config.compaction_cb &&
                    handle->config.compaction_cb_mask & FDB_CS_FLUSH_WAL) {
                    handle->config.compaction_cb(handle->fhandle,
                                                 FDB_CS_FLUSH_WAL, NULL, NULL,
                                                 old_offset, new_offset,
                                                 handle->config.compaction_cb_ctx);
                }
            }

            writer_curr_bid = filemgr_get_pos(handle->file) /
                              handle->file->config->blocksize;
            compactor_curr_bid = filemgr_get_pos(new_file) /
                                 new_file->config->blocksize;
            _fdb_update_block_distance(writer_curr_bid, compactor_curr_bid,
                    &writer_prev_bid, &compactor_prev_bid,
                    prob, handle->config.max_writer_lock_prob);

            // If the rollback operation is issued, abort the compaction task.
            if (filemgr_is_rollback_on(handle->file)) {
                fs = FDB_RESULT_FAIL_BY_ROLLBACK;
                break;
            }

            c = 0; // reset offset_array
        } // end of if (array exceeded threshold || no more docs in trie)
        if (fs == FDB_RESULT_FAIL_BY_ROLLBACK) {
            break;
        }
    } // end of while (hr != HBTRIE_RESULT_FAIL) (forall items in trie)

    free(_doc);
    hbtrie_iterator_free(&it);
    free(offset_array);

    if (handle->config.compaction_cb &&
        handle->config.compaction_cb_mask & FDB_CS_END) {
        handle->config.compaction_cb(handle->fhandle, FDB_CS_END,
                                     NULL, NULL, old_offset, new_offset,
                                     handle->config.compaction_cb_ctx);
    }

    return fs;
}
#endif // _COW_COMPACTION

static fdb_status _fdb_compact_move_docs(fdb_kvs_handle *handle,
                                         struct filemgr *new_file,
                                         struct hbtrie *new_trie,
                                         struct btree *new_idtree,
                                         struct btree *new_seqtree,
                                         struct btree *new_staletree,
                                         struct docio_handle *new_dhandle,
                                         struct btreeblk_handle *new_bhandle,
                                         size_t *prob,
                                         bool clone_docs)
{
    uint8_t deleted;
    uint64_t window_size;
    uint64_t offset;
    uint64_t old_offset, new_offset;
    uint64_t *offset_array;
    uint64_t n_moved_docs;
    size_t i, j, c, count, rv;
    size_t offset_array_max;
    hbtrie_result hr;
    struct docio_object *doc;
    struct hbtrie_iterator it;
    struct timeval tv;
    fdb_doc wal_doc;
    fdb_kvs_handle new_handle;
    timestamp_t cur_timestamp;
    fdb_status fs = FDB_RESULT_SUCCESS;

    bid_t compactor_curr_bid, writer_curr_bid;
    bid_t compactor_prev_bid, writer_prev_bid;
    bool locked = false;

#ifdef _COW_COMPACTION
    if (clone_docs) {
        if (!filemgr_is_cow_supported(handle->file, new_file)) {
            return FDB_RESULT_COMPACTION_FAIL;
        }
        return _fdb_compact_clone_docs(handle, new_file, new_trie,
                                       new_idtree, new_seqtree, new_staletree, new_dhandle,
                                       new_bhandle, prob);
    }
#else
    (void)clone_docs;
#endif // _COW_COMPACTION

    compactor_prev_bid = 0;
    writer_prev_bid = filemgr_get_pos(handle->file) /
                      handle->file->config->blocksize;

    // Init AIO buffer, callback, event instances.
    struct async_io_handle *aio_handle_ptr = NULL;
    struct async_io_handle aio_handle;
    aio_handle.queue_depth = ASYNC_IO_QUEUE_DEPTH;
    aio_handle.block_size = handle->file->config->blocksize;
    aio_handle.fd = handle->file->fd;
    if (handle->file->ops->aio_init(&aio_handle) == FDB_RESULT_SUCCESS) {
        aio_handle_ptr = &aio_handle;
    }

    if (handle->config.compaction_cb &&
        handle->config.compaction_cb_mask & FDB_CS_BEGIN) {
        handle->config.compaction_cb(handle->fhandle, FDB_CS_BEGIN, NULL, NULL,
                                     0, 0, handle->config.compaction_cb_ctx);
    }

    gettimeofday(&tv, NULL);
    cur_timestamp = tv.tv_sec;

    new_handle = *handle;
    new_handle.file = new_file;
    new_handle.trie = new_trie;
    if (handle->kvs) {
        new_handle.seqtrie = (struct hbtrie *)new_seqtree;
    } else {
        new_handle.seqtree = new_seqtree;
    }
    new_handle.staletree = new_staletree;
    new_handle.dhandle = new_dhandle;
    new_handle.bhandle = new_bhandle;

    // 1/10 of the block cache size or
    // if block cache is disabled, set to the minimum size
    window_size = handle->config.buffercache_size / 10;
    if (window_size < FDB_COMP_BUF_MINSIZE) {
        window_size = FDB_COMP_BUF_MINSIZE;
    } else if (window_size > FDB_COMP_BUF_MAXSIZE) {
        window_size = FDB_COMP_BUF_MAXSIZE;
    }
    fdb_file_info db_info;
    if (fdb_get_file_info(handle->fhandle, &db_info) == FDB_RESULT_SUCCESS) {
        uint64_t doc_offset_mem = db_info.doc_count * sizeof(uint64_t);
        if (doc_offset_mem < window_size) {
            // Offsets of all the docs can be sorted with the buffer whose size
            // is num_of_docs * sizeof(offset)
            window_size = doc_offset_mem < FDB_COMP_BUF_MINSIZE ?
                FDB_COMP_BUF_MINSIZE : doc_offset_mem;
        }
    }

    offset_array_max = window_size / sizeof(uint64_t);
    offset_array = (uint64_t*)malloc(sizeof(uint64_t) * offset_array_max);

    doc = (struct docio_object *)
        calloc(FDB_COMP_BATCHSIZE, sizeof(struct docio_object));
    c = count = n_moved_docs = old_offset = new_offset = 0;

    hr = hbtrie_iterator_init(handle->trie, &it, NULL, 0);

    while( hr != HBTRIE_RESULT_FAIL ) {

        hr = hbtrie_next_value_only(&it, (void*)&offset);
        fs = btreeblk_end(handle->bhandle);
        if (fs != FDB_RESULT_SUCCESS) {
            break;
        }
        offset = _endian_decode(offset);

        if ( hr != HBTRIE_RESULT_FAIL ) {
            // add to offset array
            offset_array[c] = offset;
            c++;
        }

        // if array exceeds the threshold, OR
        // there's no next item (hr == HBTRIE_RESULT_FAIL),
        // sort and move the documents in the array
        if (c > offset_array_max ||
            (c > 0 && hr == HBTRIE_RESULT_FAIL)) {
            // Sort offsets to minimize random accesses.
            qsort(offset_array, c, sizeof(uint64_t), _fdb_cmp_uint64_t);

            // 1) read all documents in offset_array, and
            // 2) move them into the new file.
            // 3) flush WAL periodically
            i = 0;
            do {
                // === read docs from the old file ===
                size_t start_idx = i;
                size_t num_batch_reads =
                    docio_batch_read_docs(handle->dhandle, &offset_array[start_idx],
                                          doc, c - start_idx,
                                          FDB_COMP_MOVE_UNIT, FDB_COMP_BATCHSIZE,
                                          aio_handle_ptr, false);
                if (num_batch_reads == (size_t) -1) {
                    fs = FDB_RESULT_COMPACTION_FAIL;
                    break;
                }
                i += num_batch_reads;

                // === write docs into the new file ===
                for (j=0; j<num_batch_reads; ++j) {
                    fdb_compact_decision decision;
                    if (!doc[j].key) {
                        continue;
                    }

                    deleted = doc[j].length.flag & DOCIO_DELETED;
                    wal_doc.keylen = doc[j].length.keylen;
                    wal_doc.metalen = doc[j].length.metalen;
                    wal_doc.bodylen = doc[j].length.bodylen;
                    wal_doc.key = doc[j].key;
                    wal_doc.seqnum = doc[j].seqnum;
                    wal_doc.deleted = deleted;
                    wal_doc.meta = doc[j].meta;

                    // If user has specified a callback for move doc then
                    // the decision on to whether or not the document is moved
                    // into new file will rest completely on the return value
                    // from the callback
                    if (handle->config.compaction_cb &&
                        handle->config.compaction_cb_mask & FDB_CS_MOVE_DOC) {
                        size_t key_offset;
                        const char *kvs_name = _fdb_kvs_extract_name_off(handle,
                                                      wal_doc.key, &key_offset);
                        wal_doc.keylen -= key_offset;
                        wal_doc.key = (void *)((uint8_t*)wal_doc.key
                                    + key_offset);
                        decision = handle->config.compaction_cb(
                                   handle->fhandle, FDB_CS_MOVE_DOC,
                                   kvs_name, &wal_doc,
                                   offset_array[start_idx + j],
                                   BLK_NOT_FOUND,
                                   handle->config.compaction_cb_ctx);
                        wal_doc.key = (void *)((uint8_t*)wal_doc.key
                                    - key_offset);
                        wal_doc.keylen += key_offset;
                    } else {
                        // compare timestamp
                        if (!deleted ||
                            (cur_timestamp < doc[j].timestamp +
                             handle->config.purging_interval &&
                             deleted)) {
                            // re-write the document to new file when
                            // 1. the document is not deleted
                            // 2. the document is logically deleted but
                            //    its timestamp isn't overdue
                            decision = FDB_CS_KEEP_DOC;
                        } else {
                            decision = FDB_CS_DROP_DOC;
                        }
                    }
                    if (decision == FDB_CS_KEEP_DOC) {
                        new_offset = docio_append_doc(new_dhandle, &doc[j],
                                                      deleted, 0);
                        old_offset = offset_array[start_idx + j];

                        wal_doc.body = doc[j].body;
                        wal_doc.size_ondisk= _fdb_get_docsize(doc[j].length);
                        wal_doc.offset = new_offset;

                        wal_insert(&new_file->global_txn,
                                   new_file, &wal_doc, new_offset,
                                   WAL_INS_COMPACT_PHASE1);
                        n_moved_docs++;
                    }
                    free(doc[j].key);
                    free(doc[j].meta);
                    free(doc[j].body);
                    doc[j].key = doc[j].meta = doc[j].body = NULL;
                }

                if (handle->config.compaction_cb &&
                    handle->config.compaction_cb_mask & FDB_CS_BATCH_MOVE) {
                    handle->config.compaction_cb(handle->fhandle,
                                                 FDB_CS_BATCH_MOVE, NULL, NULL,
                                                 old_offset, new_offset,
                                                 handle->config.compaction_cb_ctx);
                }

                // === flush WAL entries by compactor ===
                if (wal_get_num_flushable(new_file) > 0) {
                    uint64_t delay_us;
                    delay_us = _fdb_calculate_throttling_delay(n_moved_docs, tv);

                    // Note that we don't need to grab a lock on the new file
                    // during the compaction because the new file is only accessed
                    // by the compactor.
                    // However, we intentionally try to slow down the normal writer if
                    // the compactor can't catch up with the writer. This is a
                    // short-term approach and we plan to address this issue without
                    // sacrificing the writer's performance soon.
                    rv = (size_t)random(100);
                    if (rv < *prob) {
                        // Set the sleep time for the normal writer
                        // according to the current speed of compactor
                        filemgr_set_throttling_delay(handle->file, delay_us);
                        locked = true;
                    } else {
                        locked = false;
                    }
                    union wal_flush_items flush_items;
                    wal_flush_by_compactor(new_file, (void*)&new_handle,
                                           _fdb_wal_flush_func,
                                           _fdb_wal_get_old_offset,
                                           &flush_items);
                    wal_set_dirty_status(new_file, FDB_WAL_PENDING);
                    wal_release_flushed_items(new_file, &flush_items);
                    if (locked) {
                        filemgr_set_throttling_delay(handle->file, 0);
                    }

                    if (handle->config.compaction_cb &&
                        handle->config.compaction_cb_mask & FDB_CS_FLUSH_WAL) {
                        handle->config.compaction_cb(handle->fhandle,
                                                     FDB_CS_FLUSH_WAL, NULL, NULL,
                                                     old_offset, new_offset,
                                                     handle->config.compaction_cb_ctx);
                    }
                }

                writer_curr_bid = filemgr_get_pos(handle->file) /
                                  handle->file->config->blocksize;
                compactor_curr_bid = filemgr_get_pos(new_file) / new_file->config->blocksize;
                _fdb_update_block_distance(writer_curr_bid, compactor_curr_bid,
                                           &writer_prev_bid, &compactor_prev_bid,
                                           prob, handle->config.max_writer_lock_prob);

                // If the rollback operation is issued, abort the compaction task.
                if (filemgr_is_rollback_on(handle->file)) {
                    fs = FDB_RESULT_FAIL_BY_ROLLBACK;
                    break;
                }

                // repeat until no more offset in the offset_array
            } while (i < c);
            // reset offset_array
            c = 0;
        }
        if (fs != FDB_RESULT_SUCCESS) {
            break;
        }
    }

    hbtrie_iterator_free(&it);
    free(offset_array);
    free(doc);

    if (aio_handle_ptr) {
        handle->file->ops->aio_destroy(aio_handle_ptr);
    }

    if (handle->config.compaction_cb &&
        handle->config.compaction_cb_mask & FDB_CS_END) {
        handle->config.compaction_cb(handle->fhandle, FDB_CS_END,
                                     NULL, NULL, old_offset, new_offset,
                                     handle->config.compaction_cb_ctx);
    }

    return fs;
}

static fdb_status
_fdb_compact_move_docs_upto_marker(fdb_kvs_handle *rhandle,
                                   struct filemgr *new_file,
                                   struct hbtrie *new_trie,
                                   struct btree *new_idtree,
                                   struct btree *new_seqtree,
                                   struct btree *new_staletree,
                                   struct docio_handle *new_dhandle,
                                   struct btreeblk_handle *new_bhandle,
                                   bid_t marker_bid,
                                   bid_t last_hdr_bid,
                                   fdb_seqnum_t last_seq,
                                   size_t *prob,
                                   bool clone_docs)
{
    size_t header_len = 0;
    bid_t old_hdr_bid = 0;
    fdb_seqnum_t old_seqnum = 0;
    filemgr_header_revnum_t revnum = 0;
    err_log_callback *log_callback = &rhandle->log_callback;
    uint64_t version;
    fdb_status fs;

    if (last_hdr_bid < marker_bid) {
        return FDB_RESULT_NO_DB_INSTANCE;
    } else if (last_hdr_bid == marker_bid) {
        // compact_upto marker is the same as the latest commit header.
        return _fdb_compact_move_docs(rhandle, new_file, new_trie, new_idtree,
                                      new_seqtree, new_staletree, new_dhandle, new_bhandle,
                                      prob, clone_docs);
    }

    old_hdr_bid = last_hdr_bid;
    old_seqnum = last_seq;

    while (marker_bid < old_hdr_bid) {
        old_hdr_bid = filemgr_fetch_prev_header(rhandle->file,
                                                old_hdr_bid, NULL, &header_len,
                                                &old_seqnum, &revnum, NULL, &version,
                                                log_callback);
        if (!header_len) { // LCOV_EXCL_START
            return FDB_RESULT_READ_FAIL;
        } // LCOV_EXCL_STOP

        if (old_hdr_bid < marker_bid) { // gone past the snapshot marker.
            return FDB_RESULT_NO_DB_INSTANCE;
        }
    }

    // First, move all the docs belonging to a given marker to the new file.
    fdb_kvs_handle handle, new_handle;
    struct snap_handle shandle;
    struct kvs_info kvs;
    fdb_kvs_config kvs_config = rhandle->kvs_config;
    fdb_config config = rhandle->config;
    struct filemgr *file = rhandle->file;
    bid_t last_wal_hdr_bid;

    memset(&handle, 0, sizeof(fdb_kvs_handle));
    memset(&shandle, 0, sizeof(struct snap_handle));
    memset(&kvs, 0, sizeof(struct kvs_info));
    // Setup a temporary handle to look like a snapshot of the old_file
    // at the compaction marker.
    handle.last_hdr_bid = old_hdr_bid; // Fast rewind on open
    handle.max_seqnum = FDB_SNAPSHOT_INMEM; // Prevent WAL restore on open
    handle.shandle = &shandle;
    handle.fhandle = rhandle->fhandle;
    atomic_init_uint8_t(&handle.handle_busy, 0);
    if (rhandle->kvs) {
        handle.kvs = &kvs;
        _fdb_kvs_init_root(&handle, file);
    }
    handle.log_callback = *log_callback;
    handle.config = config;
    handle.kvs_config = kvs_config;
    handle.cur_header_revnum = revnum;

    config.flags |= FDB_OPEN_FLAG_RDONLY;
    // do not perform compaction for snapshot
    config.compaction_mode = FDB_COMPACTION_MANUAL;
    if (rhandle->kvs) {
        // sub-handle in multi KV instance mode
        fs = _fdb_kvs_open(NULL,
                           &config, &kvs_config, file,
                           file->filename,
                           NULL,
                           &handle);
    } else {
        fs = _fdb_open(&handle, file->filename, FDB_AFILENAME, &config);
    }
    if (fs != FDB_RESULT_SUCCESS) {
        return fs;
    }

    // Set the old_file's sequence numbers into the header of a new_file
    // so they gets migrated correctly for the fdb_set_file_header below.
    filemgr_set_seqnum(new_file, old_seqnum);
    if (rhandle->kvs) {
        // Copy the old file's sequence numbers to the new file.
        fdb_kvs_header_read(new_file->kv_header, handle.dhandle,
                            handle.kv_info_offset, version, true);
        // Reset KV stats as they are updated while moving documents below.
        fdb_kvs_header_reset_all_stats(new_file);
    }

    // Move all docs from old file to new file
    fs = _fdb_compact_move_docs(&handle, new_file, new_trie, new_idtree,
                                new_seqtree, new_staletree, new_dhandle, new_bhandle,
                                prob, clone_docs);
    if (fs != FDB_RESULT_SUCCESS) {
        btreeblk_end(handle.bhandle);
        _fdb_close(&handle);
        return fs;
    }

    // Restore docs between [last WAL flush header] ~ [compact_upto marker]
    last_wal_hdr_bid = handle.last_wal_flush_hdr_bid;
    if (last_wal_hdr_bid == BLK_NOT_FOUND) {
        // WAL has not been flushed ever
        last_wal_hdr_bid = 0; // scan from the beginning
    }
    if (last_wal_hdr_bid < old_hdr_bid) {
        fs = _fdb_move_wal_docs(&handle,
                                last_wal_hdr_bid,
                                old_hdr_bid,
                                new_file, new_trie, new_idtree,
                                new_seqtree, new_staletree,
                                new_dhandle,
                                new_bhandle);
        if (fs != FDB_RESULT_SUCCESS) {
            btreeblk_end(handle.bhandle);
            _fdb_close(&handle);
            return fs;
        }
    }

    // Note that WAL commit and flush are already done in fdb_compact_move_docs() AND
    // fdb_move_wal_docs().
    wal_set_dirty_status(new_file, FDB_WAL_CLEAN);

    // Initialize a KVS handle for a new file.
    new_handle = handle;
    new_handle.file = new_file;
    new_handle.dhandle = new_dhandle;
    new_handle.bhandle = new_bhandle;
    new_handle.trie = new_trie;
    new_handle.kv_info_offset = BLK_NOT_FOUND;

    // Note: Appending KVS header must be done after flushing WAL
    //       because KVS stats info is updated during WAL flushing.
    if (new_handle.kvs) {
        // multi KV instance mode .. append up-to-date KV header
        new_handle.kv_info_offset = fdb_kvs_header_append(&new_handle);
        new_handle.seqtrie = (struct hbtrie *) new_seqtree;
    } else {
        new_handle.seqtree = new_seqtree;
    }
    new_handle.staletree = new_staletree;

    new_handle.last_hdr_bid = filemgr_get_pos(new_handle.file) /
                              new_handle.file->blocksize;
    new_handle.last_wal_flush_hdr_bid = new_handle.last_hdr_bid; // WAL was flushed
    new_handle.cur_header_revnum = fdb_set_file_header(&new_handle);

    // Commit a new file.
    fs = filemgr_commit(new_handle.file, false, // asynchronous commit is ok
                        log_callback);
    btreeblk_end(handle.bhandle);
    handle.shandle = NULL;
    _fdb_close(&handle);
    return fs;
}

#ifdef _COW_COMPACTION
// WARNING: caller must ensure n_buf > 0!
INLINE void _fdb_clone_batched_delta(fdb_kvs_handle *handle,
                                     fdb_kvs_handle *new_handle,
                                     struct docio_object *doc,
                                     uint64_t *old_offset_array,
                                     uint64_t n_buf,
                                     bool got_lock,
                                     size_t *prob,
                                     uint64_t delay_us)

{
    uint64_t i;
    uint64_t doc_offset = 0;
    struct filemgr *file = handle->file;
    struct filemgr *new_file = new_handle->file;
    uint64_t src_bid, dst_bid, contiguous_bid;
    uint64_t clone_len;
    uint32_t blocksize = handle->file->blocksize;
    bool locked = false;
    fdb_status fs = FDB_RESULT_SUCCESS;

    clone_len = 0;
    src_bid = old_offset_array[0] / blocksize;
    contiguous_bid = src_bid;
    dst_bid = filemgr_get_pos(new_file) / blocksize;
    if (filemgr_get_pos(new_file) % blocksize) {
        dst_bid = dst_bid + 1; // adjust to start of next block
    } // else This means destination file position is already
     // at a block boundary, no need to adjust to next block start
    for (i=0; i<n_buf; ++i) {
        uint64_t _bid;
        fdb_doc wal_doc;
        uint64_t offset = old_offset_array[i];
        uint64_t end_offset = offset + _fdb_get_docsize(doc[i].length);
        _bid = offset / blocksize;
        if (_bid - contiguous_bid > 1) {
            // Non-Contiguous copy range hit!
            // Perform file range copy over existing blocks
            // IF AND ONLY IF block is evicted to disk!.....
            fs = filemgr_copy_file_range(file, new_file, src_bid, dst_bid,
                                         1 + clone_len);
            if (fs != FDB_RESULT_SUCCESS) {
                break;
            }
            docio_reset(new_handle->dhandle);
            dst_bid = dst_bid + 1 + clone_len;

            // reset start block id, contiguous bid & len for
            src_bid = _bid; // .. next round of file range copy
            contiguous_bid = src_bid;
            clone_len = 0;
        } else if (_bid == contiguous_bid + 1) {
            contiguous_bid = _bid; // next contiguous block
            ++clone_len;
        } // else the document is from the same block as previous

        // compute document's offset in new_file
        doc_offset = (dst_bid + clone_len) * blocksize
                   + (offset % blocksize);

        // Adjust contiguous_bid & clone_len if doc spans 1+ blocks
        if (end_offset / blocksize > offset / blocksize) {
            contiguous_bid = end_offset / blocksize;
            clone_len += end_offset / blocksize - offset / blocksize;
        }
        // insert into the new file's WAL
        wal_doc.keylen = doc[i].length.keylen;
        wal_doc.bodylen = doc[i].length.bodylen;
        wal_doc.key = doc[i].key;
        wal_doc.seqnum = doc[i].seqnum;
        wal_doc.deleted = doc[i].length.flag & DOCIO_DELETED;
        wal_doc.metalen = doc[i].length.metalen;
        wal_doc.meta = doc[i].meta;
        wal_doc.size_ondisk = _fdb_get_docsize(doc[i].length);
        if (handle->config.compaction_cb &&
            handle->config.compaction_cb_mask & FDB_CS_MOVE_DOC) {
            if (locked) {
                filemgr_mutex_unlock(handle->file);
            }
            size_t key_offset;
            const char *kvs_name = _fdb_kvs_extract_name_off(handle,
                                                 wal_doc.key, &key_offset);
            wal_doc.keylen -= key_offset;
            wal_doc.key = (void *)((uint8_t*)wal_doc.key + key_offset);
            handle->config.compaction_cb(handle->fhandle, FDB_CS_MOVE_DOC,
                                         kvs_name, &wal_doc,
                                         old_offset_array[i],
                                         doc_offset,
                                         handle->config.compaction_cb_ctx);
            wal_doc.key = (void *)((uint8_t*)wal_doc.key - key_offset);
            wal_doc.keylen += key_offset;
            if (locked) {
                filemgr_mutex_lock(handle->file);
            }
        }

        wal_insert(&new_file->global_txn, new_file, &wal_doc, doc_offset,
                   WAL_INS_COMPACT_PHASE2);

        // free
        free(doc[i].key);
        free(doc[i].meta);
        free(doc[i].body);
    }

    // copy out the last set of contiguous blocks
    fs = filemgr_copy_file_range(file, new_file, src_bid, dst_bid,
                                 1 + clone_len);
    docio_reset(new_handle->dhandle);

    if (!got_lock) {
        // We intentionally try to slow down the normal writer if
        // the compactor can't catch up with the writer. This is a
        // short-term approach and we plan to address this issue without
        // sacrificing the writer's performance soon.
        size_t rv = (size_t)random(100);
        if (rv < *prob && delay_us) {
            // Set the sleep time for the normal writer
            // according to the current speed of compactor.
            filemgr_set_throttling_delay(handle->file, delay_us);
            locked = true;
        }
    }

    // WAL flush
    union wal_flush_items flush_items;
    wal_commit(&new_handle->file->global_txn, new_handle->file, NULL, &handle->log_callback);
    wal_flush(new_handle->file, (void*)new_handle,
              _fdb_wal_flush_func,
              _fdb_wal_get_old_offset,
              &flush_items);
    wal_set_dirty_status(new_handle->file, FDB_WAL_PENDING);
    wal_release_flushed_items(new_handle->file, &flush_items);

    if (locked) {
        filemgr_set_throttling_delay(handle->file, 0);
    }

    if (handle->config.compaction_cb &&
        handle->config.compaction_cb_mask & FDB_CS_FLUSH_WAL) {
        handle->config.compaction_cb(
            handle->fhandle, FDB_CS_FLUSH_WAL, NULL, NULL,
            old_offset_array[i], doc_offset,
            handle->config.compaction_cb_ctx);
    }
}
#endif // _COW_COMPACTION

INLINE void _fdb_append_batched_delta(fdb_kvs_handle *handle,
                                      fdb_kvs_handle *new_handle,
                                      struct docio_object *doc,
                                      uint64_t *old_offset_array,
                                      uint64_t n_buf,
                                      bool clone_docs,
                                      bool got_lock,
                                      size_t *prob,
                                      uint64_t delay_us)
{
    uint64_t i;
    uint64_t doc_offset = 0;
    bool locked = false;
    struct timeval tv;
    timestamp_t cur_timestamp;

#ifdef _COW_COMPACTION
    if (clone_docs) {
        // Copy on write is a file-system / disk optimization, so it can't be
        // invoked if the blocks of the old-file have not been synced to disk
        bool flushed_blocks = (!got_lock || // blocks before committed DB header
                !handle->file->config->ncacheblock); // buffer cache is disabled
        if (flushed_blocks &&
            filemgr_is_cow_supported(handle->file, new_handle->file)) {
            _fdb_clone_batched_delta(handle, new_handle, doc,
                                     old_offset_array, n_buf, got_lock, prob, delay_us);
            return; // TODO: return status from function above
        }
    }
#endif // _COW_COMPACTION

    gettimeofday(&tv, NULL);
    cur_timestamp  = tv.tv_sec;
    for (i=0; i<n_buf; ++i) {
        bool deleted = doc[i].length.flag & DOCIO_DELETED;
        fdb_compact_decision decision;
        fdb_doc wal_doc;
        wal_doc.keylen = doc[i].length.keylen;
        wal_doc.bodylen = doc[i].length.bodylen;
        wal_doc.key = doc[i].key;
        wal_doc.seqnum = doc[i].seqnum;
        wal_doc.deleted = deleted;
        wal_doc.metalen = doc[i].length.metalen;
        wal_doc.meta = doc[i].meta;
        wal_doc.size_ondisk = _fdb_get_docsize(doc[i].length);
        if (handle->config.compaction_cb &&
            handle->config.compaction_cb_mask & FDB_CS_MOVE_DOC) {
            if (got_lock) {
                filemgr_mutex_unlock(handle->file);
            }
            size_t key_offset;
            const char *kvs_name = _fdb_kvs_extract_name_off(handle,
                                                wal_doc.key, &key_offset);
            wal_doc.keylen -= key_offset;
            wal_doc.key = (void *)((uint8_t*)wal_doc.key + key_offset);
            decision = handle->config.compaction_cb(
                       handle->fhandle, FDB_CS_MOVE_DOC,
                       kvs_name, &wal_doc, old_offset_array[i],
                       BLK_NOT_FOUND, handle->config.compaction_cb_ctx);
            wal_doc.key = (void *)((uint8_t*)wal_doc.key - key_offset);
            wal_doc.keylen += key_offset;
            if (got_lock) {
                filemgr_mutex_lock(handle->file);
            }
        } else {
            bool deleted = doc[i].length.flag & DOCIO_DELETED;
            if (!deleted || (cur_timestamp < doc[i].timestamp +
                             handle->config.purging_interval &&
                             deleted)) {
                decision = FDB_CS_KEEP_DOC;
            } else {
                decision = FDB_CS_DROP_DOC;
            }
        }
        if (decision == FDB_CS_KEEP_DOC) {
            // append into the new file
            doc_offset = docio_append_doc(new_handle->dhandle, &doc[i],
                                        doc[i].length.flag & DOCIO_DELETED, 0);
        } else {
            doc_offset = BLK_NOT_FOUND;
        }
        // insert into the new file's WAL
        wal_insert(&new_handle->file->global_txn, new_handle->file, &wal_doc,
                   doc_offset, WAL_INS_COMPACT_PHASE2);

        // free
        free(doc[i].key);
        free(doc[i].meta);
        free(doc[i].body);
    }

    if (!got_lock) {
        // We intentionally try to slow down the normal writer if
        // the compactor can't catch up with the writer. This is a
        // short-term approach and we plan to address this issue without
        // sacrificing the writer's performance soon.
        size_t rv = (size_t)random(100);
        if (rv < *prob && delay_us) {
            // Set the sleep time for the normal writer
            // according to the current speed of compactor.
            filemgr_set_throttling_delay(handle->file, delay_us);
            locked = true;
        }
    }

    // WAL flush
    union wal_flush_items flush_items;
    wal_commit(&new_handle->file->global_txn, new_handle->file, NULL, &handle->log_callback);
    wal_flush(new_handle->file, (void*)new_handle,
              _fdb_wal_flush_func,
              _fdb_wal_get_old_offset,
              &flush_items);
    wal_set_dirty_status(new_handle->file, FDB_WAL_PENDING);
    wal_release_flushed_items(new_handle->file, &flush_items);

    if (locked) {
        filemgr_set_throttling_delay(handle->file, 0);
    }

    if (handle->config.compaction_cb &&
        handle->config.compaction_cb_mask & FDB_CS_FLUSH_WAL) {
        handle->config.compaction_cb(
            handle->fhandle, FDB_CS_FLUSH_WAL, NULL, NULL,
            old_offset_array[i], doc_offset,
            handle->config.compaction_cb_ctx);
    }
}

static fdb_status _fdb_compact_move_delta(fdb_kvs_handle *handle,
                                          struct filemgr *new_file,
                                          struct hbtrie *new_trie,
                                          struct btree *new_idtree,
                                          struct btree *new_seqtree,
                                          struct btree *new_staletree,
                                          struct docio_handle *new_dhandle,
                                          struct btreeblk_handle *new_bhandle,
                                          bid_t begin_hdr, bid_t end_hdr,
                                          bool compact_upto,
                                          bool clone_docs,
                                          bool got_lock,
                                          size_t *prob)
{
    uint64_t offset, offset_end;
    uint64_t old_offset, new_offset;
    uint64_t sum_docsize, n_moved_docs;
    uint64_t *old_offset_array;
    size_t c;
    size_t blocksize = handle->file->config->blocksize;
    struct timeval tv;
    struct docio_object *doc;
    fdb_kvs_handle new_handle;
    timestamp_t cur_timestamp;
    fdb_status fs = FDB_RESULT_SUCCESS;
    err_log_callback *log_callback;
    uint8_t *hdr_buf = alca(uint8_t, blocksize);

    bid_t compactor_bid_prev, writer_bid_prev;
    bid_t compactor_curr_bid, writer_curr_bid;
    bool distance_updated = false;

    if (handle->config.compaction_cb &&
        handle->config.compaction_cb_mask & FDB_CS_BEGIN) {
        handle->config.compaction_cb(handle->fhandle, FDB_CS_BEGIN, NULL, NULL,
                                     0, 0, handle->config.compaction_cb_ctx);
    }

    // Temporarily disable log callback function
    log_callback = handle->dhandle->log_callback;
    handle->dhandle->log_callback = NULL;

    gettimeofday(&tv, NULL);
    cur_timestamp = tv.tv_sec;
    (void)cur_timestamp;

    new_handle = *handle;
    new_handle.file = new_file;
    new_handle.trie = new_trie;
    if (handle->kvs) {
        new_handle.seqtrie = (struct hbtrie *)new_seqtree;
    } else {
        new_handle.seqtree = new_seqtree;
    }
    new_handle.staletree = new_staletree;
    new_handle.dhandle = new_dhandle;
    new_handle.bhandle = new_bhandle;

    doc = (struct docio_object *)
          malloc(sizeof(struct docio_object) * FDB_COMP_BATCHSIZE);
    old_offset_array = (uint64_t*)malloc(sizeof(uint64_t) * FDB_COMP_BATCHSIZE);
    c = old_offset = new_offset = sum_docsize = n_moved_docs = 0;
    offset = (begin_hdr+1) * blocksize;
    offset_end = (end_hdr+1) * blocksize;

    compactor_bid_prev = offset / blocksize;
    writer_bid_prev = (filemgr_get_pos(handle->file) / blocksize);

    for (; offset < offset_end;
        offset = ((offset / blocksize) + 1) * blocksize) { // next block's off
        if (!docio_check_buffer(handle->dhandle, offset / blocksize)) {
            if (compact_upto &&
                filemgr_is_commit_header(handle->dhandle->readbuffer, blocksize)) {
                // Read the KV sequence numbers from the old file's commit header
                // and copy them into the new_file.
                size_t len = 0;
                uint64_t version;
                fdb_seqnum_t seqnum = 0;
                fs = filemgr_fetch_header(handle->file, offset / blocksize,
                                          hdr_buf, &len, &seqnum, NULL, NULL,
                                          &version, NULL);
                if (fs != FDB_RESULT_SUCCESS) {
                    // Invalid and corrupted header.
                    free(doc);
                    free(old_offset_array);
                    fdb_log(log_callback, fs,
                            "A commit header with block id (%" _F64 ") in the file '%s'"
                            " seems corrupted!",
                            offset / blocksize, handle->file->filename);
                    return fs;
                }
                filemgr_set_seqnum(new_file, seqnum);
                if (new_handle.kvs) {
                    uint64_t dummy64;
                    uint64_t kv_info_offset;
                    char *compacted_filename = NULL;
                    fdb_fetch_header(version, hdr_buf, &dummy64, &dummy64,
                                     &dummy64, &dummy64, &dummy64, &dummy64,
                                     &dummy64, &dummy64,
                                     &kv_info_offset, &dummy64,
                                     &compacted_filename, NULL);

                    fdb_kvs_header_read(new_file->kv_header, handle->dhandle,
                                        kv_info_offset, version, true);
                }

                // As this block is a commit header, flush the WAL and write
                // the commit header to the new file.
                if (c) {
                    uint64_t delay_us;
                    delay_us = _fdb_calculate_throttling_delay(n_moved_docs, tv);
                    // TODO: return error code from this function...
                    _fdb_append_batched_delta(handle, &new_handle, doc,
                                              old_offset_array, c, clone_docs,
                                              got_lock, prob, delay_us);
                    c = sum_docsize = 0;
                }
                btreeblk_end(handle->bhandle);

                if (new_handle.kvs) {
                    // multi KV instance mode .. append up-to-date KV header
                    new_handle.kv_info_offset = fdb_kvs_header_append(&new_handle);
                }
                new_handle.last_hdr_bid = filemgr_get_next_alloc_block(new_file);
                new_handle.last_wal_flush_hdr_bid = new_handle.last_hdr_bid;
                new_handle.cur_header_revnum = fdb_set_file_header(&new_handle);
                // If synchrouns commit is enabled, then disable it temporarily for each
                // commit header as synchronous commit is not required in the new file
                // during the compaction.
                fs = filemgr_commit(new_file, false, log_callback);
                if (fs != FDB_RESULT_SUCCESS) {
                    free(doc);
                    free(old_offset_array);
                    fdb_log(log_callback, fs,
                            "Commit failure on a new file '%s' during the compaction!",
                            new_file->filename);
                    return fs;
                }
            }
            continue;
        } else {
            do {
                uint64_t _offset;
                uint64_t doc_offset;
                memset(&doc[c], 0, sizeof(struct docio_object));
                _offset = docio_read_doc(handle->dhandle, offset, &doc[c], true);
                if (_offset == offset) { // reached unreadable doc, skip block
                    break;
                }
                if (doc[c].key || (doc[c].length.flag & DOCIO_TXN_COMMITTED)) {
                    // check if the doc is transactional or not, and
                    // also check if the doc contains system info
                    if (!(doc[c].length.flag & DOCIO_TXN_DIRTY) &&
                        !(doc[c].length.flag & DOCIO_SYSTEM)) {
                        if (doc[c].length.flag & DOCIO_TXN_COMMITTED) {
                            // commit mark .. read doc offset
                            doc_offset = doc[c].doc_offset;
                            // read the previously skipped doc
                            docio_read_doc(handle->dhandle, doc_offset, &doc[c], true);
                            if (doc[c].key == NULL) { // doc read error
                                free(doc[c].meta);
                                free(doc[c].body);
                                offset = _offset;
                                continue;
                            }
                        }

                        old_offset_array[c] = offset;
                        sum_docsize += _fdb_get_docsize(doc[c].length);
                        c++;
                        n_moved_docs++;
                        offset = _offset;

                        if (sum_docsize >= FDB_COMP_MOVE_UNIT ||
                            c >= FDB_COMP_BATCHSIZE) {

                            uint64_t delay_us;
                            delay_us = _fdb_calculate_throttling_delay(n_moved_docs, tv);

                            // append batched docs & flush WAL
                            // TODO: return error code from this function
                            _fdb_append_batched_delta(handle, &new_handle, doc,
                                                      old_offset_array, c, clone_docs,
                                                      got_lock, prob, delay_us);
                            c = sum_docsize = 0;
                            writer_curr_bid = filemgr_get_pos(handle->file) / blocksize;
                            compactor_curr_bid = offset / blocksize;
                            _fdb_update_block_distance(writer_curr_bid, compactor_curr_bid,
                                                       &writer_bid_prev, &compactor_bid_prev,
                                                       prob,
                                                       handle->config.max_writer_lock_prob);
                            distance_updated = true;
                        }

                    } else {
                        // dirty transaction doc OR system doc
                        free(doc[c].key);
                        free(doc[c].meta);
                        free(doc[c].body);
                        offset = _offset;
                        // do not break.. read next doc
                    }
                } else {
                    // not a normal document
                    free(doc[c].key);
                    free(doc[c].meta);
                    free(doc[c].body);
                    offset = _offset;
                    break;
                }
            } while (offset + sizeof(struct docio_length) < offset_end);
        }
    }

    // final append & WAL flush
    if (c) {
        uint64_t delay_us;
        delay_us = _fdb_calculate_throttling_delay(n_moved_docs, tv);

        _fdb_append_batched_delta(handle, &new_handle, doc,
                                  old_offset_array, c, clone_docs, got_lock,
                                  prob, delay_us);
        if (!distance_updated) {
            // Probability was not updated since the amount of delta was not big
            // enough. We need to update it at least once for each iteration.
            writer_curr_bid = filemgr_get_pos(handle->file) / blocksize;
            compactor_curr_bid = offset / blocksize;
            _fdb_update_block_distance(writer_curr_bid, compactor_curr_bid,
                                       &writer_bid_prev, &compactor_bid_prev,
                                       prob, handle->config.max_writer_lock_prob);
        }
    }

    if (handle->config.compaction_cb &&
        handle->config.compaction_cb_mask & FDB_CS_END) {
        handle->config.compaction_cb(handle->fhandle, FDB_CS_END,
                                     NULL, NULL, old_offset, new_offset,
                                     handle->config.compaction_cb_ctx);
    }

    handle->dhandle->log_callback = log_callback;

    free(doc);
    free(old_offset_array);

    return fs;
}


static uint64_t _fdb_doc_move(void *dbhandle,
                              void *void_new_dhandle,
                              struct wal_item *item,
                              fdb_doc *fdoc)
{
    uint8_t deleted;
    uint64_t new_offset;
    fdb_kvs_handle *handle = (fdb_kvs_handle*)dbhandle;
    struct docio_handle *new_dhandle = (struct docio_handle*)void_new_dhandle;
    struct docio_object doc;

    // read doc from old file
    doc.key = NULL;
    doc.meta = NULL;
    doc.body = NULL;
    docio_read_doc(handle->dhandle, item->offset, &doc, true);

    // append doc into new file
    deleted = doc.length.flag & DOCIO_DELETED;
    fdoc->keylen = doc.length.keylen;
    fdoc->metalen = doc.length.metalen;
    fdoc->bodylen = doc.length.bodylen;
    fdoc->key = doc.key;
    fdoc->seqnum = doc.seqnum;

    fdoc->meta = doc.meta;
    fdoc->body = doc.body;
    fdoc->size_ondisk= _fdb_get_docsize(doc.length);
    fdoc->deleted = deleted;

    new_offset = docio_append_doc(new_dhandle, &doc, deleted, 1);
    return new_offset;
}

fdb_status _fdb_compact_file_checks(fdb_kvs_handle *handle,
                                    const char *new_filename)
{
    // if the file is already compacted by other thread
    if (filemgr_get_file_status(handle->file) != FILE_NORMAL ||
        handle->file->new_file) {
        // update handle and return
        fdb_check_file_reopen(handle, NULL);
        fdb_sync_db_header(handle);

        return FDB_RESULT_COMPACTION_FAIL;
    }

    if (handle->kvs) {
        if (handle->kvs->type == KVS_SUB) {
            // deny compaction on sub handle
            return FDB_RESULT_INVALID_HANDLE;
        }
    }

    // invalid filename
    if (!new_filename) {
        return FDB_RESULT_INVALID_ARGS;
    }
    if (strlen(new_filename) > FDB_MAX_FILENAME_LEN - 8) {
        return FDB_RESULT_TOO_LONG_FILENAME;
    }
    if (!strcmp(new_filename, handle->file->filename)) {
        return FDB_RESULT_INVALID_ARGS;
    }
    if (filemgr_is_rollback_on(handle->file)) {
        return FDB_RESULT_FAIL_BY_ROLLBACK;
    }

    return FDB_RESULT_SUCCESS;
}

static void _fdb_cleanup_compact_err(fdb_kvs_handle *handle,
                                     struct filemgr *new_file,
                                     bool cleanup_cache,
                                     bool got_lock,
                                     struct btreeblk_handle *new_bhandle,
                                     struct docio_handle *new_dhandle,
                                     struct hbtrie *new_trie,
                                     struct hbtrie *new_seqtrie,
                                     struct btree *new_seqtree)
{
    filemgr_set_compaction_state(new_file, NULL, FILE_REMOVED_PENDING);
    if (got_lock) {
        filemgr_mutex_unlock(new_file);
    }
    filemgr_close(new_file, cleanup_cache, new_file->filename,
                  &handle->log_callback);
    // Free all the resources allocated in this function.
    btreeblk_free(new_bhandle);
    free(new_bhandle);
    docio_free(new_dhandle);
    free(new_dhandle);
    hbtrie_free(new_trie);
    free(new_trie);
    if (handle->config.seqtree_opt == FDB_SEQTREE_USE) {
        if (handle->kvs) {
            hbtrie_free(new_seqtrie);
            free(new_seqtrie);
        } else {
            free(new_seqtree);
        }
    }
}

static fdb_status _fdb_reset(fdb_kvs_handle *handle, fdb_kvs_handle *handle_in)
{
    struct filemgr_config fconfig;
    struct btreeblk_handle *new_bhandle;
    struct docio_handle *new_dhandle;
    struct hbtrie *new_trie = NULL;
    struct btree *new_seqtree = NULL, *old_seqtree;
    struct btree *new_staletree = NULL, *old_staletree;
    struct hbtrie *new_seqtrie = NULL;
    struct kvs_stat kvs_stat;
    filemgr_open_result result;
    size_t filename_len;
    // Copy the incoming handle into the handle that is being reset
    *handle = *handle_in;

    atomic_init_uint8_t(&handle->handle_busy, 0);

    filename_len = strlen(handle->filename)+1;
    handle->filename = (char *) malloc(filename_len);
    if (!handle->filename) { // LCOV_EXCL_START
        return FDB_RESULT_ALLOC_FAIL;
    } // LCOV_EXCL_STOP
    strcpy(handle->filename, handle_in->filename);

    // create new hb-trie and related handles
    new_bhandle = (struct btreeblk_handle *)calloc(1, sizeof(struct btreeblk_handle));
    if (!new_bhandle) { // LCOV_EXCL_START
        return FDB_RESULT_ALLOC_FAIL;
    } // LCOV_EXCL_STOP
    new_bhandle->log_callback = &handle->log_callback;
    new_dhandle = (struct docio_handle *)calloc(1, sizeof(struct docio_handle));
    if (!new_dhandle) { // LCOV_EXCL_START
        free(new_bhandle);
        free(handle->filename);
        return FDB_RESULT_ALLOC_FAIL;
    } // LCOV_EXCL_STOP
    new_dhandle->log_callback = &handle->log_callback;

    docio_init(new_dhandle, handle->file,
               handle->config.compress_document_body);
    btreeblk_init(new_bhandle, handle->file, handle->file->blocksize);

    new_trie = (struct hbtrie *)malloc(sizeof(struct hbtrie));
    if (!new_trie) { // LCOV_EXCL_START
        free(handle->filename);
        free(new_bhandle);
        free(new_dhandle);
        return FDB_RESULT_ALLOC_FAIL;
    } // LCOV_EXCL_STOP
    hbtrie_init(new_trie, handle->trie->chunksize, handle->trie->valuelen,
                handle->file->blocksize, BLK_NOT_FOUND,
                (void *)new_bhandle, handle->btreeblkops,
                (void*)new_dhandle, _fdb_readkey_wrap);

    hbtrie_set_leaf_cmp(new_trie, _fdb_custom_cmp_wrap);
    // set aux
    new_trie->flag = handle->trie->flag;
    new_trie->leaf_height_limit = handle->trie->leaf_height_limit;
    new_trie->map = handle->trie->map;

    if (handle->config.seqtree_opt == FDB_SEQTREE_USE) {
        // if we use sequence number tree
        if (handle->kvs) { // multi KV instance mode
            new_seqtrie = (struct hbtrie *)calloc(1, sizeof(struct hbtrie));
            if (!new_seqtrie) { // LCOV_EXCL_START
                free(handle->filename);
                free(new_bhandle);
                free(new_dhandle);
                free(new_trie);
                return FDB_RESULT_ALLOC_FAIL;
            } // LCOV_EXCL_STOP

            hbtrie_init(new_seqtrie, sizeof(fdb_kvs_id_t),
                        OFFSET_SIZE, handle->file->blocksize, BLK_NOT_FOUND,
                        (void *)new_bhandle, handle->btreeblkops,
                        (void *)new_dhandle, _fdb_readseq_wrap);
        } else {
            // single KV instance mode .. normal B+tree
            struct btree_kv_ops *seq_kv_ops =
                (struct btree_kv_ops *)malloc(sizeof(struct btree_kv_ops));
            seq_kv_ops = btree_kv_get_kb64_vb64(seq_kv_ops);
            seq_kv_ops->cmp = _cmp_uint64_t_endian_safe;
            if (!seq_kv_ops) { // LCOV_EXCL_START
                free(handle->filename);
                free(new_bhandle);
                free(new_dhandle);
                free(new_trie);
                return FDB_RESULT_ALLOC_FAIL;
            } // LCOV_EXCL_STOP

            new_seqtree = (struct btree *)calloc(1, sizeof(struct btree));
            if (!new_seqtree) { // LCOV_EXCL_START
                free(handle->filename);
                free(new_bhandle);
                free(new_dhandle);
                free(new_trie);
                free(seq_kv_ops);
                return FDB_RESULT_ALLOC_FAIL;
            } // LCOV_EXCL_STOP

            old_seqtree = handle->seqtree;

            btree_init(new_seqtree, (void *)new_bhandle,
                       old_seqtree->blk_ops, seq_kv_ops,
                       old_seqtree->blksize, old_seqtree->ksize,
                       old_seqtree->vsize, 0x0, NULL);
        }
    }

    if (ver_staletree_support(ver_get_latest_magic())) {
        struct btree_kv_ops *stale_kv_ops =
            (struct btree_kv_ops *)malloc(sizeof(struct btree_kv_ops));
        if (!stale_kv_ops) { // LCOV_EXCL_START
            free(handle->filename);
            free(new_bhandle);
            free(new_dhandle);
            free(new_trie);
            if (!handle->kvs) {
                free(new_seqtree->kv_ops);
            }
            return FDB_RESULT_ALLOC_FAIL;
        } // LCOV_EXCL_STOP

        stale_kv_ops = btree_kv_get_kb64_vb64(stale_kv_ops);
        stale_kv_ops->cmp = _cmp_uint64_t_endian_safe;

        old_staletree = handle->staletree;
        new_staletree = (struct btree*)calloc(1, sizeof(struct btree));

        btree_init(new_staletree, (void *)new_bhandle,
                   old_staletree->blk_ops, stale_kv_ops,
                   old_staletree->blksize, old_staletree->ksize,
                   old_staletree->vsize, 0x0, NULL);
    }

    // Switch over to the empty index structs in handle
    handle->bhandle = new_bhandle;
    handle->dhandle = new_dhandle;
    handle->trie = new_trie;
    if (handle->config.seqtree_opt == FDB_SEQTREE_USE) {
        if (handle->kvs) {
            handle->seqtrie = new_seqtrie;
        } else {
            handle->seqtree = new_seqtree;
        }
    }
    handle->staletree = new_staletree;

    // set filemgr configuration
    fconfig.blocksize = handle->config.blocksize;
    fconfig.ncacheblock = handle->config.buffercache_size / handle->config.blocksize;
    fconfig.chunksize = handle->config.chunksize;
    fconfig.options = FILEMGR_CREATE;
    fconfig.num_wal_shards = handle->config.num_wal_partitions;
    fconfig.flag = 0x0;
    if ((handle->config.durability_opt & FDB_DRB_ODIRECT) &&
         handle->config.buffercache_size) {
        fconfig.flag |= _ARCH_O_DIRECT;
    }
    if (!(handle->config.durability_opt & FDB_DRB_ASYNC)) {
        fconfig.options |= FILEMGR_SYNC;
    }
    fconfig.encryption_key = handle->config.encryption_key;

    // open same file again, so the root kv handle can be redirected to this
    result = filemgr_open((char *)handle->filename,
                           handle->fileops,
                           &fconfig,
                           &handle->log_callback);
    if (result.rv != FDB_RESULT_SUCCESS) { // LCOV_EXCL_START
        filemgr_mutex_unlock(handle->file);
        free(handle->filename);
        free(new_bhandle);
        free(new_dhandle);
        free(new_trie);
        free(handle->seqtrie);
        return (fdb_status) result.rv;
    } // LCOV_EXCL_STOP

    // Shutdown WAL
    wal_shutdown(handle->file);

    // reset in-memory stats and values
    handle->seqnum = 0;
    memset(&kvs_stat, 0, sizeof(struct kvs_stat));
    _kvs_stat_set(handle->file, handle->kvs ? handle->kvs->id : 0, kvs_stat);

    return FDB_RESULT_SUCCESS;
}

fdb_status _fdb_compact_file(fdb_kvs_handle *handle,
                             struct filemgr *new_file,
                             struct btreeblk_handle *new_bhandle,
                             struct docio_handle *new_dhandle,
                             struct hbtrie *new_trie,
                             struct hbtrie *new_seqtrie,
                             struct btree *new_seqtree,
                             struct btree *new_staletree,
                             bid_t marker_bid,
                             bool clone_docs);

fdb_status fdb_compact_file(fdb_file_handle *fhandle,
                            const char *new_filename,
                            bool in_place_compaction,
                            bid_t marker_bid,
                            bool clone_docs,
                            const fdb_encryption_key *new_encryption_key)
{
    struct filemgr *new_file;
    struct filemgr_config fconfig;
    struct btreeblk_handle *new_bhandle;
    struct docio_handle *new_dhandle;
    struct hbtrie *new_trie = NULL;
    struct btree *new_seqtree = NULL, *old_seqtree;
    struct btree *new_staletree = NULL;
    struct hbtrie *new_seqtrie = NULL;
    fdb_kvs_handle *handle = fhandle->root;
    fdb_status status;
    LATENCY_STAT_START();

    // prevent update to the target file
    filemgr_mutex_lock(handle->file);

    status = _fdb_compact_file_checks(handle, new_filename);
    if (status != FDB_RESULT_SUCCESS) {
        filemgr_mutex_unlock(handle->file);
        return status;
    }

    // sync handle
    fdb_sync_db_header(handle);

    // set filemgr configuration
    _fdb_init_file_config(&handle->config, &fconfig);
    fconfig.blocksize = handle->config.blocksize;
    fconfig.ncacheblock = handle->config.buffercache_size / handle->config.blocksize;
    fconfig.chunksize = handle->config.chunksize;
    fconfig.options = FILEMGR_CREATE;
    fconfig.num_wal_shards = handle->config.num_wal_partitions;
    fconfig.num_bcache_shards = handle->config.num_bcache_partitions;
    fconfig.flag = 0x0;

    if ((handle->config.durability_opt & FDB_DRB_ODIRECT) &&
        handle->config.buffercache_size) {
        fconfig.flag |= _ARCH_O_DIRECT;
    }
    if (!(handle->config.durability_opt & FDB_DRB_ASYNC)) {
        fconfig.options |= FILEMGR_SYNC;
    }

    if (new_encryption_key) {
        fconfig.encryption_key = *new_encryption_key;
    }

    // open new file
    filemgr_open_result result = filemgr_open((char *)new_filename,
                                              handle->fileops,
                                              &fconfig,
                                              &handle->log_callback);
    if (result.rv != FDB_RESULT_SUCCESS) {
        filemgr_mutex_unlock(handle->file);
        return (fdb_status) result.rv;
    }

    new_file = result.file;
    fdb_assert(new_file, handle, fconfig.options);

    filemgr_set_in_place_compaction(new_file, in_place_compaction);
    // prevent update to the new_file
    filemgr_mutex_lock(new_file);

    // create new hb-trie and related handles
    new_bhandle = (struct btreeblk_handle *)calloc(1, sizeof(struct btreeblk_handle));
    new_bhandle->log_callback = &handle->log_callback;
    new_dhandle = (struct docio_handle *)calloc(1, sizeof(struct docio_handle));
    new_dhandle->log_callback = &handle->log_callback;

    docio_init(new_dhandle, new_file, handle->config.compress_document_body);
    btreeblk_init(new_bhandle, new_file, new_file->blocksize);

    new_trie = (struct hbtrie *)malloc(sizeof(struct hbtrie));
    hbtrie_init(new_trie, handle->trie->chunksize, handle->trie->valuelen,
                new_file->blocksize, BLK_NOT_FOUND,
                (void *)new_bhandle, handle->btreeblkops,
                (void*)new_dhandle, _fdb_readkey_wrap);

    hbtrie_set_leaf_cmp(new_trie, _fdb_custom_cmp_wrap);
    // set aux
    new_trie->flag = handle->trie->flag;
    new_trie->leaf_height_limit = handle->trie->leaf_height_limit;
    new_trie->map = handle->trie->map;

    if (handle->config.seqtree_opt == FDB_SEQTREE_USE) {
        // if we use sequence number tree
        if (handle->kvs) { // multi KV instance mode
            new_seqtrie = (struct hbtrie *)calloc(1, sizeof(struct hbtrie));

            hbtrie_init(new_seqtrie, sizeof(fdb_kvs_id_t),
                        OFFSET_SIZE, new_file->blocksize, BLK_NOT_FOUND,
                        (void *)new_bhandle, handle->btreeblkops,
                        (void *)new_dhandle, _fdb_readseq_wrap);
        } else {
            new_seqtree = (struct btree *)calloc(1, sizeof(struct btree));
            old_seqtree = handle->seqtree;

            btree_init(new_seqtree, (void *)new_bhandle,
                       old_seqtree->blk_ops, old_seqtree->kv_ops,
                       old_seqtree->blksize, old_seqtree->ksize,
                       old_seqtree->vsize, 0x0, NULL);
        }
    }

    // stale-block tree
    if (ver_staletree_support(ver_get_latest_magic())) {
        struct btree_kv_ops *stale_kv_ops;
        if (handle->staletree) {
            stale_kv_ops = handle->staletree->kv_ops;
        } else {
            // this happens when the old file's version is older than V3.
            stale_kv_ops = (struct btree_kv_ops*)calloc(1, sizeof(struct btree_kv_ops));
            stale_kv_ops = btree_kv_get_kb64_vb64(stale_kv_ops);
            stale_kv_ops->cmp = _cmp_uint64_t_endian_safe;
        }

        new_staletree = (struct btree*)calloc(1, sizeof(struct btree));
        btree_init(new_staletree, (void *)new_bhandle,
                   handle->btreeblkops, stale_kv_ops,
                   handle->config.blocksize, sizeof(filemgr_header_revnum_t),
                   OFFSET_SIZE, 0x0, NULL);
    } else {
        new_staletree = NULL;
    }

    status = _fdb_compact_file(handle, new_file, new_bhandle, new_dhandle,
                             new_trie, new_seqtrie, new_seqtree, new_staletree,
                             marker_bid, clone_docs);
    LATENCY_STAT_END(fhandle->root->file, FDB_LATENCY_COMPACTS);
    return status;
}

fdb_status _fdb_compact_file(fdb_kvs_handle *handle,
                             struct filemgr *new_file,
                             struct btreeblk_handle *new_bhandle,
                             struct docio_handle *new_dhandle,
                             struct hbtrie *new_trie,
                             struct hbtrie *new_seqtrie,
                             struct btree *new_seqtree,
                             struct btree *new_staletree,
                             bid_t marker_bid,
                             bool clone_docs)
{
    union wal_flush_items flush_items;
    char *old_filename = NULL;
    size_t old_filename_len = 0;
    struct filemgr *old_file;
    struct btree *new_idtree = NULL;
    bid_t dirty_idtree_root, dirty_seqtree_root;
    fdb_seqnum_t seqnum;
    uint64_t new_file_kv_info_offset = BLK_NOT_FOUND;

    // Copy the old file's seqnum to the new file.
    // (KV instances' seq numbers will be copied along with the KV header)
    // Note that the sequence numbers and KV header data in the new file will be
    // corrected in _fdb_compact_move_docs_upto_marker() for compact_upto case
    // (i.e., marker_bid != -1).
    seqnum = filemgr_get_seqnum(handle->file);
    filemgr_set_seqnum(new_file, seqnum);
    if (handle->kvs) {
        // multi KV instance mode .. copy KV header data to new file
        fdb_kvs_header_copy(handle, new_file, new_dhandle,
                            &new_file_kv_info_offset, true);
    }

    // sync dirty root nodes
    filemgr_get_dirty_root(handle->file, &dirty_idtree_root,
                           &dirty_seqtree_root);
    if (dirty_idtree_root != BLK_NOT_FOUND) {
        handle->trie->root_bid = dirty_idtree_root;
    }
    if (handle->config.seqtree_opt == FDB_SEQTREE_USE &&
        dirty_seqtree_root != BLK_NOT_FOUND) {
        if (handle->kvs) {
            handle->seqtrie->root_bid = dirty_seqtree_root;
        } else {
            btree_init_from_bid(handle->seqtree,
                                handle->seqtree->blk_handle,
                                handle->seqtree->blk_ops,
                                handle->seqtree->kv_ops,
                                handle->seqtree->blksize,
                                dirty_seqtree_root);
        }
    }

    // flush WAL and set DB header
    wal_commit(&handle->file->global_txn, handle->file, NULL, &handle->log_callback);
    wal_flush(handle->file, (void*)handle,
              _fdb_wal_flush_func, _fdb_wal_get_old_offset, &flush_items);
    wal_set_dirty_status(handle->file, FDB_WAL_CLEAN);

    // mark name of new file in old file
    filemgr_set_compaction_state(handle->file, new_file, FILE_COMPACT_OLD);

    // Note: Appending KVS header must be done after flushing WAL
    //       because KVS stats info is updated during WAL flushing.
    if (handle->kvs) {
        // multi KV instance mode .. append up-to-date KV header
        handle->kv_info_offset = fdb_kvs_header_append(handle);
    }

    handle->last_hdr_bid = filemgr_get_pos(handle->file) / handle->file->blocksize;
    handle->last_wal_flush_hdr_bid = handle->last_hdr_bid;

    handle->cur_header_revnum = fdb_set_file_header(handle);
    btreeblk_end(handle->bhandle);

    // Commit the current file handle to record the compaction filename
    fdb_status fs = filemgr_commit(handle->file,
                    !(handle->config.durability_opt & FDB_DRB_ASYNC),
                    &handle->log_callback);
    wal_release_flushed_items(handle->file, &flush_items);
    if (fs != FDB_RESULT_SUCCESS) {
        filemgr_set_compaction_state(handle->file, NULL, FILE_NORMAL);
        filemgr_mutex_unlock(handle->file);
        filemgr_mutex_unlock(new_file);
        _fdb_cleanup_compact_err(handle, new_file, true, true, new_bhandle,
                                 new_dhandle, new_trie, new_seqtrie,
                                 new_seqtree);
        return fs;
    }

    // Mark new file as newly compacted
    filemgr_update_file_status(new_file, FILE_COMPACT_NEW, NULL);
    filemgr_mutex_unlock(handle->file);
    filemgr_mutex_unlock(new_file);

    // now compactor & another writer can be interleaved
    bid_t last_hdr = 0;
    bid_t cur_hdr = 0;
    // probability variable for blocking writer thread
    // value range: 0 (do not block writer) to 100 (always block writer)
    size_t prob = 0;

    struct btree *target_seqtree = new_seqtree;
    if (handle->kvs) {
        target_seqtree = (struct btree*)new_seqtrie;
    }

    if (marker_bid != BLK_NOT_FOUND) {
        fs = _fdb_compact_move_docs_upto_marker(handle, new_file, new_trie,
                                                new_idtree, target_seqtree, new_staletree,
                                                new_dhandle, new_bhandle,
                                                marker_bid,
                                                handle->last_hdr_bid, seqnum,
                                                &prob, clone_docs);
        cur_hdr = marker_bid; // Move delta documents from the compaction marker.
    } else {
        fs = _fdb_compact_move_docs(handle, new_file, new_trie, new_idtree,
                                    target_seqtree, new_staletree, new_dhandle,
                                    new_bhandle, &prob, clone_docs);
        cur_hdr = handle->last_hdr_bid;
    }

    if (fs != FDB_RESULT_SUCCESS) {
        filemgr_set_compaction_state(handle->file, NULL, FILE_NORMAL);

        btreeblk_reset_subblock_info(new_bhandle);
        _fdb_cleanup_compact_err(handle, new_file, true, false, new_bhandle,
                                 new_dhandle, new_trie, new_seqtrie,
                                 new_seqtree);

        return fs;
    }

    // The first phase is done. Now move delta documents.
    bool escape = false;
    bool compact_upto = false;
    if (marker_bid != (bid_t) -1) {
        compact_upto = true;
    }

    if (!prob) {
        // If the current probability is zero after the first phase of compaction,
        // then start the second phase of compaction with 20% of probability to allow
        // compaciton to catch up with the writer in case their throughputs remains
        // the same approximately during the entire compaction period. Otherwise,
        // the compaction might not be able to catch up and run forever.
        prob = 20;
    }

    bool file_switched = false; // bg flusher file
    do {
        last_hdr = cur_hdr;
        // get up-to-date header BID of the old file
        fdb_sync_db_header(handle);
        cur_hdr = handle->last_hdr_bid;

        bool got_lock = false;
        if (last_hdr == cur_hdr) {
            // All *committed* delta documents are synchronized.
            // However, there can be uncommitted documents written after the
            // latest commit. They also should be moved.
            // But at this time, we should grab the old file's lock to prevent
            // any additional updates on it.
            // Also stop flushing blocks from old file in favor of new file
            if (!file_switched) {
                bgflusher_switch_file(handle->file, new_file,
                                      &handle->log_callback);
                file_switched = true;
            }
            filemgr_mutex_lock(handle->file);
            got_lock = true;

            bid_t last_bid;
            last_bid = (filemgr_get_pos(handle->file) / handle->config.blocksize) - 1;
            if (cur_hdr < last_bid) {
                // move delta one more time
                cur_hdr = last_bid;
                escape = true;
            } else {
                break;
            }
        }

        fs = _fdb_compact_move_delta(handle, new_file, new_trie, new_idtree,
                                     target_seqtree, new_staletree, new_dhandle,
                                     new_bhandle, last_hdr, cur_hdr,
                                     compact_upto, clone_docs, got_lock, &prob);
        if (fs != FDB_RESULT_SUCCESS) {
            filemgr_set_compaction_state(handle->file, NULL, FILE_NORMAL);

            if (got_lock) {
                filemgr_mutex_unlock(handle->file);
            }
            btreeblk_reset_subblock_info(new_bhandle);
            _fdb_cleanup_compact_err(handle, new_file, true, false,
                                     new_bhandle, new_dhandle, new_trie,
                                     new_seqtrie, new_seqtree);

            // failure in compaction means switch back to old file
            if (file_switched) {
                bgflusher_switch_file(new_file, handle->file,
                                      &handle->log_callback);
            }

            return fs;
        }

        if (escape) {
            break;
        }
    } while (last_hdr < cur_hdr);

    filemgr_mutex_lock(new_file);

    // As we moved uncommitted non-transactional WAL items,
    // commit & flush those items. Now WAL contains only uncommitted
    // transactional items (or empty), so it is ready to migrate ongoing
    // transactions.
    wal_commit(&handle->file->global_txn, handle->file, NULL, &handle->log_callback);
    wal_flush(handle->file, (void*)handle,
              _fdb_wal_flush_func, _fdb_wal_get_old_offset, &flush_items);
    btreeblk_end(handle->bhandle);
    wal_release_flushed_items(handle->file, &flush_items);
    // reset last_wal_flush_hdr_bid
    handle->last_wal_flush_hdr_bid = BLK_NOT_FOUND;

    // copy old file's seqnum to new file (do this again due to delta)
    seqnum = filemgr_get_seqnum(handle->file);
    filemgr_set_seqnum(new_file, seqnum);
    if (handle->kvs) {
        // copy seqnums of non-default KV stores
        fdb_kvs_header_copy(handle, new_file, new_dhandle, NULL, false);
    }

    // migrate uncommitted transactional items to new file
    wal_txn_migration((void*)handle, (void*)new_dhandle,
                      handle->file, new_file, _fdb_doc_move);

    old_file = handle->file;
    handle->file = new_file;
    handle->kv_info_offset = new_file_kv_info_offset;

    btreeblk_free(handle->bhandle);
    free(handle->bhandle);
    handle->bhandle = new_bhandle;

    docio_free(handle->dhandle);
    free(handle->dhandle);
    handle->dhandle = new_dhandle;

    hbtrie_free(handle->trie);
    free(handle->trie);
    handle->trie = new_trie;

    handle->config.encryption_key = new_file->encryption.key;

    if (handle->config.seqtree_opt == FDB_SEQTREE_USE) {
        if (handle->kvs) {
            hbtrie_free(handle->seqtrie);
            free(handle->seqtrie);
            handle->seqtrie = new_seqtrie;
        } else {
            free(handle->seqtree);
            handle->seqtree = new_seqtree;
        }
    }

    // we don't need to free 'staletree->kv_ops'
    // as it is re-used by'new_staletree'.
    free(handle->staletree);
    handle->staletree = new_staletree;

    old_filename_len = strlen(old_file->filename) + 1;
    old_filename = (char *) malloc(old_filename_len);
    strncpy(old_filename, old_file->filename, old_filename_len);
    if(filemgr_update_file_status(new_file, FILE_NORMAL, old_filename) == 0) {
        free(old_filename);
    }

    // Atomically perform
    // 1) commit new file
    // 2) set remove pending flag of the old file
    // 3) close the old file
    // Note that both old_file's lock and new_file's lock are still acquired.
    return _fdb_commit_and_remove_pending(handle, old_file, new_file);
}

static fdb_status _fdb_compact(fdb_file_handle *fhandle,
                               const char *new_filename,
                               fdb_snapshot_marker_t marker,
                               bool clone_docs,
                               const fdb_encryption_key *new_encryption_key)
{
    fdb_kvs_handle *handle = fhandle->root;
    bool in_place_compaction = false;
    char nextfile[FDB_MAX_FILENAME_LEN];
    fdb_status fs;

    if (handle->config.compaction_mode == FDB_COMPACTION_MANUAL) {
        // manual compaction
        if (!new_filename) { // In-place compaction.
            in_place_compaction = true;
            compactor_get_next_filename(handle->file->filename, nextfile);
            new_filename = nextfile;
        }
        fs = fdb_compact_file(fhandle, new_filename, in_place_compaction,
                              (bid_t)marker, clone_docs, new_encryption_key);
    } else { // auto compaction mode.
        bool ret;
        // set compaction flag
        ret = compactor_switch_compaction_flag(handle->file, true);
        if (!ret) {
            // the file is already being compacted by other thread
            return FDB_RESULT_FILE_IS_BUSY;
        }
        // get next filename
        compactor_get_next_filename(handle->file->filename, nextfile);
        fs = fdb_compact_file(fhandle, nextfile, in_place_compaction,
                              (bid_t)marker, clone_docs, new_encryption_key);
        // clear compaction flag
        ret = compactor_switch_compaction_flag(handle->file, false);
        (void)ret;
    }
    return fs;
}

LIBFDB_API
fdb_status fdb_compact(fdb_file_handle *fhandle,
                       const char *new_filename)
{
    return _fdb_compact(fhandle, new_filename, BLK_NOT_FOUND, false, NULL);
}

LIBFDB_API
fdb_status fdb_compact_with_cow(fdb_file_handle *fhandle,
                                const char *new_filename)
{
    return _fdb_compact(fhandle, new_filename, BLK_NOT_FOUND, true, NULL);
}

LIBFDB_API
fdb_status fdb_compact_upto(fdb_file_handle *fhandle,
                            const char *new_filename,
                            fdb_snapshot_marker_t marker)
{
    if (!fhandle || !fhandle->root) {
        return FDB_RESULT_INVALID_ARGS;
    }
    if (fhandle->root->config.seqtree_opt != FDB_SEQTREE_USE) {
        return FDB_RESULT_INVALID_HANDLE;
    }

    return _fdb_compact(fhandle, new_filename, marker, false, NULL);
}

LIBFDB_API
fdb_status fdb_compact_upto_with_cow(fdb_file_handle *fhandle,
                                  const char *new_filename,
                                  fdb_snapshot_marker_t marker)
{
    if (!fhandle || !fhandle->root) {
        return FDB_RESULT_INVALID_ARGS;
    }
    if (fhandle->root->config.seqtree_opt != FDB_SEQTREE_USE) {
        return FDB_RESULT_INVALID_HANDLE;
    }

    return _fdb_compact(fhandle, new_filename, marker, true, NULL);
}

LIBFDB_API
fdb_status fdb_rekey(fdb_file_handle *fhandle,
                     fdb_encryption_key new_key)
{
    return _fdb_compact(fhandle, NULL, BLK_NOT_FOUND, false, &new_key);
}

LIBFDB_API
fdb_status fdb_switch_compaction_mode(fdb_file_handle *fhandle,
                                      fdb_compaction_mode_t mode,
                                      size_t new_threshold)
{
    int ret;
    fdb_status fs;
    fdb_kvs_handle *handle = fhandle->root;
    fdb_config config;
    char vfilename[FDB_MAX_FILENAME_LEN];
    char filename[FDB_MAX_FILENAME_LEN];
    char metafile[FDB_MAX_FILENAME_LEN];

    if (!handle || new_threshold > 100) {
        return FDB_RESULT_INVALID_ARGS;
    }

    config = handle->config;
    if (handle->config.compaction_mode != mode) {
        if (filemgr_get_ref_count(handle->file) > 1) {
            // all the other handles referring this file should be closed
            return FDB_RESULT_FILE_IS_BUSY;
        }
        /* TODO: In current code, we assume that all the other handles referring
         * the same database file should be closed before calling this API and
         * any open API calls should not be made until the completion of this API.
         */

        if (handle->config.compaction_mode == FDB_COMPACTION_AUTO) {
            // 1. deregister from compactor (by calling fdb_close)
            // 2. remove [filename].meta
            // 3. rename [filename].[n] as [filename]

            // set compaction flag to avoid auto compaction.
            // we will not clear this flag again becuase this file will be
            // deregistered by calling _fdb_close().
            if (compactor_switch_compaction_flag(handle->file, true) == false) {
                return FDB_RESULT_FILE_IS_BUSY;
            }

            strcpy(vfilename, handle->filename);
            strcpy(filename, handle->file->filename);
            fs = _fdb_close(handle);
            if (fs != FDB_RESULT_SUCCESS) {
                return fs;
            }
            sprintf(metafile, "%s.meta", vfilename);
            if ((ret = remove(metafile)) < 0) {
                return FDB_RESULT_FILE_REMOVE_FAIL;
            }
            if ((ret = rename(filename, vfilename)) < 0) {
                return FDB_RESULT_FILE_RENAME_FAIL;
            }
            config.compaction_mode = FDB_COMPACTION_MANUAL;
            fs = _fdb_open(handle, vfilename, FDB_VFILENAME, &config);
            if (fs != FDB_RESULT_SUCCESS) {
                return fs;
            }
        } else if (handle->config.compaction_mode == FDB_COMPACTION_MANUAL) {
            // 1. rename [filename] as [filename].rev_num
            strcpy(vfilename, handle->file->filename);
            compactor_get_next_filename(handle->file->filename, filename);
            fs = _fdb_close(handle);
            if (fs != FDB_RESULT_SUCCESS) {
                return fs;
            }
            if ((ret = rename(vfilename, filename) < 0)) {
                return FDB_RESULT_FILE_RENAME_FAIL;
            }
            config.compaction_mode = FDB_COMPACTION_AUTO;
            config.compaction_threshold = new_threshold;
            fs = _fdb_open(handle, vfilename, FDB_VFILENAME, &config);
            if (fs != FDB_RESULT_SUCCESS) {
                return fs;
            }

        } else {
            return FDB_RESULT_INVALID_ARGS;
        }
    } else {
        if (handle->config.compaction_mode == FDB_COMPACTION_AUTO) {
            // change compaction threshold of the existing file
            compactor_change_threshold(handle->file, new_threshold);
        }
    }
    return FDB_RESULT_SUCCESS;
}

LIBFDB_API
fdb_status fdb_close(fdb_file_handle *fhandle)
{
    fdb_status fs;
    if (!fhandle) {
        return FDB_RESULT_INVALID_ARGS;
    }

    if (fhandle->root->config.auto_commit &&
        filemgr_get_ref_count(fhandle->root->file) == 1) {
        // auto commit mode & the last handle referring the file
        // commit file before close
        fs = fdb_commit(fhandle, FDB_COMMIT_NORMAL);
        if (fs != FDB_RESULT_SUCCESS) {
            return fs;
        }
    }

    fs = _fdb_close_root(fhandle->root);
    if (fs == FDB_RESULT_SUCCESS) {
        fdb_file_handle_close_all(fhandle);
        fdb_file_handle_free(fhandle);
    }
    return fs;
}

fdb_status _fdb_close_root(fdb_kvs_handle *handle)
{
    fdb_status fs;

    if (!handle) {
        return FDB_RESULT_SUCCESS;
    }
    if (handle->kvs) {
        if (handle->kvs->type == KVS_SUB) {
            return fdb_kvs_close(handle);
        } else if (handle->kvs->type == KVS_ROOT) {
            // close all sub-handles
            fs = fdb_kvs_close_all(handle);
            if (fs != FDB_RESULT_SUCCESS) {
                return fs;
            }
        }
    }
    if (handle->txn) {
        _fdb_abort_transaction(handle);
    }

    fs = _fdb_close(handle);
    if (fs == FDB_RESULT_SUCCESS) {
        fdb_kvs_info_free(handle);
        free(handle);
    }
    return fs;
}

fdb_status _fdb_close(fdb_kvs_handle *handle)
{
    fdb_status fs;
    if (!(handle->config.flags & FDB_OPEN_FLAG_RDONLY)) {
        if (handle->config.compaction_mode == FDB_COMPACTION_AUTO) {
            // read-only file is not registered in compactor
            compactor_deregister_file(handle->file);
        }
        bgflusher_deregister_file(handle->file);
    }

    btreeblk_end(handle->bhandle);
    btreeblk_free(handle->bhandle);

    fs = filemgr_close(handle->file, handle->config.cleanup_cache_onclose,
                                  handle->filename, &handle->log_callback);
    if (fs != FDB_RESULT_SUCCESS) {
        return fs;
    }
    docio_free(handle->dhandle);
    hbtrie_free(handle->trie);
    free(handle->trie);

    if (handle->config.seqtree_opt == FDB_SEQTREE_USE) {
        if (handle->kvs) {
            // multi KV instance mode
            hbtrie_free(handle->seqtrie);
            free(handle->seqtrie);
        } else {
            free(handle->seqtree->kv_ops);
            free(handle->seqtree);
        }
    }

    if (handle->staletree) {
        free(handle->staletree->kv_ops);
        free(handle->staletree);
    }

    free(handle->bhandle);
    free(handle->dhandle);
    if (handle->shandle) {
        snap_close(handle->shandle);
    }
    if (handle->filename) {
        free(handle->filename);
        handle->filename = NULL;
    }

#ifdef _TRACE_HANDLES
    spin_lock(&open_handle_lock);
    avl_remove(&open_handles, &handle->avl_trace);
    spin_unlock(&open_handle_lock);
#endif
    return fs;
}

LIBFDB_API
fdb_status fdb_destroy(const char *fname,
                       fdb_config *fdbconfig)
{
#ifdef _MEMPOOL
    mempool_init();
#endif

    fdb_config config;
    struct filemgr_config fconfig;
    fdb_status status = FDB_RESULT_SUCCESS;
    char *filename = (char *)alca(uint8_t, FDB_MAX_FILENAME_LEN);

    if (fdbconfig) {
        if (validate_fdb_config(fdbconfig)) {
            config = *fdbconfig;
        } else {
            return FDB_RESULT_INVALID_CONFIG;
        }
    } else {
        config = get_default_config();
    }

    strncpy(filename, fname, FDB_MAX_FILENAME_LEN);

    if (!compactor_is_valid_mode(filename, &config)) {
        status = FDB_RESULT_INVALID_COMPACTION_MODE;
        return status;
    }

    _fdb_init_file_config(&config, &fconfig);

    filemgr_mutex_openlock(&fconfig);

    // Destroy file whose name is exactly matched.
    // In auto compaction mode, exact matching file name will not exist in
    // file system, so we allow failure returned by this function.
    status = filemgr_destroy_file(filename, &fconfig, NULL);
    if (status != FDB_RESULT_SUCCESS &&
        config.compaction_mode != FDB_COMPACTION_AUTO) {
        filemgr_mutex_openunlock();
        return status;
    }

    if (config.compaction_mode == FDB_COMPACTION_AUTO) {
        // Destroy all files whose prefix is matched.
        status = compactor_destroy_file(filename, &config);
        if (status != FDB_RESULT_SUCCESS) {
            filemgr_mutex_openunlock();
            return status;
        }
    }

    filemgr_mutex_openunlock();

    return status;
}

LIBFDB_API
fdb_status fdb_get_latency_stats(fdb_file_handle *fhandle,
                                 fdb_latency_stat *stat,
                                 fdb_latency_stat_type type)
{
    struct filemgr *file;
    if (!fhandle || !stat ||!fhandle->root || type >= FDB_LATENCY_NUM_STATS) {
        return FDB_RESULT_INVALID_ARGS;
    }
    if (!fhandle->root->file) {
        return FDB_RESULT_FILE_NOT_OPEN;
    }
    file = fhandle->root->file;
#ifdef _LATENCY_STATS
    filemgr_get_latency_stat(file, type, stat);
#endif // _LATENCY_STATS
    return FDB_RESULT_SUCCESS;
}

// roughly estimate the space occupied db handle HANDLE
LIBFDB_API
size_t fdb_estimate_space_used(fdb_file_handle *fhandle)
{
    size_t ret = 0;
    size_t datasize;
    size_t nlivenodes;
    fdb_kvs_handle *handle = NULL;
    struct filemgr *file;

    if (!fhandle) {
        return 0;
    }

    handle = fhandle->root;

    fdb_check_file_reopen(handle, NULL);
    fdb_sync_db_header(handle);

    file = handle->file;

    datasize = _kvs_stat_get_sum(file, KVS_STAT_DATASIZE);
    nlivenodes = _kvs_stat_get_sum(file, KVS_STAT_NLIVENODES);

    ret = datasize;
    ret += nlivenodes * handle->config.blocksize;
    ret += wal_get_datasize(handle->file);

    return ret;
}

LIBFDB_API
size_t fdb_estimate_space_used_from(fdb_file_handle *fhandle,
                                    fdb_snapshot_marker_t marker)
{
    uint64_t deltasize;
    size_t ret = 0;
    fdb_kvs_handle *handle;
    struct filemgr *file;
    bid_t hdr_bid = BLK_NOT_FOUND, prev_bid;
    size_t header_len;
    uint8_t header_buf[FDB_BLOCKSIZE];
    bid_t trie_root_bid = BLK_NOT_FOUND;
    bid_t seq_root_bid = BLK_NOT_FOUND;
    bid_t stale_root_bid = BLK_NOT_FOUND;
    uint64_t ndocs;
    uint64_t ndeletes;
    uint64_t nlivenodes;
    uint64_t datasize;
    uint64_t last_wal_flush_hdr_bid;
    uint64_t kv_info_offset;
    uint64_t header_flags;
    uint64_t version;
    char *compacted_filename;
    fdb_seqnum_t seqnum;
    file_status_t fstatus;
    fdb_status status;

    if (!fhandle || !marker) {
        return 0;
    }
    handle = fhandle->root;
    if (!handle->file) {
        fdb_log(&handle->log_callback, FDB_RESULT_FILE_NOT_OPEN,
                "File not open.");
        return 0;
    }

    fdb_check_file_reopen(handle, &fstatus);
    fdb_sync_db_header(handle);

    // Start loading from current header
    file = handle->file;
    header_len = handle->file->header.size;

    // Reverse scan the file only summing up the delta.....
    while (marker <= hdr_bid) {
        if (hdr_bid == BLK_NOT_FOUND) {
            hdr_bid = handle->last_hdr_bid;
            status = filemgr_fetch_header(file, hdr_bid,
                                          header_buf, &header_len, NULL, NULL,
                                          &deltasize, &version,
                                          &handle->log_callback);
        } else {
            prev_bid = filemgr_fetch_prev_header(file, hdr_bid,
                                                 header_buf, &header_len,
                                                 &seqnum, NULL, &deltasize, &version,
                                                 &handle->log_callback);
            hdr_bid = prev_bid;
        }
        if (status != FDB_RESULT_SUCCESS) {
            fdb_log(&handle->log_callback, status,
                    "Failure to fetch DB header.");
            return 0;
        }
        if (header_len == 0) {
            status = FDB_RESULT_KV_STORE_NOT_FOUND; // can't work without header
            fdb_log(&handle->log_callback, status, "Failure to find DB header.");
            return 0;
        }

        fdb_fetch_header(version, header_buf, &trie_root_bid, &seq_root_bid,
                         &stale_root_bid, &ndocs, &ndeletes, &nlivenodes, &datasize,
                         &last_wal_flush_hdr_bid, &kv_info_offset,
                         &header_flags, &compacted_filename, NULL);
        if (marker == hdr_bid) { // for the oldest header, sum up full values
            ret += datasize;
            ret += nlivenodes * handle->config.blocksize;
            break;
        } else { // for headers upto oldest header, sum up only deltas..
            ret += deltasize; // root kv store or single kv instance mode
            if (kv_info_offset != BLK_NOT_FOUND) { // Multi kv instance mode..
                uint64_t doc_offset;
                struct docio_object doc;
                memset(&doc, 0, sizeof(struct docio_object));
                doc_offset = docio_read_doc(handle->dhandle, kv_info_offset,
                                            &doc, true);
                if (doc_offset == kv_info_offset) {
                    fdb_log(&handle->log_callback, FDB_RESULT_READ_FAIL,
                            "Read failure estimate_space_used.");
                    return 0;
                }
                ret += _kvs_stat_get_sum_attr(doc.body, version,
                                              KVS_STAT_DELTASIZE);

                free_docio_object(&doc, 1, 1, 1);
            }
        }
    }

    return ret;
}

LIBFDB_API
fdb_status fdb_get_file_info(fdb_file_handle *fhandle, fdb_file_info *info)
{
    uint64_t ndocs, ndeletes;
    fdb_kvs_handle *handle;

    if (!fhandle || !info) {
        return FDB_RESULT_INVALID_ARGS;
    }
    handle = fhandle->root;

    fdb_check_file_reopen(handle, NULL);
    fdb_sync_db_header(handle);

    if (handle->config.compaction_mode == FDB_COMPACTION_AUTO) {
        // compaction daemon mode
        info->filename = handle->filename;
    } else {
        info->filename = handle->file->filename;
    }

    if (handle->shandle) {
        // handle for snapshot
    } else {
        info->new_filename = NULL;
    }

    // Note that doc_count includes the number of WAL entries, which might
    // incur an incorrect estimation. However, after the WAL flush, the doc
    // counter becomes consistent. We plan to devise a new way of tracking
    // the number of docs in a database instance.
    size_t wal_docs = wal_get_num_docs(handle->file);
    size_t wal_deletes = wal_get_num_deletes(handle->file);
    size_t wal_n_inserts = wal_docs - wal_deletes;

    ndocs = _kvs_stat_get_sum(handle->file, KVS_STAT_NDOCS);

    if (ndocs + wal_n_inserts < wal_deletes) {
        info->doc_count = 0;
    } else {
        if (ndocs) {
            info->doc_count = ndocs + wal_n_inserts - wal_deletes;
        } else {
            info->doc_count = wal_n_inserts;
        }
    }

    ndeletes = _kvs_stat_get_sum(handle->file, KVS_STAT_NDELETES);
    if (ndeletes) { // not accurate since some ndeletes may be wal_deletes
        info->deleted_count = ndeletes + wal_deletes;
    } else { // this is accurate since it reflects only wal_ndeletes
        info->deleted_count = wal_deletes;
    }

    info->space_used = fdb_estimate_space_used(fhandle);
    info->file_size = filemgr_get_pos(handle->file);

    // Get the number of KV store instances in a given ForestDB file.
    struct kvs_header *kv_header = handle->file->kv_header;
    size_t num = 1; // default KV store.
    if (kv_header) {
        spin_lock(&kv_header->lock);
        num += kv_header->num_kv_stores;
        spin_unlock(&kv_header->lock);
    }
    info->num_kv_stores = num;

    return FDB_RESULT_SUCCESS;
}

LIBFDB_API
fdb_status fdb_get_all_snap_markers(fdb_file_handle *fhandle,
                                    fdb_snapshot_info_t **markers_out,
                                    uint64_t *num_markers)
{
    fdb_kvs_handle *handle;
    bid_t hdr_bid;
    size_t header_len;
    uint8_t header_buf[FDB_BLOCKSIZE];
    bid_t trie_root_bid = BLK_NOT_FOUND;
    bid_t seq_root_bid = BLK_NOT_FOUND;
    bid_t stale_root_bid = BLK_NOT_FOUND;
    uint64_t ndocs;
    uint64_t ndeletes;
    uint64_t nlivenodes;
    uint64_t datasize;
    uint64_t last_wal_flush_hdr_bid;
    uint64_t kv_info_offset;
    uint64_t header_flags;
    uint64_t version;
    char *compacted_filename;
    fdb_seqnum_t seqnum;
    fdb_snapshot_info_t *markers;
    int i;
    uint64_t size;
    file_status_t fstatus;
    fdb_status status = FDB_RESULT_SUCCESS;

    if (!fhandle || !markers_out || !num_markers) {
        return FDB_RESULT_INVALID_ARGS;
    }
    handle = fhandle->root;
    if (!handle->file) {
        return FDB_RESULT_FILE_NOT_OPEN;
    }

    fdb_check_file_reopen(handle, &fstatus);
    fdb_sync_db_header(handle);

    // There are as many DB headers in a file as the file's header revision num
    size = handle->cur_header_revnum;
    if (!size) {
        return FDB_RESULT_NO_DB_INSTANCE;
    }
    markers = (fdb_snapshot_info_t *)calloc(size, sizeof(fdb_snapshot_info_t));
    if (!markers) { // LCOV_EXCL_START
        return FDB_RESULT_ALLOC_FAIL;
    } // LCOV_EXCL_STOP

    // Start loading from current header
    seqnum = handle->seqnum;
    hdr_bid = handle->last_hdr_bid;
    header_len = handle->file->header.size;
    size = 0;

    // Reverse scan the file to locate the DB header with seqnum marker
    for (i = 0; header_len; ++i, ++size) {
        if (i == 0 ) {
            status = filemgr_fetch_header(handle->file, handle->last_hdr_bid,
                                          header_buf, &header_len, NULL,
                                          NULL, NULL, &version,
                                          &handle->log_callback);
        } else {
            hdr_bid = filemgr_fetch_prev_header(handle->file, hdr_bid,
                                                header_buf, &header_len,
                                                &seqnum, NULL, NULL, &version,
                                                &handle->log_callback);
        }
        if (header_len == 0) {
            continue; // header doesn't exist, terminate iteration
        }

        fdb_fetch_header(version, header_buf,
                         &trie_root_bid, &seq_root_bid, &stale_root_bid,
                         &ndocs, &ndeletes, &nlivenodes, &datasize,
                         &last_wal_flush_hdr_bid, &kv_info_offset,
                         &header_flags, &compacted_filename, NULL);
        markers[i].marker = (fdb_snapshot_marker_t)hdr_bid;
        if (kv_info_offset == BLK_NOT_FOUND) { // Single kv instance mode
            markers[i].num_kvs_markers = 1;
            markers[i].kvs_markers = (fdb_kvs_commit_marker_t *)malloc(
                                            sizeof(fdb_kvs_commit_marker_t));
            if (!markers[i].kvs_markers) { // LCOV_EXCL_START
                fdb_free_snap_markers(markers, i);
                return FDB_RESULT_ALLOC_FAIL;
            } // LCOV_EXCL_STOP
            markers[i].kvs_markers->seqnum = seqnum;
            markers[i].kvs_markers->kv_store_name = NULL;
        } else { // Multi kv instance mode
            uint64_t doc_offset;
            struct docio_object doc;
            memset(&doc, 0, sizeof(struct docio_object));
            doc_offset = docio_read_doc(handle->dhandle, kv_info_offset, &doc,
                                        true);
            if (doc_offset == kv_info_offset) {
                fdb_free_snap_markers(markers, i);
                return FDB_RESULT_READ_FAIL;
            }
            status = _fdb_kvs_get_snap_info(doc.body, version,
                                            &markers[i]);
            if (status != FDB_RESULT_SUCCESS) { // LCOV_EXCL_START
                fdb_free_snap_markers(markers, i);
                return status;
            } // LCOV_EXCL_STOP
            if (seqnum) {
                // default KVS has been used
                // add the default KVS info
                int idx = markers[i].num_kvs_markers - 1;
                markers[i].kvs_markers[idx].seqnum = seqnum;
                markers[i].kvs_markers[idx].kv_store_name = NULL;
            } else {
                // do not count default KVS .. decrease it by one.
                markers[i].num_kvs_markers--;
            }
            free_docio_object(&doc, 1, 1, 1);
        }
    }

    *markers_out = markers;
    *num_markers = size ? size - 1 : 0;

    return status;
}

LIBFDB_API
fdb_status fdb_free_snap_markers(fdb_snapshot_info_t *markers, uint64_t size) {
    uint64_t i;
    int64_t kvs_idx;
    if (!markers || !size) {
        return FDB_RESULT_INVALID_ARGS;
    }
    for (i = 0; i < size; ++i) {
        kvs_idx = markers[i].num_kvs_markers;
        if (kvs_idx) {
            for (kvs_idx = kvs_idx - 1; kvs_idx >=0; --kvs_idx) {
                free(markers[i].kvs_markers[kvs_idx].kv_store_name);
            }
            free(markers[i].kvs_markers);
        }
    }
    free(markers);
    return FDB_RESULT_SUCCESS;
}

LIBFDB_API
size_t fdb_get_buffer_cache_used() {
    if (!fdb_initialized) {
        return 0;
    }

    return (size_t) filemgr_get_bcache_used_space();
}

LIBFDB_API
fdb_status fdb_shutdown()
{
    fdb_status ret = FDB_RESULT_SUCCESS;
    if (fdb_initialized) {

#ifndef SPIN_INITIALIZER
        // Windows: check if spin lock is already destroyed.
        if (InterlockedCompareExchange(&initial_lock_status, 1, 2) == 2) {
            spin_lock(&initial_lock);
        } else {
            // ForestDB is already shut down
            return ret;
        }
#else
        spin_lock(&initial_lock);
#endif

        if (!fdb_initialized) {
            // ForestDB is already shut down
#ifdef SPIN_INITIALIZER
            spin_unlock(&initial_lock);
#endif
            return ret;
        }
        if (fdb_open_inprog) {
            spin_unlock(&initial_lock);
            return FDB_RESULT_FILE_IS_BUSY;
        }
        compactor_shutdown();
        bgflusher_shutdown();
        ret = filemgr_shutdown();
        if (ret == FDB_RESULT_SUCCESS) {
#ifdef _MEMPOOL
            mempool_shutdown();
#endif
            fdb_initialized = 0;
            spin_unlock(&initial_lock);
#ifndef SPIN_INITIALIZER
            spin_destroy(&initial_lock);
            initial_lock_status = 0;
#endif
        } else { // some file may be still open...
            spin_unlock(&initial_lock);
        }
    }
    return ret;
}

void _fdb_dump_handle(fdb_kvs_handle *h) {
    fprintf(stderr, "filename: %s\n", h->filename);

    fprintf(stderr, "config: chunksize %d\n", h->config.chunksize);
    fprintf(stderr, "config: blocksize %d\n", h->config.blocksize);
    fprintf(stderr, "config: buffercache_size %" _F64 "\n",
           h->config.buffercache_size);
    fprintf(stderr, "config: wal_threshold %" _F64 "\n",
            h->config.wal_threshold);
    fprintf(stderr, "config: wal_flush_before_commit %d\n",
           h->config.wal_flush_before_commit);
    fprintf(stderr, "config: purging_interval %d\n", h->config.purging_interval);
    fprintf(stderr, "config: seqtree_opt %d\n", h->config.seqtree_opt);
    fprintf(stderr, "config: durability_opt %d\n", h->config.durability_opt);
    fprintf(stderr, "config: open_flags %x\n", h->config.flags);
    fprintf(stderr, "config: compaction_buf_maxsize %d\n",
           h->config.compaction_buf_maxsize);
    fprintf(stderr, "config: cleanup_cache_onclose %d\n",
           h->config.cleanup_cache_onclose);
    fprintf(stderr, "config: compress body %d\n",
           h->config.compress_document_body);
    fprintf(stderr, "config: compaction_mode %d\n", h->config.compaction_mode);
    fprintf(stderr, "config: compaction_threshold %d\n",
           h->config.compaction_threshold);
    fprintf(stderr, "config: compactor_sleep_duration %" _F64"\n",
           h->config.compactor_sleep_duration);

    fprintf(stderr, "kvs_config: Create if missing = %d\n",
           h->kvs_config.create_if_missing);

    fprintf(stderr, "kvs: id = %" _F64 "\n", h->kvs->id);
    fprintf(stderr, "kvs: type = %d\n", h->kvs->type);
    fprintf(stderr, "kvs: root_handle %p\n", (void *)h->kvs->root);

    fprintf(stderr, "fdb_file_handle: %p\n", (void *)h->fhandle);
    fprintf(stderr, "fhandle: root %p\n", (void*)h->fhandle->root);
    fprintf(stderr, "fhandle: flags %p\n", (void *)h->fhandle->flags);

    fprintf(stderr, "hbtrie: %p\n", (void *)h->trie);
    fprintf(stderr, "hbtrie: chunksize %u\n", h->trie->chunksize);
    fprintf(stderr, "hbtrie: valuelen %u\n", h->trie->valuelen);
    fprintf(stderr, "hbtrie: flag %x\n", h->trie->flag);
    fprintf(stderr, "hbtrie: leaf_height_limit %u\n",
           h->trie->leaf_height_limit);
    fprintf(stderr, "hbtrie: root_bid %p\n", (void *)h->trie->root_bid);
    fprintf(stderr, "hbtrie: root_bid %p\n", (void *)h->trie->root_bid);

    fprintf(stderr, "seqtrie: %p\n", (void *)h->seqtrie);
    fprintf(stderr, "seqtrie: chunksize %u\n", h->seqtrie->chunksize);
    fprintf(stderr, "seqtrie: valuelen %u\n", h->seqtrie->valuelen);
    fprintf(stderr, "seqtrie: flag %x\n", h->seqtrie->flag);
    fprintf(stderr, "seqtrie: leaf_height_limit %u\n",
           h->seqtrie->leaf_height_limit);
    fprintf(stderr, "seqtrie: root_bid %" _F64 "\n", h->seqtrie->root_bid);
    fprintf(stderr, "seqtrie: root_bid %" _F64 "\n", h->seqtrie->root_bid);

    fprintf(stderr, "file: filename %s\n", h->file->filename);
    fprintf(stderr, "file: ref_count %d\n", h->file->ref_count);
    fprintf(stderr, "file: fflags %x\n", h->file->fflags);
    fprintf(stderr, "file: blocksize %d\n", h->file->blocksize);
    fprintf(stderr, "file: fd %d\n", h->file->fd);
    fprintf(stderr, "file: pos %" _F64"\n", atomic_get_uint64_t(&h->file->pos));
    fprintf(stderr, "file: status %d\n", atomic_get_uint8_t(&h->file->status));
    fprintf(stderr, "file: config: blocksize %d\n", h->file->config->blocksize);
    fprintf(stderr, "file: config: ncacheblock %d\n",
           h->file->config->ncacheblock);
    fprintf(stderr, "file: config: flag %d\n", h->file->config->flag);
    fprintf(stderr, "file: config: chunksize %d\n", h->file->config->chunksize);
    fprintf(stderr, "file: config: options %x\n", h->file->config->options);
    fprintf(stderr, "file: config: prefetch_duration %" _F64 "\n",
           h->file->config->prefetch_duration);
    fprintf(stderr, "file: config: num_wal_shards %d\n",
           h->file->config->num_wal_shards);
    fprintf(stderr, "file: config: num_bcache_shards %d\n",
           h->file->config->num_bcache_shards);
    fprintf(stderr, "file: new_file %p\n", (void *)h->file->new_file);
    fprintf(stderr, "file: old_filename %p\n", (void *)h->file->old_filename);
    fprintf(stderr, "file: fnamedic_item: bcache %p\n",
            (void *)h->file->bcache);
    fprintf(stderr, "file: global_txn: handle %p\n",
            (void *)h->file->global_txn.handle);
    fprintf(stderr, "file: global_txn: prev_hdr_bid %" _F64 "\n",
           h->file->global_txn.prev_hdr_bid);
    fprintf(stderr, "file: global_txn: isolation %d\n",
           h->file->global_txn.isolation);
    fprintf(stderr, "file: in_place_compaction: %d\n",
           h->file->in_place_compaction);
    fprintf(stderr, "file: kvs_header: %" _F64 "\n",
            h->file->kv_header->id_counter);

    fprintf(stderr, "docio_handle: %p\n", (void*)h->dhandle);
    fprintf(stderr, "dhandle: file: filename %s\n",
            h->dhandle->file->filename);
    fprintf(stderr, "dhandle: curblock %" _F64 "\n", h->dhandle->curblock);
    fprintf(stderr, "dhandle: curpos %d\n", h->dhandle->curpos);
    fprintf(stderr, "dhandle: lastbid %" _F64 "\n", h->dhandle->lastbid);
    fprintf(stderr, "dhandle: readbuffer %p\n", h->dhandle->readbuffer);
    fprintf(stderr, "dhandle: %s\n",
           h->dhandle->compress_document_body ? "compress" : "don't compress");
    fprintf(stderr, "new_dhandle %p\n", (void *)h->dhandle);

    fprintf(stderr, "btreeblk_handle bhanlde %p\n", (void *)h->bhandle);
    fprintf(stderr, "bhandle: nodesize %d\n", h->bhandle->nodesize);
    fprintf(stderr, "bhandle: nnodeperblock %d\n", h->bhandle->nnodeperblock);
    fprintf(stderr, "bhandle: nlivenodes %" _F64 "\n", h->bhandle->nlivenodes);
    fprintf(stderr, "bhandle: file %s\n", h->bhandle->file->filename);
    fprintf(stderr, "bhandle: nsb %d\n", h->bhandle->nsb);

    fprintf(stderr, "multi_kv_instances: %d\n", h->config.multi_kv_instances);
    fprintf(stderr, "prefetch_duration: %" _F64"\n",
            h->config.prefetch_duration);
    fprintf(stderr, "cur_header_revnum: %" _F64 "\n", h->cur_header_revnum);
    fprintf(stderr, "last_hdr_bid: %" _F64 "\n", h->last_hdr_bid);
    fprintf(stderr, "last_wal_flush_hdr_bid: %" _F64 "\n",
           h->last_wal_flush_hdr_bid);
    fprintf(stderr, "kv_info_offset: %" _F64 "\n", h->kv_info_offset);

    fprintf(stderr, "snap_handle: %p\n", (void *)h->shandle);
    if (h->shandle) {
        fprintf(stderr, "shandle: ref_cnt %d\n", h->shandle->ref_cnt);
        fprintf(stderr, "shandle: type %d\n", h->shandle->type);
        fprintf(stderr, "shandle: kvs_stat: nlivenodes %" _F64 "\n",
               h->shandle->stat.nlivenodes);
        fprintf(stderr, "shandle: kvs_stat: ndocs %" _F64 "\n",
               h->shandle->stat.ndocs);
        fprintf(stderr, "shandle: kvs_stat: datasize %" _F64 "\n",
               h->shandle->stat.datasize);
        fprintf(stderr, "shandle: kvs_stat: wal_ndocs %" _F64 "\n",
               h->shandle->stat.wal_ndocs);
        fprintf(stderr, "shandle: kvs_stat: wal_ndeletes %" _F64 "\n",
               h->shandle->stat.wal_ndeletes);
    }
    fprintf(stderr, "seqnum: %" _F64 "\n", h->seqnum);
    fprintf(stderr, "max_seqnum: %" _F64 "\n", h->max_seqnum);

    fprintf(stderr, "txn: %p\n", (void *)h->txn);
    if (h->txn) {
        fprintf(stderr, "txn: handle %p\n", (void *)h->txn->handle);
        fprintf(stderr, "txn: prev_hdr_bid %" _F64" \n", h->txn->prev_hdr_bid);
        fprintf(stderr, "txn: isolation %d\n", h->txn->isolation);
    }
    fprintf(stderr, "dirty_updates %d\n", h->dirty_updates);
}

void _fdb_dump_handles(void) {
#ifdef _TRACE_HANDLES
    struct avl_node *h = NULL;
    int n = 0;
    spin_lock(&open_handle_lock);
    h = avl_first(&open_handles);
    while(h) {
        fdb_kvs_handle *handle = _get_entry(h, fdb_kvs_handle, avl_trace);
        n++;
        fprintf(stderr, "--------%d-Dumping Handle %p---------\n", n, handle);
        _fdb_dump_handle(handle);
        h = avl_next(h);
    }
    spin_unlock(&open_handle_lock);
#endif
}<|MERGE_RESOLUTION|>--- conflicted
+++ resolved
@@ -2962,13 +2962,9 @@
         }
     }
 
-<<<<<<< HEAD
-    if (wr == FDB_RESULT_SUCCESS || br != BTREE_RESULT_FAIL) {
-        bool alloc_key, alloc_meta;
-=======
     if ((wr == FDB_RESULT_SUCCESS && offset != BLK_NOT_FOUND) ||
          br != BTREE_RESULT_FAIL) {
->>>>>>> 2f08f364
+        bool alloc_key, alloc_meta;
         if (!handle->kvs) { // single KVS mode
             _doc.key = doc->key;
             _doc.length.keylen = doc->keylen;
