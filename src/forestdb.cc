/* -*- Mode: C++; tab-width: 4; c-basic-offset: 4; indent-tabs-mode: nil -*- */
/*
 *     Copyright 2010 Couchbase, Inc
 *
 *   Licensed under the Apache License, Version 2.0 (the "License");
 *   you may not use this file except in compliance with the License.
 *   You may obtain a copy of the License at
 *
 *       http://www.apache.org/licenses/LICENSE-2.0
 *
 *   Unless required by applicable law or agreed to in writing, software
 *   distributed under the License is distributed on an "AS IS" BASIS,
 *   WITHOUT WARRANTIES OR CONDITIONS OF ANY KIND, either express or implied.
 *   See the License for the specific language governing permissions and
 *   limitations under the License.
 */

#include <stdio.h>
#include <stdlib.h>
#include <string.h>
#include <fcntl.h>
#include <time.h>
#if !defined(WIN32) && !defined(_WIN32)
#include <sys/time.h>
#endif

#include "libforestdb/forestdb.h"
#include "fdb_internal.h"
#include "filemgr.h"
#include "hbtrie.h"
#include "list.h"
#include "btree.h"
#include "btree_kv.h"
#include "btree_var_kv_ops.h"
#include "docio.h"
#include "btreeblock.h"
#include "common.h"
#include "wal.h"
#include "snapshot.h"
#include "filemgr_ops.h"
#include "configuration.h"
#include "internal_types.h"
#include "bgflusher.h"
#include "compactor.h"
#include "memleak.h"
#include "time_utils.h"
#include "system_resource_stats.h"

#ifdef __DEBUG
#ifndef __DEBUG_FDB
    #undef DBG
    #undef DBGCMD
    #undef DBGSW
    #define DBG(...)
    #define DBGCMD(...)
    #define DBGSW(n, ...)
#endif
#endif

#ifdef _TRACE_HANDLES
struct avl_tree open_handles;
static spin_t open_handle_lock;
static int _fdb_handle_cmp(struct avl_node *a, struct avl_node *b, void *aux)
{
    struct _fdb_kvs_handle *aa, *bb;
    aa = _get_entry(a, struct _fdb_kvs_handle, avl_trace);
    bb = _get_entry(b, struct _fdb_kvs_handle, avl_trace);
    return (aa > bb) ? 1 : -1;
}
#endif

static volatile uint8_t fdb_initialized = 0;
static volatile uint8_t fdb_open_inprog = 0;
#ifdef SPIN_INITIALIZER
static spin_t initial_lock = SPIN_INITIALIZER;
#else
static volatile unsigned int initial_lock_status = 0;
static spin_t initial_lock;
#endif

static fdb_status _fdb_wal_snapshot_func(void *handle, fdb_doc *doc,
                                         uint64_t offset);

INLINE int _cmp_uint64_t_endian_safe(void *key1, void *key2, void *aux)
{
    (void) aux;
    uint64_t a,b;
    a = *(uint64_t*)key1;
    b = *(uint64_t*)key2;
    a = _endian_decode(a);
    b = _endian_decode(b);
    return _CMP_U64(a, b);
}

size_t _fdb_readkey_wrap(void *handle, uint64_t offset, void *buf)
{
    keylen_t keylen;
    offset = _endian_decode(offset);
    docio_read_doc_key((struct docio_handle *)handle, offset, &keylen, buf);
    return keylen;
}

size_t _fdb_readseq_wrap(void *handle, uint64_t offset, void *buf)
{
    int size_id, size_seq, size_chunk;
    fdb_seqnum_t _seqnum;
    struct docio_object doc;
    struct docio_handle *dhandle = (struct docio_handle *)handle;

    size_id = sizeof(fdb_kvs_id_t);
    size_seq = sizeof(fdb_seqnum_t);
    size_chunk = dhandle->file->config->chunksize;
    memset(&doc, 0, sizeof(struct docio_object));

    offset = _endian_decode(offset);
    docio_read_doc_key_meta((struct docio_handle *)handle, offset, &doc,
                            true);
    buf2buf(size_chunk, doc.key, size_id, buf);
    _seqnum = _endian_encode(doc.seqnum);
    memcpy((uint8_t*)buf + size_id, &_seqnum, size_seq);

    free(doc.key);
    free(doc.meta);

    return size_id + size_seq;
}

int _fdb_custom_cmp_wrap(void *key1, void *key2, void *aux)
{
    int is_key1_inf, is_key2_inf;
    uint8_t *keystr1 = alca(uint8_t, FDB_MAX_KEYLEN_INTERNAL);
    uint8_t *keystr2 = alca(uint8_t, FDB_MAX_KEYLEN_INTERNAL);
    size_t keylen1, keylen2;
    btree_cmp_args *args = (btree_cmp_args *)aux;
    fdb_custom_cmp_variable cmp = (fdb_custom_cmp_variable)args->aux;

    is_key1_inf = _is_inf_key(key1);
    is_key2_inf = _is_inf_key(key2);
    if (is_key1_inf && is_key2_inf) { // both are infinite
        return 0;
    } else if (!is_key1_inf && is_key2_inf) { // key2 is infinite
        return -1;
    } else if (is_key1_inf && !is_key2_inf) { // key1 is infinite
        return 1;
    }

    _get_var_key(key1, (void*)keystr1, &keylen1);
    _get_var_key(key2, (void*)keystr2, &keylen2);

    if (keylen1 == 0 && keylen2 == 0) {
        return 0;
    } else if (keylen1 ==0 && keylen2 > 0) {
        return -1;
    } else if (keylen1 > 0 && keylen2 == 0) {
        return 1;
    }

    return cmp(keystr1, keylen1, keystr2, keylen2);
}

void fdb_fetch_header(void *header_buf,
                      bid_t *trie_root_bid,
                      bid_t *seq_root_bid,
                      uint64_t *ndocs,
                      uint64_t *nlivenodes,
                      uint64_t *datasize,
                      uint64_t *last_wal_flush_hdr_bid,
                      uint64_t *kv_info_offset,
                      uint64_t *header_flags,
                      char **new_filename,
                      char **old_filename)
{
    size_t offset = 0;
    uint16_t new_filename_len;
    uint16_t old_filename_len;

    seq_memcpy(trie_root_bid, (uint8_t *)header_buf + offset,
               sizeof(bid_t), offset);
    *trie_root_bid = _endian_decode(*trie_root_bid);

    seq_memcpy(seq_root_bid, (uint8_t *)header_buf + offset,
               sizeof(bid_t), offset);
    *seq_root_bid = _endian_decode(*seq_root_bid);

    seq_memcpy(ndocs, (uint8_t *)header_buf + offset,
               sizeof(uint64_t), offset);
    *ndocs = _endian_decode(*ndocs);

    seq_memcpy(nlivenodes, (uint8_t *)header_buf + offset,
               sizeof(uint64_t), offset);
    *nlivenodes = _endian_decode(*nlivenodes);

    seq_memcpy(datasize, (uint8_t *)header_buf + offset,
               sizeof(uint64_t), offset);
    *datasize = _endian_decode(*datasize);

    seq_memcpy(last_wal_flush_hdr_bid, (uint8_t *)header_buf + offset,
               sizeof(uint64_t), offset);
    *last_wal_flush_hdr_bid = _endian_decode(*last_wal_flush_hdr_bid);

    seq_memcpy(kv_info_offset, (uint8_t *)header_buf + offset,
               sizeof(uint64_t), offset);
    *kv_info_offset = _endian_decode(*kv_info_offset);

    seq_memcpy(header_flags, (uint8_t *)header_buf + offset,
               sizeof(uint64_t), offset);
    *header_flags = _endian_decode(*header_flags);

    seq_memcpy(&new_filename_len, (uint8_t *)header_buf + offset,
               sizeof(new_filename_len), offset);
    new_filename_len = _endian_decode(new_filename_len);
    seq_memcpy(&old_filename_len, (uint8_t *)header_buf + offset,
               sizeof(old_filename_len), offset);
    old_filename_len = _endian_decode(old_filename_len);
    if (new_filename_len) {
        *new_filename = (char*)((uint8_t *)header_buf + offset);
    } else {
        *new_filename = NULL;
    }
    offset += new_filename_len;
    if (old_filename && old_filename_len) {
        *old_filename = (char *) malloc(old_filename_len);
        seq_memcpy(*old_filename,
                   (uint8_t *)header_buf + offset,
                   old_filename_len, offset);
    }
}

INLINE void _fdb_restore_wal(fdb_kvs_handle *handle,
                             fdb_restore_mode_t mode,
                             bid_t hdr_bid,
                             fdb_kvs_id_t kv_id_req)
{
    struct filemgr *file = handle->file;
    uint32_t blocksize = handle->file->blocksize;
    uint64_t last_wal_flush_hdr_bid = handle->last_wal_flush_hdr_bid;
    uint64_t hdr_off = hdr_bid * FDB_BLOCKSIZE;
    uint64_t offset = 0; //assume everything from first block needs restoration
    err_log_callback *log_callback;

    if (!hdr_off) { // Nothing to do if we don't have a header block offset
        return;
    }

    if (last_wal_flush_hdr_bid != BLK_NOT_FOUND) {
        offset = (last_wal_flush_hdr_bid + 1) * blocksize;
    }

    // If a valid last header was retrieved and it matches the current header
    // OR if WAL already had entries populated, then no crash recovery needed
    if (hdr_off <= offset ||
        (!handle->shandle && wal_get_size(file) &&
            mode != FDB_RESTORE_KV_INS)) {
        return;
    }

    // Temporarily disable the error logging callback as there are false positive
    // checksum errors in docio_read_doc.
    // TODO: Need to adapt docio_read_doc to separate false checksum errors.
    log_callback = handle->dhandle->log_callback;
    handle->dhandle->log_callback = NULL;

    if (!handle->shandle) {
        filemgr_mutex_lock(file);
    }
    for (; offset < hdr_off;
        offset = ((offset / blocksize) + 1) * blocksize) { // next block's off
        if (!docio_check_buffer(handle->dhandle, offset / blocksize)) {
            continue;
        } else {
            do {
                struct docio_object doc;
                uint64_t _offset;
                uint64_t doc_offset;
                memset(&doc, 0, sizeof(doc));
                _offset = docio_read_doc(handle->dhandle, offset, &doc, true);
                if (_offset == offset) { // reached unreadable doc, skip block
                    break;
                }
                if (doc.key || (doc.length.flag & DOCIO_TXN_COMMITTED)) {
                    // check if the doc is transactional or not, and
                    // also check if the doc contains system info
                    if (!(doc.length.flag & DOCIO_TXN_DIRTY) &&
                        !(doc.length.flag & DOCIO_SYSTEM)) {
                        if (doc.length.flag & DOCIO_TXN_COMMITTED) {
                            // commit mark .. read doc offset
                            doc_offset = doc.doc_offset;
                            // read the previously skipped doc
                            docio_read_doc(handle->dhandle, doc_offset, &doc, true);
                            if (doc.key == NULL) { // doc read error
                                free(doc.meta);
                                free(doc.body);
                                offset = _offset;
                                continue;
                            }
                        } else {
                            doc_offset = offset;
                        }

                        // If say a snapshot is taken on a db handle after
                        // rollback, then skip WAL items after rollback point
                        if (handle->config.seqtree_opt == FDB_SEQTREE_USE &&
                            (mode == FDB_RESTORE_KV_INS || !handle->kvs) &&
                            doc.seqnum > handle->seqnum) {
                            free(doc.key);
                            free(doc.meta);
                            free(doc.body);
                            offset = _offset;
                            continue;
                        }

                        // restore document
                        fdb_doc wal_doc;
                        wal_doc.keylen = doc.length.keylen;
                        wal_doc.bodylen = doc.length.bodylen;
                        wal_doc.key = doc.key;
                        wal_doc.seqnum = doc.seqnum;
                        wal_doc.deleted = doc.length.flag & DOCIO_DELETED;

                        if (!handle->shandle) {
                            wal_doc.metalen = doc.length.metalen;
                            wal_doc.meta = doc.meta;
                            wal_doc.size_ondisk = _fdb_get_docsize(doc.length);

                            if (handle->kvs) {
                                // check seqnum before insert
                                fdb_kvs_id_t kv_id;
                                fdb_seqnum_t kv_seqnum;
                                buf2kvid(handle->config.chunksize,
                                         wal_doc.key, &kv_id);

                                if (handle->config.seqtree_opt == FDB_SEQTREE_USE) {
                                    kv_seqnum = fdb_kvs_get_seqnum(handle->file, kv_id);
                                } else {
                                    kv_seqnum = SEQNUM_NOT_USED;
                                }
                                if (doc.seqnum <= kv_seqnum &&
                                        ((mode == FDB_RESTORE_KV_INS &&
                                            kv_id == kv_id_req) ||
                                         (mode == FDB_RESTORE_NORMAL)) ) {
                                    // if mode is NORMAL, restore all items
                                    // if mode is KV_INS, restore items matching ID
                                    wal_insert(&file->global_txn, file,
                                               &wal_doc, doc_offset,
                                               WAL_INS_WRITER);
                                }
                            } else {
                                wal_insert(&file->global_txn, file,
                                           &wal_doc, doc_offset,
                                           WAL_INS_WRITER);
                            }
                            if (doc.key) free(doc.key);
                        } else {
                            // snapshot
                            if (handle->kvs) {
                                fdb_kvs_id_t kv_id;
                                buf2kvid(handle->config.chunksize,
                                         wal_doc.key, &kv_id);
                                if (kv_id == handle->kvs->id) {
                                    // snapshot: insert ID matched documents only
                                    snap_insert(handle->shandle,
                                                &wal_doc, doc_offset);
                                } else {
                                    free(doc.key);
                                }
                            } else {
                                snap_insert(handle->shandle, &wal_doc, doc_offset);
                            }
                        }
                        free(doc.meta);
                        free(doc.body);
                        offset = _offset;
                    } else {
                        // skip transactional document or system document
                        free(doc.key);
                        free(doc.meta);
                        free(doc.body);
                        offset = _offset;
                        // do not break.. read next doc
                    }
                } else {
                    free(doc.key);
                    free(doc.meta);
                    free(doc.body);
                    offset = _offset;
                    break;
                }
            } while (offset + sizeof(struct docio_length) < hdr_off);
        }
    }
    // wal commit
    if (!handle->shandle) {
        wal_commit(&file->global_txn, file, NULL, &handle->log_callback);
        filemgr_mutex_unlock(file);
    }
    handle->dhandle->log_callback = log_callback;
}

INLINE fdb_status _fdb_recover_compaction(fdb_kvs_handle *handle,
                                          const char *new_filename)
{
    fdb_kvs_handle new_db;
    fdb_config config = handle->config;
    struct filemgr *new_file;

    memset(&new_db, 0, sizeof(new_db));
    new_db.log_callback.callback = handle->log_callback.callback;
    new_db.log_callback.ctx_data = handle->log_callback.ctx_data;
    config.flags |= FDB_OPEN_FLAG_RDONLY;
    new_db.fhandle = handle->fhandle;
    new_db.kvs_config = handle->kvs_config;
    fdb_status status = _fdb_open(&new_db, new_filename,
                                  FDB_AFILENAME, &config);
    if (status != FDB_RESULT_SUCCESS) {
        return fdb_log(&handle->log_callback, status,
                       "Error in opening a partially compacted file '%s' for recovery.",
                       new_filename);
    }

    new_file = new_db.file;

    if (new_file->old_filename &&
        !strncmp(new_file->old_filename, handle->file->filename,
                 FDB_MAX_FILENAME_LEN)) {
        struct filemgr *old_file = handle->file;
        // If new file has a recorded old_filename then it means that
        // compaction has completed successfully. Mark self for deletion
        filemgr_mutex_lock(new_file);

        status = btreeblk_end(handle->bhandle);
        if (status != FDB_RESULT_SUCCESS) {
            filemgr_mutex_unlock(new_file);
            _fdb_close(&new_db);
            return status;
        }
        btreeblk_free(handle->bhandle);
        free(handle->bhandle);
        handle->bhandle = new_db.bhandle;

        docio_free(handle->dhandle);
        free(handle->dhandle);
        handle->dhandle = new_db.dhandle;

        hbtrie_free(handle->trie);
        free(handle->trie);
        handle->trie = new_db.trie;

        wal_shutdown(handle->file);
        handle->file = new_file;

        if (handle->config.seqtree_opt == FDB_SEQTREE_USE) {
            if (handle->kvs) {
                // multi KV instance mode
                hbtrie_free(handle->seqtrie);
                free(handle->seqtrie);
                if (new_db.config.seqtree_opt == FDB_SEQTREE_USE) {
                    handle->seqtrie = new_db.seqtrie;
                }
            } else {
                free(handle->seqtree->kv_ops);
                free(handle->seqtree);
                if (new_db.config.seqtree_opt == FDB_SEQTREE_USE) {
                    handle->seqtree = new_db.seqtree;
                }
            }
        }

        filemgr_mutex_unlock(new_file);
        if (new_db.kvs) {
            fdb_kvs_info_free(&new_db);
        }
        // remove self: WARNING must not close this handle if snapshots
        // are yet to open this file
        filemgr_remove_pending(old_file, new_db.file);
        filemgr_close(old_file, 0, handle->filename, &handle->log_callback);
        free(new_db.filename);
        return FDB_RESULT_FAIL_BY_COMPACTION;
    }

    // As the new file is partially compacted, it should be removed upon close.
    // Just in-case the new file gets opened before removal, point it to the old
    // file to ensure availability of data.
    filemgr_remove_pending(new_db.file, handle->file);
    _fdb_close(&new_db);

    return FDB_RESULT_SUCCESS;
}

LIBFDB_API
fdb_status fdb_init(fdb_config *config)
{
    fdb_config _config;
    compactor_config c_config;
    bgflusher_config bgf_config;
    struct filemgr_config f_config;

    if (config) {
        if (validate_fdb_config(config)) {
            _config = *config;
        } else {
            return FDB_RESULT_INVALID_CONFIG;
        }
    } else {
        _config = get_default_config();
    }

    // global initialization
    // initialized only once at first time
    if (!fdb_initialized) {
#ifdef _TRACE_HANDLES
        spin_init(&open_handle_lock);
        avl_init(&open_handles, NULL);
#endif

#ifndef SPIN_INITIALIZER
        // Note that only Windows passes through this routine
        if (InterlockedCompareExchange(&initial_lock_status, 1, 0) == 0) {
            // atomically initialize spin lock only once
            spin_init(&initial_lock);
            initial_lock_status = 2;
        } else {
            // the others .. wait until initializing 'initial_lock' is done
            while (initial_lock_status != 2) {
                Sleep(1);
            }
        }
#endif

    }
    spin_lock(&initial_lock);
    if (!fdb_initialized) {
#if !defined(_ANDROID_) && !defined(__ANDROID__)
        // Some Android devices (e.g., Nexus 6) return incorrect RAM size.
        // We temporarily disable validity checking of block cache size
        // on Android platform at this time.
        double ram_size = (double) get_memory_size();
        if (ram_size * BCACHE_MEMORY_THRESHOLD < (double) _config.buffercache_size) {
            spin_unlock(&initial_lock);
            return FDB_RESULT_TOO_BIG_BUFFER_CACHE;
        }
#endif
        // initialize file manager and block cache
        f_config.blocksize = _config.blocksize;
        f_config.ncacheblock = _config.buffercache_size / _config.blocksize;
        filemgr_init(&f_config);
        filemgr_set_lazy_file_deletion(true,
                                       compactor_register_file_removing,
                                       compactor_is_file_removed);

        // initialize compaction daemon
        c_config.sleep_duration = _config.compactor_sleep_duration;
        c_config.num_threads = _config.num_compactor_threads;
        compactor_init(&c_config);
        // initialize background flusher daemon
        bgf_config.num_threads = _config.num_bgflusher_threads;
        bgflusher_init(&bgf_config);

        fdb_initialized = 1;
    }
    fdb_open_inprog++;
    spin_unlock(&initial_lock);

    return FDB_RESULT_SUCCESS;
}

LIBFDB_API
fdb_config fdb_get_default_config(void) {
    return get_default_config();
}

LIBFDB_API
fdb_kvs_config fdb_get_default_kvs_config(void) {
    return get_default_kvs_config();
}

LIBFDB_API
fdb_status fdb_open(fdb_file_handle **ptr_fhandle,
                    const char *filename,
                    fdb_config *fconfig)
{
#ifdef _MEMPOOL
    mempool_init();
#endif

    fdb_config config;
    fdb_file_handle *fhandle;
    fdb_kvs_handle *handle;

    if (fconfig) {
        if (validate_fdb_config(fconfig)) {
            config = *fconfig;
        } else {
            return FDB_RESULT_INVALID_CONFIG;
        }
    } else {
        config = get_default_config();
    }

    fhandle = (fdb_file_handle*)calloc(1, sizeof(fdb_file_handle));
    if (!fhandle) { // LCOV_EXCL_START
        return FDB_RESULT_ALLOC_FAIL;
    } // LCOV_EXCL_STOP

    handle = (fdb_kvs_handle *) calloc(1, sizeof(fdb_kvs_handle));
    if (!handle) { // LCOV_EXCL_START
        free(fhandle);
        return FDB_RESULT_ALLOC_FAIL;
    } // LCOV_EXCL_STOP

    atomic_init_uint8_t(&handle->handle_busy, 0);
    handle->shandle = NULL;
    handle->kvs_config = get_default_kvs_config();

    fdb_status fs = fdb_init(fconfig);
    if (fs != FDB_RESULT_SUCCESS) {
        free(handle);
        free(fhandle);
        return fs;
    }
    fdb_file_handle_init(fhandle, handle);

    fs = _fdb_open(handle, filename, FDB_VFILENAME, &config);
    if (fs == FDB_RESULT_SUCCESS) {
        *ptr_fhandle = fhandle;
    } else {
        *ptr_fhandle = NULL;
        free(handle);
        fdb_file_handle_free(fhandle);
    }
    spin_lock(&initial_lock);
    fdb_open_inprog--;
    spin_unlock(&initial_lock);
    return fs;
}

LIBFDB_API
fdb_status fdb_open_custom_cmp(fdb_file_handle **ptr_fhandle,
                               const char *filename,
                               fdb_config *fconfig,
                               size_t num_functions,
                               char **kvs_names,
                               fdb_custom_cmp_variable *functions)
{
#ifdef _MEMPOOL
    mempool_init();
#endif

    fdb_config config;
    fdb_file_handle *fhandle;
    fdb_kvs_handle *handle;

    if (fconfig) {
        if (validate_fdb_config(fconfig)) {
            config = *fconfig;
        } else {
            return FDB_RESULT_INVALID_CONFIG;
        }
    } else {
        config = get_default_config();
    }

    if (config.multi_kv_instances == false) {
        // single KV instance mode does not support customized cmp function
        return FDB_RESULT_INVALID_CONFIG;
    }

    fhandle = (fdb_file_handle*)calloc(1, sizeof(fdb_file_handle));
    if (!fhandle) { // LCOV_EXCL_START
        return FDB_RESULT_ALLOC_FAIL;
    } // LCOV_EXCL_STOP

    handle = (fdb_kvs_handle *) calloc(1, sizeof(fdb_kvs_handle));
    if (!handle) { // LCOV_EXCL_START
        free(fhandle);
        return FDB_RESULT_ALLOC_FAIL;
    } // LCOV_EXCL_STOP

    atomic_init_uint8_t(&handle->handle_busy, 0);
    handle->shandle = NULL;
    handle->kvs_config = get_default_kvs_config();

    fdb_status fs = fdb_init(fconfig);
    if (fs != FDB_RESULT_SUCCESS) {
        free(handle);
        free(fhandle);
        return fs;
    }
    fdb_file_handle_init(fhandle, handle);

    // insert kvs_names and functions into fhandle's list
    fdb_file_handle_parse_cmp_func(fhandle, num_functions,
                                   kvs_names, functions);

    fs = _fdb_open(handle, filename, FDB_VFILENAME, &config);
    if (fs == FDB_RESULT_SUCCESS) {
        *ptr_fhandle = fhandle;
    } else {
        *ptr_fhandle = NULL;
        free(handle);
        fdb_file_handle_free(fhandle);
    }
    spin_lock(&initial_lock);
    fdb_open_inprog--;
    spin_unlock(&initial_lock);
    return fs;
}

fdb_status fdb_open_for_compactor(fdb_file_handle **ptr_fhandle,
                                  const char *filename,
                                  fdb_config *fconfig,
                                  struct list *cmp_func_list)
{
#ifdef _MEMPOOL
    mempool_init();
#endif

    fdb_file_handle *fhandle;
    fdb_kvs_handle *handle;

    fhandle = (fdb_file_handle*)calloc(1, sizeof(fdb_file_handle));
    if (!fhandle) { // LCOV_EXCL_START
        return FDB_RESULT_ALLOC_FAIL;
    } // LCOV_EXCL_STOP

    handle = (fdb_kvs_handle *) calloc(1, sizeof(fdb_kvs_handle));
    if (!handle) { // LCOV_EXCL_START
        free(fhandle);
        return FDB_RESULT_ALLOC_FAIL;
    } // LCOV_EXCL_STOP

    atomic_init_uint8_t(&handle->handle_busy, 0);
    handle->shandle = NULL;

    fdb_file_handle_init(fhandle, handle);
    if (cmp_func_list && list_begin(cmp_func_list)) {
        fdb_file_handle_clone_cmp_func_list(fhandle, cmp_func_list);
    }
    fdb_status fs = _fdb_open(handle, filename, FDB_VFILENAME, fconfig);
    if (fs == FDB_RESULT_SUCCESS) {
        *ptr_fhandle = fhandle;
    } else {
        *ptr_fhandle = NULL;
        free(handle);
        fdb_file_handle_free(fhandle);
    }
    return fs;
}

LIBFDB_API
fdb_status fdb_snapshot_open(fdb_kvs_handle *handle_in,
                             fdb_kvs_handle **ptr_handle, fdb_seqnum_t seqnum)
{
#ifdef _MEMPOOL
    mempool_init();
#endif

    fdb_config config = handle_in->config;
    fdb_kvs_config kvs_config = handle_in->kvs_config;
    fdb_kvs_handle *handle;
    fdb_status fs;
    filemgr *file;
    file_status_t fstatus = FILE_NORMAL;

    if (!handle_in || !ptr_handle) {
        return FDB_RESULT_INVALID_ARGS;
    }

    // Sequence trees are a must for snapshot creation
    if (handle_in->config.seqtree_opt != FDB_SEQTREE_USE) {
        return FDB_RESULT_INVALID_CONFIG;
    }

fdb_snapshot_open_start:
    if (!handle_in->shandle) {
        fdb_check_file_reopen(handle_in, &fstatus);
        fdb_sync_db_header(handle_in);
        file = handle_in->file;

        if (handle_in->kvs && handle_in->kvs->type == KVS_SUB) {
            handle_in->seqnum = fdb_kvs_get_seqnum(file,
                                                   handle_in->kvs->id);
        } else {
            handle_in->seqnum = filemgr_get_seqnum(file);
        }
    } else {
        file = handle_in->file;
    }

    // if the max sequence number seen by this handle is lower than the
    // requested snapshot marker, it means the snapshot is not yet visible
    // even via the current fdb_kvs_handle
    if (seqnum != FDB_SNAPSHOT_INMEM && seqnum > handle_in->seqnum) {
        return FDB_RESULT_NO_DB_INSTANCE;
    }

    handle = (fdb_kvs_handle *) calloc(1, sizeof(fdb_kvs_handle));
    if (!handle) { // LCOV_EXCL_START
        return FDB_RESULT_ALLOC_FAIL;
    } // LCOV_EXCL_STOP

    atomic_init_uint8_t(&handle->handle_busy, 0);
    handle->log_callback = handle_in->log_callback;
    handle->max_seqnum = seqnum;
    handle->fhandle = handle_in->fhandle;

    config.flags |= FDB_OPEN_FLAG_RDONLY;
    // do not perform compaction for snapshot
    config.compaction_mode = FDB_COMPACTION_MANUAL;

    // If cloning an existing snapshot handle, then rewind indexes
    // to its last DB header and point its avl tree to existing snapshot's tree
    bool clone_snapshot = false;
    if (handle_in->shandle) {
        handle->last_hdr_bid = handle_in->last_hdr_bid; // do fast rewind
        if (snap_clone(handle_in->shandle, handle_in->max_seqnum,
                   &handle->shandle, seqnum) == FDB_RESULT_SUCCESS) {
            handle->max_seqnum = FDB_SNAPSHOT_INMEM; // temp value to skip WAL
            clone_snapshot = true;
        }
    }

    if (!handle->shandle) {
        handle->shandle = (struct snap_handle *) calloc(1, sizeof(snap_handle));
        if (!handle->shandle) { // LCOV_EXCL_START
            free(handle);
            return FDB_RESULT_ALLOC_FAIL;
        } // LCOV_EXCL_STOP
        snap_init(handle->shandle, handle_in);
    }

    if (handle_in->kvs) {
        // sub-handle in multi KV instance mode
        if (clone_snapshot) {
            fs = _fdb_kvs_clone_snapshot(handle_in, handle);
        } else {
            fs = _fdb_kvs_open(handle_in->kvs->root,
                              &config, &kvs_config, file,
                              file->filename,
                              _fdb_kvs_get_name(handle_in, file),
                              handle);
        }
    } else {
        if (clone_snapshot) {
            fs = _fdb_clone_snapshot(handle_in, handle);
        } else {
            fs = _fdb_open(handle, file->filename, FDB_AFILENAME, &config);
        }
    }

    if (fs == FDB_RESULT_SUCCESS) {
        if (seqnum == FDB_SNAPSHOT_INMEM &&
            !handle_in->shandle) {
            fdb_seqnum_t upto_seq = seqnum;
            // In-memory snapshot
            wal_snapshot(handle->file, (void *)handle->shandle,
                         handle_in->txn, &upto_seq, _fdb_wal_snapshot_func);
            // set seqnum based on handle type (multikv or default)
            if (handle_in->kvs && handle_in->kvs->id > 0) {
                handle->max_seqnum =
                    _fdb_kvs_get_seqnum(handle->file->kv_header,
                                        handle_in->kvs->id);
            } else {
                handle->max_seqnum = filemgr_get_seqnum(handle->file);
            }

            // synchronize dirty root nodes if exist
            if (filemgr_dirty_root_exist(handle->file)) {
                bid_t dirty_idtree_root, dirty_seqtree_root;
                filemgr_mutex_lock(handle->file);
                filemgr_get_dirty_root(handle->file,
                                       &dirty_idtree_root, &dirty_seqtree_root);
                if (dirty_idtree_root != BLK_NOT_FOUND) {
                    handle->trie->root_bid = dirty_idtree_root;
                }
                if (handle->config.seqtree_opt == FDB_SEQTREE_USE) {
                    if (dirty_seqtree_root != BLK_NOT_FOUND) {
                        if (handle->kvs) {
                            handle->seqtrie->root_bid = dirty_seqtree_root;
                        } else {
                            btree_init_from_bid(handle->seqtree,
                                                handle->seqtree->blk_handle,
                                                handle->seqtree->blk_ops,
                                                handle->seqtree->kv_ops,
                                                handle->seqtree->blksize,
                                                dirty_seqtree_root);
                        }
                    }
                }
                btreeblk_discard_blocks(handle->bhandle);
                btreeblk_create_dirty_snapshot(handle->bhandle);
                filemgr_mutex_unlock(handle->file);
            }
        } else if (clone_snapshot) {
            // Snapshot is created on the other snapshot handle

            handle->max_seqnum = handle_in->seqnum;

            if (seqnum == FDB_SNAPSHOT_INMEM) {
                // in-memory snapshot
                // Clone dirty root nodes from the source snapshot by incrementing
                // their ref counters
                handle->trie->root_bid = handle_in->trie->root_bid;
                if (handle->config.seqtree_opt == FDB_SEQTREE_USE) {
                    if (handle->kvs) {
                        handle->seqtrie->root_bid = handle_in->seqtrie->root_bid;
                    } else {
                        handle->seqtree->root_bid = handle_in->seqtree->root_bid;
                    }
                }
                btreeblk_discard_blocks(handle->bhandle);
                btreeblk_clone_dirty_snapshot(handle->bhandle,
                                              handle_in->bhandle);
            }
        }
        *ptr_handle = handle;
    } else {
        *ptr_handle = NULL;
        snap_close(handle->shandle);
        free(handle);
        // If compactor thread had finished compaction just before this routine
        // calls _fdb_open, then it is possible that the snapshot's DB header
        // is only present in the new_file. So we must retry the snapshot
        // open attempt IFF _fdb_open indicates FDB_RESULT_NO_DB_INSTANCE..
        if (fs == FDB_RESULT_NO_DB_INSTANCE && fstatus == FILE_COMPACT_OLD) {
            if (filemgr_get_file_status(file) == FILE_REMOVED_PENDING) {
                goto fdb_snapshot_open_start;
            }
        }
    }
    return fs;
}

static fdb_status _fdb_reset(fdb_kvs_handle *handle, fdb_kvs_handle *handle_in);

LIBFDB_API
fdb_status fdb_rollback(fdb_kvs_handle **handle_ptr, fdb_seqnum_t seqnum)
{
#ifdef _MEMPOOL
    mempool_init();
#endif

    fdb_config config;
    fdb_kvs_handle *handle_in, *handle;
    fdb_status fs;
    fdb_seqnum_t old_seqnum;

    if (!handle_ptr) {
        return FDB_RESULT_INVALID_ARGS;
    }

    handle_in = *handle_ptr;
    config = handle_in->config;

    if (handle_in->kvs) {
        return fdb_kvs_rollback(handle_ptr, seqnum);
    }

    // Sequence trees are a must for rollback
    if (handle_in->config.seqtree_opt != FDB_SEQTREE_USE) {
        return FDB_RESULT_INVALID_CONFIG;
    }

    if (handle_in->config.flags & FDB_OPEN_FLAG_RDONLY) {
        return fdb_log(&handle_in->log_callback, FDB_RESULT_RONLY_VIOLATION,
                       "Warning: Rollback is not allowed on the read-only DB file '%s'.",
                       handle_in->file->filename);
    }

    if (!atomic_cas_uint8_t(&handle_in->handle_busy, 0, 1)) {
        return FDB_RESULT_HANDLE_BUSY;
    }

    filemgr_mutex_lock(handle_in->file);
    filemgr_set_rollback(handle_in->file, 1); // disallow writes operations
    // All transactions should be closed before rollback
    if (wal_txn_exists(handle_in->file)) {
        filemgr_set_rollback(handle_in->file, 0);
        filemgr_mutex_unlock(handle_in->file);
        atomic_cas_uint8_t(&handle_in->handle_busy, 1, 0);
        return FDB_RESULT_FAIL_BY_TRANSACTION;
    }

    // If compaction is running, wait until it is aborted.
    // TODO: Find a better way of waiting for the compaction abortion.
    unsigned int sleep_time = 10000; // 10 ms.
    file_status_t fstatus = filemgr_get_file_status(handle_in->file);
    while (fstatus == FILE_COMPACT_OLD) {
        filemgr_mutex_unlock(handle_in->file);
        decaying_usleep(&sleep_time, 1000000);
        filemgr_mutex_lock(handle_in->file);
        fstatus = filemgr_get_file_status(handle_in->file);
    }
    if (fstatus == FILE_REMOVED_PENDING) {
        filemgr_mutex_unlock(handle_in->file);
        fdb_check_file_reopen(handle_in, NULL);
    } else {
        filemgr_mutex_unlock(handle_in->file);
    }

    fdb_sync_db_header(handle_in);

    // if the max sequence number seen by this handle is lower than the
    // requested snapshot marker, it means the snapshot is not yet visible
    // even via the current fdb_kvs_handle
    if (seqnum > handle_in->seqnum) {
        filemgr_set_rollback(handle_in->file, 0); // allow mutations
        atomic_cas_uint8_t(&handle_in->handle_busy, 1, 0);
        return FDB_RESULT_NO_DB_INSTANCE;
    }

    handle = (fdb_kvs_handle *) calloc(1, sizeof(fdb_kvs_handle));
    if (!handle) { // LCOV_EXCL_START
        atomic_cas_uint8_t(&handle_in->handle_busy, 1, 0);
        return FDB_RESULT_ALLOC_FAIL;
    } // LCOV_EXCL_STOP

    atomic_init_uint8_t(&handle->handle_busy, 0);
    handle->log_callback = handle_in->log_callback;
    handle->fhandle = handle_in->fhandle;
    if (seqnum == 0) {
        fs = _fdb_reset(handle, handle_in);
    } else {
        handle->max_seqnum = seqnum;
        fs = _fdb_open(handle, handle_in->file->filename, FDB_AFILENAME,
                       &config);
    }

    filemgr_set_rollback(handle_in->file, 0); // allow mutations
    if (fs == FDB_RESULT_SUCCESS) {
        // rollback the file's sequence number
        filemgr_mutex_lock(handle_in->file);
        old_seqnum = filemgr_get_seqnum(handle_in->file);
        filemgr_set_seqnum(handle_in->file, seqnum);
        filemgr_mutex_unlock(handle_in->file);

        fs = _fdb_commit(handle, FDB_COMMIT_NORMAL,
                !(handle_in->config.durability_opt & FDB_DRB_ASYNC));
        if (fs == FDB_RESULT_SUCCESS) {
            if (handle_in->txn) {
                handle->txn = handle_in->txn;
                handle_in->txn = NULL;
            }
            handle_in->fhandle->root = handle;
            _fdb_close_root(handle_in);
            handle->max_seqnum = 0;
            handle->seqnum = seqnum;
            *handle_ptr = handle;
        } else {
            // cancel the rolling-back of the sequence number
            filemgr_mutex_lock(handle_in->file);
            filemgr_set_seqnum(handle_in->file, old_seqnum);
            filemgr_mutex_unlock(handle_in->file);
            free(handle);
            atomic_cas_uint8_t(&handle_in->handle_busy, 1, 0);
        }
    } else {
        free(handle);
        atomic_cas_uint8_t(&handle_in->handle_busy, 1, 0);
    }

    return fs;
}

LIBFDB_API
fdb_status fdb_rollback_all(fdb_file_handle *fhandle,
                            fdb_snapshot_marker_t marker)
{
#ifdef _MEMPOOL
    mempool_init();
#endif

    fdb_config config;
    fdb_kvs_handle *super_handle;
    fdb_kvs_handle rhandle;
    fdb_kvs_handle *handle = &rhandle;
    struct filemgr *file;
    fdb_kvs_config kvs_config;
    fdb_status fs;
    err_log_callback log_callback;
    struct kvs_info *kvs;
    struct snap_handle shandle; // dummy snap handle

    if (!fhandle) {
        return FDB_RESULT_INVALID_ARGS;
    }

    super_handle = fhandle->root;
    kvs = super_handle->kvs;

    // fdb_rollback_all cannot be allowed when there are kv store instances
    // still open, because we do not have means of invalidating open kv handles
    // which may not be present in the rollback point
    if (kvs && _fdb_kvs_is_busy(fhandle)) {
        return FDB_RESULT_KV_STORE_BUSY;
    }
    file = super_handle->file;
    config = super_handle->config;
    kvs_config = super_handle->kvs_config;
    log_callback = super_handle->log_callback;

    // Sequence trees are a must for rollback
    if (super_handle->config.seqtree_opt != FDB_SEQTREE_USE) {
        return FDB_RESULT_INVALID_CONFIG;
    }

    if (super_handle->config.flags & FDB_OPEN_FLAG_RDONLY) {
        return fdb_log(&super_handle->log_callback, FDB_RESULT_RONLY_VIOLATION,
                       "Warning: Rollback is not allowed on the read-only DB file '%s'.",
                       super_handle->file->filename);
    }

    filemgr_mutex_lock(super_handle->file);
    filemgr_set_rollback(super_handle->file, 1); // disallow writes operations
    // All transactions should be closed before rollback
    if (wal_txn_exists(super_handle->file)) {
        filemgr_set_rollback(super_handle->file, 0);
        filemgr_mutex_unlock(super_handle->file);
        return FDB_RESULT_FAIL_BY_TRANSACTION;
    }

    // If compaction is running, wait until it is aborted.
    // TODO: Find a better way of waiting for the compaction abortion.
    unsigned int sleep_time = 10000; // 10 ms.
    file_status_t fstatus = filemgr_get_file_status(super_handle->file);
    while (fstatus == FILE_COMPACT_OLD) {
        filemgr_mutex_unlock(super_handle->file);
        decaying_usleep(&sleep_time, 1000000);
        filemgr_mutex_lock(super_handle->file);
        fstatus = filemgr_get_file_status(super_handle->file);
    }
    if (fstatus == FILE_REMOVED_PENDING) {
        filemgr_mutex_unlock(super_handle->file);
        fdb_check_file_reopen(super_handle, NULL);
    } else {
        filemgr_mutex_unlock(super_handle->file);
    }

    fdb_sync_db_header(super_handle);
    // Shutdown WAL discarding entries from all KV Stores..
    fs = wal_shutdown(super_handle->file);
    if (fs != FDB_RESULT_SUCCESS) {
        return fs;
    }

    memset(handle, 0, sizeof(fdb_kvs_handle));
    memset(&shandle, 0, sizeof(struct snap_handle));
    handle->log_callback = log_callback;
    handle->fhandle = fhandle;
    handle->last_hdr_bid = (bid_t)marker; // Fast rewind on open
    handle->max_seqnum = FDB_SNAPSHOT_INMEM; // Prevent WAL restore on open
    handle->shandle = &shandle; // a dummy handle to prevent WAL restore
    if (kvs) {
        fdb_kvs_header_free(file); // KV header will be recreated below.
        handle->kvs = kvs; // re-use super_handle's kvs info
        handle->kvs_config = kvs_config;
    }
    handle->config = config;

    fs = _fdb_open(handle, file->filename, FDB_AFILENAME, &config);

    if (handle->config.multi_kv_instances) {
        filemgr_mutex_lock(handle->file);
        fdb_kvs_header_create(handle->file);
        fdb_kvs_header_read(handle->file, handle->dhandle, handle->kv_info_offset,
                            handle->file->version, false);
        filemgr_mutex_unlock(handle->file);
    }

    filemgr_set_rollback(file, 0); // allow mutations
    handle->shandle = NULL; // just a dummy handle never allocated

    if (fs == FDB_RESULT_SUCCESS) {
        fdb_seqnum_t old_seqnum;
        // Restore WAL for all KV instances...
        _fdb_restore_wal(handle, FDB_RESTORE_NORMAL, (bid_t)marker, 0);

        // rollback the file's sequence number
        filemgr_mutex_lock(file);
        old_seqnum = filemgr_get_seqnum(file);
        filemgr_set_seqnum(file, handle->seqnum);
        filemgr_mutex_unlock(file);

        fs = _fdb_commit(handle, FDB_COMMIT_NORMAL,
                         !(handle->config.durability_opt & FDB_DRB_ASYNC));
        if (fs == FDB_RESULT_SUCCESS) {
            _fdb_close(super_handle);
            *super_handle = *handle;
        } else {
            filemgr_mutex_lock(file);
            filemgr_set_seqnum(file, old_seqnum);
            filemgr_mutex_unlock(file);
        }
    } else { // Rollback failed, restore KV header
        fdb_kvs_header_create(file);
        fdb_kvs_header_read(file, super_handle->dhandle,
                            super_handle->kv_info_offset, FILEMGR_MAGIC_V2,
                            false);
    }

    return fs;
}

static void _fdb_init_file_config(const fdb_config *config,
                                  struct filemgr_config *fconfig) {
    fconfig->blocksize = config->blocksize;
    fconfig->ncacheblock = config->buffercache_size / config->blocksize;
    fconfig->chunksize = config->chunksize;

    fconfig->options = 0x0;
    if (config->flags & FDB_OPEN_FLAG_CREATE) {
        fconfig->options |= FILEMGR_CREATE;
    }
    if (config->flags & FDB_OPEN_FLAG_RDONLY) {
        fconfig->options |= FILEMGR_READONLY;
    }
    if (!(config->durability_opt & FDB_DRB_ASYNC)) {
        fconfig->options |= FILEMGR_SYNC;
    }

    fconfig->flag = 0x0;
    if ((config->durability_opt & FDB_DRB_ODIRECT) &&
        config->buffercache_size) {
        fconfig->flag |= _ARCH_O_DIRECT;
    }

    fconfig->prefetch_duration = config->prefetch_duration;
    fconfig->num_wal_shards = config->num_wal_partitions;
    fconfig->num_bcache_shards = config->num_bcache_partitions;
}

fdb_status _fdb_clone_snapshot(fdb_kvs_handle *handle_in,
                               fdb_kvs_handle *handle_out)
{
    fdb_status status;

    handle_out->config = handle_in->config;
    handle_out->kvs_config = handle_in->kvs_config;
    handle_out->fileops = handle_in->fileops;
    handle_out->file = handle_in->file;
    // Note that the file ref count will be decremented when the cloned snapshot
    // is closed through filemgr_close().
    filemgr_incr_ref_count(handle_out->file);

    if (handle_out->filename) {
        handle_out->filename = (char *)realloc(handle_out->filename,
                                               strlen(handle_in->filename)+1);
    } else {
        handle_out->filename = (char*)malloc(strlen(handle_in->filename)+1);
    }
    strcpy(handle_out->filename, handle_in->filename);

    // initialize the docio handle.
    handle_out->dhandle = (struct docio_handle *)
        calloc(1, sizeof(struct docio_handle));
    handle_out->dhandle->log_callback = &handle_out->log_callback;
    docio_init(handle_out->dhandle, handle_out->file,
               handle_out->config.compress_document_body);

    // initialize the btree block handle.
    handle_out->btreeblkops = btreeblk_get_ops();
    handle_out->bhandle = (struct btreeblk_handle *)
        calloc(1, sizeof(struct btreeblk_handle));
    handle_out->bhandle->log_callback = &handle_out->log_callback;
    btreeblk_init(handle_out->bhandle, handle_out->file, handle_out->file->blocksize);

    handle_out->dirty_updates = handle_in->dirty_updates;
    handle_out->cur_header_revnum = handle_in->cur_header_revnum;
    handle_out->last_wal_flush_hdr_bid = handle_in->last_wal_flush_hdr_bid;
    handle_out->kv_info_offset = handle_in->kv_info_offset;
    handle_out->shandle->stat = handle_in->shandle->stat;
    handle_out->op_stats = handle_in->op_stats;

    // initialize the trie handle
    handle_out->trie = (struct hbtrie *)malloc(sizeof(struct hbtrie));
    hbtrie_init(handle_out->trie, handle_out->config.chunksize, OFFSET_SIZE,
                handle_out->file->blocksize,
                handle_in->trie->root_bid, // Source snapshot's trie root bid
                (void *)handle_out->bhandle, handle_out->btreeblkops,
                (void *)handle_out->dhandle, _fdb_readkey_wrap);
    // set aux for cmp wrapping function
    hbtrie_set_leaf_height_limit(handle_out->trie, 0xff);
    hbtrie_set_leaf_cmp(handle_out->trie, _fdb_custom_cmp_wrap);

    if (handle_out->kvs) {
        hbtrie_set_map_function(handle_out->trie, fdb_kvs_find_cmp_chunk);
    }

    if (handle_out->config.seqtree_opt == FDB_SEQTREE_USE) {
        handle_out->seqnum = handle_in->seqnum;

        if (handle_out->config.multi_kv_instances) {
            // multi KV instance mode .. HB+trie
            handle_out->seqtrie = (struct hbtrie *)malloc(sizeof(struct hbtrie));
            hbtrie_init(handle_out->seqtrie, sizeof(fdb_kvs_id_t), OFFSET_SIZE,
                        handle_out->file->blocksize,
                        handle_in->seqtrie->root_bid, // Source snapshot's seqtrie root bid
                        (void *)handle_out->bhandle, handle_out->btreeblkops,
                        (void *)handle_out->dhandle, _fdb_readseq_wrap);

        } else {
            // single KV instance mode .. normal B+tree
            struct btree_kv_ops *seq_kv_ops =
                (struct btree_kv_ops *)malloc(sizeof(struct btree_kv_ops));
            seq_kv_ops = btree_kv_get_kb64_vb64(seq_kv_ops);
            seq_kv_ops->cmp = _cmp_uint64_t_endian_safe;

            handle_out->seqtree = (struct btree*)malloc(sizeof(struct btree));
            // Init the seq tree using the root bid of the source snapshot.
            btree_init_from_bid(handle_out->seqtree, (void *)handle_out->bhandle,
                                handle_out->btreeblkops, seq_kv_ops,
                                handle_out->config.blocksize,
                                handle_in->seqtree->root_bid);
        }
    } else{
        handle_out->seqtree = NULL;
    }

    status = btreeblk_end(handle_out->bhandle);
    if (status != FDB_RESULT_SUCCESS) {
        const char *msg = "Snapshot clone operation fails due to the errors in "
            "btreeblk_end() in a database file '%s'\n";
        fdb_log(&handle_in->log_callback, status, msg, handle_in->file->filename);
    }

#ifdef _TRACE_HANDLES
    spin_lock(&open_handle_lock);
    avl_insert(&open_handles, &handle_out->avl_trace, _fdb_handle_cmp);
    spin_unlock(&open_handle_lock);
#endif
    return status;
}

fdb_status _fdb_open(fdb_kvs_handle *handle,
                     const char *filename,
                     fdb_filename_mode_t filename_mode,
                     const fdb_config *config)
{
    struct filemgr_config fconfig;
    struct kvs_stat stat, empty_stat;
    bid_t trie_root_bid = BLK_NOT_FOUND;
    bid_t seq_root_bid = BLK_NOT_FOUND;
    fdb_seqnum_t seqnum = 0;
    filemgr_header_revnum_t header_revnum = 0;
    fdb_seqtree_opt_t seqtree_opt = config->seqtree_opt;
    uint64_t ndocs = 0;
    uint64_t datasize = 0;
    uint64_t last_wal_flush_hdr_bid = BLK_NOT_FOUND;
    uint64_t kv_info_offset = BLK_NOT_FOUND;
    uint64_t version;
    uint64_t header_flags = 0;
    uint8_t header_buf[FDB_BLOCKSIZE];
    char *compacted_filename = NULL;
    char *prev_filename = NULL;
    size_t header_len = 0;
    bool multi_kv_instances = config->multi_kv_instances;

    uint64_t nlivenodes = 0;
    bid_t hdr_bid = 0; // initialize to zero for in-memory snapshot
    char actual_filename[FDB_MAX_FILENAME_LEN];
    char virtual_filename[FDB_MAX_FILENAME_LEN];
    char *target_filename = NULL;
    fdb_status status;

    if (filename == NULL) {
        return FDB_RESULT_INVALID_ARGS;
    }
    if (strlen(filename) > (FDB_MAX_FILENAME_LEN - 8)) {
        // filename (including path) length is supported up to
        // (FDB_MAX_FILENAME_LEN - 8) bytes.
        return FDB_RESULT_TOO_LONG_FILENAME;
    }

    if (filename_mode == FDB_VFILENAME &&
        !compactor_is_valid_mode(filename, (fdb_config *)config)) {
        return FDB_RESULT_INVALID_COMPACTION_MODE;
    }

    _fdb_init_file_config(config, &fconfig);

    if (filename_mode == FDB_VFILENAME) {
        compactor_get_actual_filename(filename, actual_filename,
                                      config->compaction_mode, &handle->log_callback);
    } else {
        strcpy(actual_filename, filename);
    }

    if ( config->compaction_mode == FDB_COMPACTION_MANUAL ||
         (config->compaction_mode == FDB_COMPACTION_AUTO   &&
          filename_mode == FDB_VFILENAME) ) {
        // 1) manual compaction mode, OR
        // 2) auto compaction mode + 'filename' is virtual filename
        // -> copy 'filename'
        target_filename = (char *)filename;
    } else {
        // otherwise (auto compaction mode + 'filename' is actual filename)
        // -> copy 'virtual_filename'
        compactor_get_virtual_filename(filename, virtual_filename);
        target_filename = virtual_filename;
    }

    // If the user is requesting legacy CRC pass that down to filemgr
    if(config->flags & FDB_OPEN_WITH_LEGACY_CRC) {
        fconfig.options |= FILEMGR_CREATE_CRC32;
    }

    handle->fileops = get_filemgr_ops();
    filemgr_open_result result = filemgr_open((char *)actual_filename,
                                              handle->fileops,
                                              &fconfig, &handle->log_callback);
    if (result.rv != FDB_RESULT_SUCCESS) {
        return (fdb_status) result.rv;
    }

    handle->file = result.file;
    if (config->compaction_mode == FDB_COMPACTION_MANUAL &&
        strcmp(filename, actual_filename)) {
        // It is in-place compacted file if
        // 1) compaction mode is manual, and
        // 2) actual filename is different to the filename given by user.
        // In this case, set the in-place compaction flag.
        filemgr_set_in_place_compaction(handle->file, true);
    }
    if (filemgr_is_in_place_compaction_set(handle->file)) {
        // This file was in-place compacted.
        // set 'handle->filename' to the original filename to trigger file renaming
        compactor_get_virtual_filename(filename, virtual_filename);
        target_filename = virtual_filename;
    }

    if (handle->filename) {
        handle->filename = (char *)realloc(handle->filename,
                                           strlen(target_filename)+1);
    } else {
        handle->filename = (char*)malloc(strlen(target_filename)+1);
    }
    strcpy(handle->filename, target_filename);

    // If cloning from a snapshot handle, fdb_snapshot_open would have already
    // set handle->last_hdr_bid to the block id of required header, so rewind..
    if (handle->shandle && handle->last_hdr_bid) {
        status = filemgr_fetch_header(handle->file, handle->last_hdr_bid,
                                      header_buf, &header_len, &seqnum,
                                      &header_revnum, NULL, &version,
                                      &handle->log_callback);
        if (status != FDB_RESULT_SUCCESS) {
            free(handle->filename);
            handle->filename = NULL;
            filemgr_close(handle->file, false, handle->filename,
                              &handle->log_callback);
            return status;
        }
    } else { // Normal open
        filemgr_get_header(handle->file, header_buf, &header_len,
                           &handle->last_hdr_bid, &seqnum, &header_revnum);
        version = handle->file->version;
    }

    // initialize the docio handle so kv headers may be read
    handle->dhandle = (struct docio_handle *)
                      calloc(1, sizeof(struct docio_handle));
    handle->dhandle->log_callback = &handle->log_callback;
    docio_init(handle->dhandle, handle->file, config->compress_document_body);

    if (header_len > 0) {
        fdb_fetch_header(header_buf, &trie_root_bid,
                         &seq_root_bid, &ndocs, &nlivenodes,
                         &datasize, &last_wal_flush_hdr_bid, &kv_info_offset,
                         &header_flags, &compacted_filename, &prev_filename);
        // use existing setting for seqtree_opt
        if (header_flags & FDB_FLAG_SEQTREE_USE) {
            seqtree_opt = FDB_SEQTREE_USE;
        } else {
            seqtree_opt = FDB_SEQTREE_NOT_USE;
        }
        // Retrieve seqnum for multi-kv mode
        if (handle->kvs && handle->kvs->id > 0) {
            if (kv_info_offset != BLK_NOT_FOUND) {
                if (!handle->file->kv_header) {
                    fdb_kvs_header_create(handle->file);
                    // KV header already exists but not loaded .. read & import
                    fdb_kvs_header_read(handle->file, handle->dhandle,
                                        kv_info_offset, version, false);
                }
                seqnum = _fdb_kvs_get_seqnum(handle->file->kv_header,
                                             handle->kvs->id);
            } else { // no kv_info offset, ok to set seqnum to zero
                seqnum = 0;
            }
        }
        // other flags
        if (header_flags & FDB_FLAG_ROOT_INITIALIZED) {
            handle->fhandle->flags |= FHANDLE_ROOT_INITIALIZED;
        }
        if (header_flags & FDB_FLAG_ROOT_CUSTOM_CMP) {
            handle->fhandle->flags |= FHANDLE_ROOT_CUSTOM_CMP;
        }
        // use existing setting for multi KV instance mode
        if (kv_info_offset == BLK_NOT_FOUND) {
            multi_kv_instances = false;
        } else {
            multi_kv_instances = true;
        }
    }

    handle->config = *config;
    handle->config.seqtree_opt = seqtree_opt;
    handle->config.multi_kv_instances = multi_kv_instances;

    if (handle->shandle && handle->max_seqnum == FDB_SNAPSHOT_INMEM) {
        // Either an in-memory snapshot or cloning from an existing snapshot..
        hdr_bid = 0; // This prevents _fdb_restore_wal() as incoming handle's
                     // *_open() should have already restored it
    } else { // Persisted snapshot or file rollback..
        hdr_bid = filemgr_get_pos(handle->file) / FDB_BLOCKSIZE;
        if (hdr_bid > 0) {
            --hdr_bid;
        }
        if (handle->max_seqnum) {
            struct kvs_stat stat_ori;
            // backup original stats
            if (handle->kvs) {
                _kvs_stat_get(handle->file, handle->kvs->id, &stat_ori);
            } else {
                _kvs_stat_get(handle->file, 0, &stat_ori);
            }

            if (hdr_bid > handle->last_hdr_bid){
                // uncommitted data exists beyond the last DB header
                // get the last committed seq number
                fdb_seqnum_t seq_commit;
                seq_commit = fdb_kvs_get_committed_seqnum(handle);
                if (seq_commit == 0 || seq_commit < handle->max_seqnum) {
                    // In case, snapshot_open is attempted with latest uncommitted
                    // sequence number
                    header_len = 0;
                }
            }
            // Reverse scan the file to locate the DB header with seqnum marker
            while (header_len && seqnum != handle->max_seqnum) {
                hdr_bid = filemgr_fetch_prev_header(handle->file, hdr_bid,
                                          header_buf, &header_len, &seqnum,
                                          NULL, &version, &handle->log_callback);
                if (header_len == 0) {
                    continue; // header doesn't exist
                }
                fdb_fetch_header(header_buf, &trie_root_bid,
                                 &seq_root_bid, &ndocs, &nlivenodes,
                                 &datasize, &last_wal_flush_hdr_bid,
                                 &kv_info_offset, &header_flags,
                                 &compacted_filename, NULL);
                handle->last_hdr_bid = hdr_bid;

                if (!handle->kvs || handle->kvs->id == 0) {
                    // single KVS mode OR default KVS
                    if (!handle->shandle) {
                        // rollback
                        struct kvs_stat stat_dst;
                        _kvs_stat_get(handle->file, 0, &stat_dst);
                        stat_dst.ndocs = ndocs;
                        stat_dst.datasize = datasize;
                        stat_dst.nlivenodes = nlivenodes;
                        _kvs_stat_set(handle->file, 0, stat_dst);
                    }
                    continue;
                }

                uint64_t doc_offset;
                struct kvs_header *kv_header;
                struct docio_object doc;

                _fdb_kvs_header_create(&kv_header);
                memset(&doc, 0, sizeof(struct docio_object));
                doc_offset = docio_read_doc(handle->dhandle,
                                            kv_info_offset, &doc, true);

                if (doc_offset == kv_info_offset) {
                    header_len = 0; // fail
                    _fdb_kvs_header_free(kv_header);
                } else {
                    _fdb_kvs_header_import(kv_header, doc.body,
                                           doc.length.bodylen, version, false);
                    // get local sequence number for the KV instance
                    seqnum = _fdb_kvs_get_seqnum(kv_header,
                                                 handle->kvs->id);
                    if (!handle->shandle) {
                        // rollback: replace kv_header stats
                        // read from the current header's kv_header
                        struct kvs_stat stat_src, stat_dst;
                        _kvs_stat_get_kv_header(kv_header,
                                                handle->kvs->id,
                                                &stat_src);
                        _kvs_stat_get(handle->file,
                                      handle->kvs->id,
                                      &stat_dst);
                        // update ndocs, datasize, nlivenodes
                        // into the current file's kv_header
                        // Note: stats related to WAL should not be updated
                        //       at this time. They will be adjusted through
                        //       discard & restore routines below.
                        stat_dst.ndocs = stat_src.ndocs;
                        stat_dst.datasize = stat_src.datasize;
                        stat_dst.nlivenodes = stat_src.nlivenodes;
                        _kvs_stat_set(handle->file,
                                      handle->kvs->id,
                                      stat_dst);
                    }
                    _fdb_kvs_header_free(kv_header);
                    free_docio_object(&doc, 1, 1, 1);
                }
            }
            if (!header_len) { // Marker MUST match that of DB commit!
                // rollback original stats
                if (handle->kvs) {
                    _kvs_stat_get(handle->file, handle->kvs->id, &stat_ori);
                } else {
                    _kvs_stat_get(handle->file, 0, &stat_ori);
                }

                docio_free(handle->dhandle);
                free(handle->dhandle);
                free(handle->filename);
                free(prev_filename);
                handle->filename = NULL;
                filemgr_close(handle->file, false, handle->filename,
                              &handle->log_callback);
                return FDB_RESULT_NO_DB_INSTANCE;
            }

            if (!handle->shandle) { // Rollback mode, destroy file WAL..
                if (handle->config.multi_kv_instances) {
                    // multi KV instance mode
                    // clear only WAL items belonging to the instance
                    wal_close_kv_ins(handle->file,
                                     (handle->kvs)?(handle->kvs->id):(0));
                } else {
                    wal_shutdown(handle->file);
                }
            }
        } else { // snapshot to sequence number 0 requested..
            if (handle->shandle) { // fdb_snapshot_open API call
                if (seqnum) {
                    // Database currently has a non-zero seq number,
                    // but the snapshot was requested with a seq number zero.
                    docio_free(handle->dhandle);
                    free(handle->dhandle);
                    free(handle->filename);
                    free(prev_filename);
                    handle->filename = NULL;
                    filemgr_close(handle->file, false, handle->filename,
                                  &handle->log_callback);
                    return FDB_RESULT_NO_DB_INSTANCE;
                }
            } // end of zero max_seqnum but non-rollback check
        } // end of zero max_seqnum check
    } // end of durable snapshot locating

    handle->btreeblkops = btreeblk_get_ops();
    handle->bhandle = (struct btreeblk_handle *)
                      calloc(1, sizeof(struct btreeblk_handle));
    handle->bhandle->log_callback = &handle->log_callback;

    handle->dirty_updates = 0;

    if (handle->config.compaction_buf_maxsize == 0) {
        handle->config.compaction_buf_maxsize = FDB_COMP_BUF_MINSIZE;
    }

    btreeblk_init(handle->bhandle, handle->file, handle->file->blocksize);

    handle->cur_header_revnum = header_revnum;
    handle->last_wal_flush_hdr_bid = last_wal_flush_hdr_bid;

    memset(&empty_stat, 0x0, sizeof(empty_stat));
    _kvs_stat_get(handle->file, 0, &stat);
    if (!memcmp(&stat, &empty_stat, sizeof(stat))) { // first open
        // sync (default) KVS stat with DB header
        stat.nlivenodes = nlivenodes;
        stat.ndocs = ndocs;
        stat.datasize = datasize;
        _kvs_stat_set(handle->file, 0, stat);
    }

    if (handle->config.multi_kv_instances && !handle->shandle) {
        // multi KV instance mode
        filemgr_mutex_lock(handle->file);
        if (kv_info_offset == BLK_NOT_FOUND) {
            // there is no KV header .. create & initialize
            fdb_kvs_header_create(handle->file);
            kv_info_offset = fdb_kvs_header_append(handle->file, handle->dhandle);
        } else if (handle->file->kv_header == NULL) {
            // KV header already exists but not loaded .. read & import
            fdb_kvs_header_create(handle->file);
            fdb_kvs_header_read(handle->file, handle->dhandle, kv_info_offset,
                                version, false);
        }
        filemgr_mutex_unlock(handle->file);

        // validation check for key order of all KV stores
        if (handle == handle->fhandle->root) {
            fdb_status fs = fdb_kvs_cmp_check(handle);
            if (fs != FDB_RESULT_SUCCESS) { // cmp function mismatch
                docio_free(handle->dhandle);
                free(handle->dhandle);
                btreeblk_free(handle->bhandle);
                free(handle->bhandle);
                free(handle->filename);
                handle->filename = NULL;
                filemgr_close(handle->file, false, handle->filename,
                              &handle->log_callback);
                return fs;
            }
        }
    }
    handle->kv_info_offset = kv_info_offset;

    if (handle->kv_info_offset != BLK_NOT_FOUND &&
        handle->kvs == NULL) {
        // multi KV instance mode .. turn on config flag
        handle->config.multi_kv_instances = true;
        // only super handle can be opened using fdb_open(...)
        fdb_kvs_info_create(NULL, handle, handle->file, NULL);
    }

    if (handle->shandle) { // Populate snapshot stats..
        if (kv_info_offset == BLK_NOT_FOUND) { // Single KV mode
            memset(&handle->shandle->stat, 0x0,
                    sizeof(handle->shandle->stat));
            handle->shandle->stat.ndocs = ndocs;
            handle->shandle->stat.datasize = datasize;
            handle->shandle->stat.nlivenodes = nlivenodes;
        } else { // Multi KV instance mode, populate specific kv stats
            memset(&handle->shandle->stat, 0x0,
                    sizeof(handle->shandle->stat));
            _kvs_stat_get(handle->file, handle->kvs->id,
                    &handle->shandle->stat);
            // Since wal is restored below, we have to reset
            // wal stats to zero.
            handle->shandle->stat.wal_ndeletes = 0;
            handle->shandle->stat.wal_ndocs = 0;
        }
    }

    // initialize pointer to the global operational stats of this KV store
    handle->op_stats = filemgr_get_ops_stats(handle->file, handle->kvs);
    if (!handle->op_stats) {
        const char *msg = "Database open fails due to the error in retrieving "
            "the global operational stats of KV store in a database file '%s'\n";
        fdb_log(&handle->log_callback, FDB_RESULT_OPEN_FAIL, msg,
                handle->file->filename);
        return FDB_RESULT_OPEN_FAIL;
    }

    handle->trie = (struct hbtrie *)malloc(sizeof(struct hbtrie));
    hbtrie_init(handle->trie, config->chunksize, OFFSET_SIZE,
                handle->file->blocksize, trie_root_bid,
                (void *)handle->bhandle, handle->btreeblkops,
                (void *)handle->dhandle, _fdb_readkey_wrap);
    // set aux for cmp wrapping function
    hbtrie_set_leaf_height_limit(handle->trie, 0xff);
    hbtrie_set_leaf_cmp(handle->trie, _fdb_custom_cmp_wrap);

    if (handle->kvs) {
        hbtrie_set_map_function(handle->trie, fdb_kvs_find_cmp_chunk);
    }

    if (handle->config.seqtree_opt == FDB_SEQTREE_USE) {
        handle->seqnum = seqnum;

        if (handle->config.multi_kv_instances) {
            // multi KV instance mode .. HB+trie
            handle->seqtrie = (struct hbtrie *)malloc(sizeof(struct hbtrie));
            hbtrie_init(handle->seqtrie, sizeof(fdb_kvs_id_t), OFFSET_SIZE,
                        handle->file->blocksize, seq_root_bid,
                        (void *)handle->bhandle, handle->btreeblkops,
                        (void *)handle->dhandle, _fdb_readseq_wrap);

        } else {
            // single KV instance mode .. normal B+tree
            struct btree_kv_ops *seq_kv_ops =
                (struct btree_kv_ops *)malloc(sizeof(struct btree_kv_ops));
            seq_kv_ops = btree_kv_get_kb64_vb64(seq_kv_ops);
            seq_kv_ops->cmp = _cmp_uint64_t_endian_safe;

            handle->seqtree = (struct btree*)malloc(sizeof(struct btree));
            if (seq_root_bid == BLK_NOT_FOUND) {
                btree_init(handle->seqtree, (void *)handle->bhandle,
                           handle->btreeblkops, seq_kv_ops,
                           handle->config.blocksize, sizeof(fdb_seqnum_t),
                           OFFSET_SIZE, 0x0, NULL);
             }else{
                 btree_init_from_bid(handle->seqtree, (void *)handle->bhandle,
                                     handle->btreeblkops, seq_kv_ops,
                                     handle->config.blocksize, seq_root_bid);
             }
        }
    }else{
        handle->seqtree = NULL;
    }

    if (handle->config.multi_kv_instances && handle->max_seqnum) {
        // restore only docs belonging to the KV instance
        // handle->kvs should not be NULL
        _fdb_restore_wal(handle, FDB_RESTORE_KV_INS,
                         hdr_bid, (handle->kvs)?(handle->kvs->id):(0));
    } else {
        // normal restore
        _fdb_restore_wal(handle, FDB_RESTORE_NORMAL, hdr_bid, 0);
    }

    if (compacted_filename &&
        filemgr_get_file_status(handle->file) == FILE_NORMAL &&
        !(config->flags & FDB_OPEN_FLAG_RDONLY)) { // do not recover read-only
        _fdb_recover_compaction(handle, compacted_filename);
    }

    if (prev_filename) {
        if (!handle->shandle && strcmp(prev_filename, handle->file->filename)) {
            // record the old filename into the file handle of current file
            // and REMOVE old file on the first open
            // WARNING: snapshots must have been opened before this call
            if (filemgr_update_file_status(handle->file,
                                           filemgr_get_file_status(handle->file),
                                           prev_filename)) {
                // Open the old file with read-only mode.
                // (Temporarily disable log callback at this time since
                //  the old file might be already removed.)
                fconfig.options = FILEMGR_READONLY;
                filemgr_open_result result = filemgr_open(prev_filename,
                                                          handle->fileops,
                                                          &fconfig,
                                                          NULL);
                if (result.file) {
                    filemgr_remove_pending(result.file, handle->file);
                    filemgr_close(result.file, 0, handle->filename,
                                  &handle->log_callback);
                }
            } else {
                free(prev_filename);
            }
        } else {
            free(prev_filename);
        }
    }

    status = btreeblk_end(handle->bhandle);
    if (status != FDB_RESULT_SUCCESS) {
        return status;
    }

    // do not register read-only handles
<<<<<<< HEAD
    if (!(config->flags & FDB_OPEN_FLAG_RDONLY) &&
        config->compaction_mode == FDB_COMPACTION_AUTO) {
        status = compactor_register_file(handle->file, (fdb_config *)config,
                                         &handle->log_callback);
=======
    if (!(config->flags & FDB_OPEN_FLAG_RDONLY)) {
        if (config->compaction_mode == FDB_COMPACTION_AUTO) {
            status = compactor_register_file(handle->file,
                                             (fdb_config *)config,
                                             handle->fhandle->cmp_func_list,
                                             &handle->log_callback);
        }
        if (status == FDB_RESULT_SUCCESS) {
            status = bgflusher_register_file(handle->file,
                                             (fdb_config *)config,
                                             &handle->log_callback);
        }
>>>>>>> 4cdca91e
    }

#ifdef _TRACE_HANDLES
    spin_lock(&open_handle_lock);
    avl_insert(&open_handles, &handle->avl_trace, _fdb_handle_cmp);
    spin_unlock(&open_handle_lock);
#endif
    return status;
}

LIBFDB_API
fdb_status fdb_set_log_callback(fdb_kvs_handle *handle,
                                fdb_log_callback log_callback,
                                void *ctx_data)
{
    handle->log_callback.callback = log_callback;
    handle->log_callback.ctx_data = ctx_data;
    return FDB_RESULT_SUCCESS;
}

LIBFDB_API
void fdb_set_fatal_error_callback(fdb_fatal_error_callback err_callback)
{
    fatal_error_callback = err_callback;
}

LIBFDB_API
fdb_status fdb_doc_create(fdb_doc **doc, const void *key, size_t keylen,
                          const void *meta, size_t metalen,
                          const void *body, size_t bodylen)
{
    if (doc == NULL || keylen > FDB_MAX_KEYLEN ||
        metalen > FDB_MAX_METALEN || bodylen > FDB_MAX_BODYLEN) {
        return FDB_RESULT_INVALID_ARGS;
    }

    *doc = (fdb_doc*)calloc(1, sizeof(fdb_doc));
    if (*doc == NULL) { // LCOV_EXCL_START
        return FDB_RESULT_ALLOC_FAIL;
    } // LCOV_EXCL_STOP

    (*doc)->seqnum = SEQNUM_NOT_USED;

    if (key && keylen > 0) {
        (*doc)->key = (void *)malloc(keylen);
        if ((*doc)->key == NULL) { // LCOV_EXCL_START
            return FDB_RESULT_ALLOC_FAIL;
        } // LCOV_EXCL_STOP
        memcpy((*doc)->key, key, keylen);
        (*doc)->keylen = keylen;
    } else {
        (*doc)->key = NULL;
        (*doc)->keylen = 0;
    }

    if (meta && metalen > 0) {
        (*doc)->meta = (void *)malloc(metalen);
        if ((*doc)->meta == NULL) { // LCOV_EXCL_START
            return FDB_RESULT_ALLOC_FAIL;
        } // LCOV_EXCL_STOP
        memcpy((*doc)->meta, meta, metalen);
        (*doc)->metalen = metalen;
    } else {
        (*doc)->meta = NULL;
        (*doc)->metalen = 0;
    }

    if (body && bodylen > 0) {
        (*doc)->body = (void *)malloc(bodylen);
        if ((*doc)->body == NULL) { // LCOV_EXCL_START
            return FDB_RESULT_ALLOC_FAIL;
        } // LCOV_EXCL_STOP
        memcpy((*doc)->body, body, bodylen);
        (*doc)->bodylen = bodylen;
    } else {
        (*doc)->body = NULL;
        (*doc)->bodylen = 0;
    }

    return FDB_RESULT_SUCCESS;
}

LIBFDB_API
fdb_status fdb_doc_update(fdb_doc **doc,
                          const void *meta, size_t metalen,
                          const void *body, size_t bodylen)
{
    if (doc == NULL ||
        metalen > FDB_MAX_METALEN || bodylen > FDB_MAX_BODYLEN) {
        return FDB_RESULT_INVALID_ARGS;
    }
    if (*doc == NULL) {
        return FDB_RESULT_INVALID_ARGS;
    }

    if (meta && metalen > 0) {
        // free previous metadata
        free((*doc)->meta);
        // allocate new metadata
        (*doc)->meta = (void *)malloc(metalen);
        if ((*doc)->meta == NULL) { // LCOV_EXCL_START
            return FDB_RESULT_ALLOC_FAIL;
        } // LCOV_EXCL_STOP
        memcpy((*doc)->meta, meta, metalen);
        (*doc)->metalen = metalen;
    }

    if (body && bodylen > 0) {
        // free previous body
        free((*doc)->body);
        // allocate new body
        (*doc)->body = (void *)malloc(bodylen);
        if ((*doc)->body == NULL) { // LCOV_EXCL_START
            return FDB_RESULT_ALLOC_FAIL;
        } // LCOV_EXCL_STOP
        memcpy((*doc)->body, body, bodylen);
        (*doc)->bodylen = bodylen;
    }

    (*doc)->seqnum = SEQNUM_NOT_USED;
    return FDB_RESULT_SUCCESS;
}

LIBFDB_API
void fdb_doc_set_seqnum(fdb_doc *doc,
                        const fdb_seqnum_t seqnum)
{
    doc->seqnum = seqnum;
    if (seqnum != SEQNUM_NOT_USED) {
        doc->flags |= FDB_CUSTOM_SEQNUM; // fdb_set will now use above seqnum
    } else { // reset custom seqnum flag, fdb_set will now generate new seqnum
        doc->flags &= ~FDB_CUSTOM_SEQNUM;
    }
}

// doc MUST BE allocated by malloc
LIBFDB_API
fdb_status fdb_doc_free(fdb_doc *doc)
{
    if (doc) {
        free(doc->key);
        free(doc->meta);
        free(doc->body);
        free(doc);
    }
    return FDB_RESULT_SUCCESS;
}

INLINE uint64_t _fdb_wal_get_old_offset(void *voidhandle,
                                        struct wal_item *item)
{
    fdb_kvs_handle *handle = (fdb_kvs_handle *)voidhandle;
    uint64_t old_offset = 0;

    hbtrie_find_offset(handle->trie,
                       item->header->key,
                       item->header->keylen,
                       (void*)&old_offset);
    btreeblk_end(handle->bhandle);
    old_offset = _endian_decode(old_offset);

    return old_offset;
}

INLINE fdb_status _fdb_wal_snapshot_func(void *handle, fdb_doc *doc,
                                         uint64_t offset) {

    return snap_insert((struct snap_handle *)handle, doc, offset);
}

INLINE fdb_status _fdb_wal_flush_func(void *voidhandle, struct wal_item *item)
{
    hbtrie_result hr;
    fdb_kvs_handle *handle = (fdb_kvs_handle *)voidhandle;
    fdb_seqnum_t _seqnum;
    fdb_kvs_id_t kv_id;
    fdb_status fs = FDB_RESULT_SUCCESS;
    uint8_t *var_key = alca(uint8_t, handle->config.chunksize);
    int size_id, size_seq;
    uint8_t *kvid_seqnum;
    uint64_t old_offset, _offset;
    int delta, r;
    struct docio_length len;
    struct filemgr *file = handle->dhandle->file;
    struct kvs_stat stat;

    memset(var_key, 0, handle->config.chunksize);
    if (handle->kvs) {
        buf2kvid(handle->config.chunksize, item->header->key, &kv_id);
    } else {
        kv_id = 0;
    }

    r = _kvs_stat_get(file, kv_id, &stat);
    if (r != 0) {
        // KV store corresponding to kv_id is already removed
        // skip this item
        return FDB_RESULT_SUCCESS;
    }

    if (item->action == WAL_ACT_INSERT ||
        item->action == WAL_ACT_LOGICAL_REMOVE) {
        _offset = _endian_encode(item->offset);

        handle->bhandle->nlivenodes = stat.nlivenodes;
        handle->bhandle->ndeltanodes = stat.nlivenodes;

        hr = hbtrie_insert(handle->trie,
                           item->header->key,
                           item->header->keylen,
                           (void *)&_offset,
                           (void *)&old_offset);

        fs = btreeblk_end(handle->bhandle);
        if (fs != FDB_RESULT_SUCCESS) {
            return fs;
        }
        old_offset = _endian_decode(old_offset);

        if (handle->config.seqtree_opt == FDB_SEQTREE_USE) {
            _seqnum = _endian_encode(item->seqnum);
            if (handle->kvs) {
                // multi KV instance mode .. HB+trie
                uint64_t old_offset_local;

                size_id = sizeof(fdb_kvs_id_t);
                size_seq = sizeof(fdb_seqnum_t);
                kvid_seqnum = alca(uint8_t, size_id + size_seq);
                kvid2buf(size_id, kv_id, kvid_seqnum);
                memcpy(kvid_seqnum + size_id, &_seqnum, size_seq);
                hbtrie_insert(handle->seqtrie, kvid_seqnum, size_id + size_seq,
                              (void *)&_offset, (void *)&old_offset_local);
            } else {
                btree_insert(handle->seqtree, (void *)&_seqnum,
                             (void *)&_offset);
            }
            fs = btreeblk_end(handle->bhandle);
            if (fs != FDB_RESULT_SUCCESS) {
                return fs;
            }
        }

        delta = (int)handle->bhandle->nlivenodes - (int)stat.nlivenodes;
        _kvs_stat_update_attr(file, kv_id, KVS_STAT_NLIVENODES, delta);
        delta = (int)handle->bhandle->ndeltanodes - (int)stat.nlivenodes;
        delta *= handle->config.blocksize;
        _kvs_stat_update_attr(file, kv_id, KVS_STAT_DELTASIZE, delta);

        if (hr == HBTRIE_RESULT_SUCCESS) {
            if (item->action == WAL_ACT_INSERT) {
                _kvs_stat_update_attr(file, kv_id, KVS_STAT_NDOCS, 1);
            }
            _kvs_stat_update_attr(file, kv_id, KVS_STAT_DATASIZE,
                                  item->doc_size);
            _kvs_stat_update_attr(file, kv_id, KVS_STAT_DELTASIZE,
                                  item->doc_size);
        } else { // update or logical delete
            // This block is already cached when we call HBTRIE_INSERT.
            // No additional block access.
            len = docio_read_doc_length(handle->dhandle, old_offset);

            if (!(len.flag & DOCIO_DELETED)) {
                if (item->action == WAL_ACT_LOGICAL_REMOVE) {
                    _kvs_stat_update_attr(file, kv_id, KVS_STAT_NDOCS, -1);
                }
            } else {
                if (item->action == WAL_ACT_INSERT) {
                    _kvs_stat_update_attr(file, kv_id, KVS_STAT_NDOCS, 1);
                }
            }

            delta = (int)item->doc_size - (int)_fdb_get_docsize(len);
            _kvs_stat_update_attr(file, kv_id, KVS_STAT_DATASIZE, delta);
            if (handle->last_hdr_bid * handle->config.blocksize < old_offset) {
                _kvs_stat_update_attr(file, kv_id, KVS_STAT_DELTASIZE,
                                      delta);
            } else {
                _kvs_stat_update_attr(file, kv_id, KVS_STAT_DELTASIZE,
                                      (int)item->doc_size);
            }
        }
    } else {
        // Immediate remove
        old_offset = item->old_offset;
        handle->bhandle->nlivenodes = stat.nlivenodes;
        handle->bhandle->ndeltanodes = stat.nlivenodes;
        hr = hbtrie_remove(handle->trie, item->header->key,
                           item->header->keylen);
        fs = btreeblk_end(handle->bhandle);
        if (fs != FDB_RESULT_SUCCESS) {
            return fs;
        }

        if (handle->config.seqtree_opt == FDB_SEQTREE_USE) {
            _seqnum = _endian_encode(item->seqnum);
            if (handle->kvs) {
                // multi KV instance mode .. HB+trie
                size_id = sizeof(fdb_kvs_id_t);
                size_seq = sizeof(fdb_seqnum_t);
                kvid_seqnum = alca(uint8_t, size_id + size_seq);
                kvid2buf(size_id, kv_id, kvid_seqnum);
                memcpy(kvid_seqnum + size_id, &_seqnum, size_seq);

                hbtrie_remove(handle->seqtrie, (void*)kvid_seqnum,
                              size_id + size_seq);
            } else {
                btree_remove(handle->seqtree, (void*)&_seqnum);
            }
            fs = btreeblk_end(handle->bhandle);
            if (fs != FDB_RESULT_SUCCESS) {
                return fs;
            }
        }

        if (hr == HBTRIE_RESULT_SUCCESS) {
            // This block is already cached when we call _fdb_wal_get_old_offset
            // No additional block access should be done.
            len = docio_read_doc_length(handle->dhandle, old_offset);

            // Reduce the total number of docs by one
            _kvs_stat_update_attr(file, kv_id, KVS_STAT_NDOCS, -1);
            // Reduce the total datasize by size of previously present doc
            delta = -(int)_fdb_get_docsize(len);
            _kvs_stat_update_attr(file, kv_id, KVS_STAT_DATASIZE, delta);
            // if multiple wal flushes happen before commit, then it's possible
            // that this doc deleted was inserted & flushed after last commit
            // In this case we need to update the deltasize too which tracks
            // the amount of new data inserted between commits.
            if (handle->last_hdr_bid * handle->config.blocksize < old_offset){
                _kvs_stat_update_attr(file, kv_id, KVS_STAT_DELTASIZE, delta);
            }

            // Update index size to new size after the remove operation
            delta = (int)handle->bhandle->nlivenodes - (int)stat.nlivenodes;
            _kvs_stat_update_attr(file, kv_id, KVS_STAT_NLIVENODES, delta);

            // ndeltanodes measures number of new index nodes created due to
            // this hbtrie_remove() operation
            delta = (int)handle->bhandle->ndeltanodes - (int)stat.nlivenodes;
            delta *= handle->config.blocksize;
            _kvs_stat_update_attr(file, kv_id, KVS_STAT_DELTASIZE, delta);
        }
    }
    return FDB_RESULT_SUCCESS;
}

void fdb_sync_db_header(fdb_kvs_handle *handle)
{
    uint64_t cur_revnum = filemgr_get_header_revnum(handle->file);
    if (handle->cur_header_revnum != cur_revnum) {
        void *header_buf = NULL;
        size_t header_len;

        handle->last_hdr_bid = filemgr_get_header_bid(handle->file);
        header_buf = filemgr_get_header(handle->file, NULL, &header_len,
                                        NULL, NULL, NULL);
        if (header_len > 0) {
            uint64_t header_flags, dummy64;
            bid_t idtree_root;
            bid_t new_seq_root;
            char *compacted_filename;
            char *prev_filename = NULL;

            fdb_fetch_header(header_buf, &idtree_root,
                             &new_seq_root,
                             &dummy64, &dummy64,
                             &dummy64, &handle->last_wal_flush_hdr_bid,
                             &handle->kv_info_offset, &header_flags,
                             &compacted_filename, &prev_filename);

            if (handle->dirty_updates) {
                // discard all cached writable b+tree nodes
                // to avoid data inconsistency with other writers
                btreeblk_discard_blocks(handle->bhandle);
            }

            handle->trie->root_bid = idtree_root;

            if (handle->config.seqtree_opt == FDB_SEQTREE_USE) {
                if (new_seq_root != handle->seqtree->root_bid) {
                    if (handle->config.multi_kv_instances) {
                        handle->seqtrie->root_bid = new_seq_root;
                    } else {
                        btree_init_from_bid(handle->seqtree,
                                            handle->seqtree->blk_handle,
                                            handle->seqtree->blk_ops,
                                            handle->seqtree->kv_ops,
                                            handle->seqtree->blksize,
                                            new_seq_root);
                    }
                }
            }

            if (prev_filename) {
                free(prev_filename);
            }

            handle->cur_header_revnum = cur_revnum;
            handle->dirty_updates = 0;
            if (handle->kvs) {
                // multiple KV instance mode AND sub handle
                handle->seqnum = fdb_kvs_get_seqnum(handle->file,
                                                    handle->kvs->id);
            } else {
                // super handle OR single KV instance mode
                handle->seqnum = filemgr_get_seqnum(handle->file);
            }
        }
        if (header_buf) {
            free(header_buf);
        }
    }
}

fdb_status fdb_check_file_reopen(fdb_kvs_handle *handle, file_status_t *status)
{
    fdb_status fs = FDB_RESULT_SUCCESS;
    file_status_t fstatus = filemgr_get_file_status(handle->file);
    // check whether the compaction is done
    if (fstatus == FILE_REMOVED_PENDING) {
        uint64_t ndocs, datasize, nlivenodes, last_wal_flush_hdr_bid;
        uint64_t kv_info_offset, header_flags;
        size_t header_len;
        char *new_filename;
        uint8_t *buf = alca(uint8_t, handle->config.blocksize);
        bid_t trie_root_bid, seq_root_bid;
        fdb_config config = handle->config;

        // close the current file and newly open the new file
        if (handle->config.compaction_mode == FDB_COMPACTION_AUTO) {
            // compaction daemon mode .. just close and then open
            char filename[FDB_MAX_FILENAME_LEN];
            strcpy(filename, handle->filename);
            fs = _fdb_close(handle);
            if (fs != FDB_RESULT_SUCCESS) {
                return fs;
            }
            fs = _fdb_open(handle, filename, FDB_VFILENAME, &config);
            if (fs != FDB_RESULT_SUCCESS) {
                return fs;
            }
        } else {
            filemgr_get_header(handle->file, buf, &header_len, NULL, NULL, NULL);
            fdb_fetch_header(buf,
                             &trie_root_bid, &seq_root_bid,
                             &ndocs, &nlivenodes, &datasize, &last_wal_flush_hdr_bid,
                             &kv_info_offset, &header_flags,
                             &new_filename, NULL);
            fs = _fdb_close(handle);
            if (fs != FDB_RESULT_SUCCESS) {
                return fs;
            }
            fs = _fdb_open(handle, new_filename, FDB_AFILENAME, &config);
            if (fs != FDB_RESULT_SUCCESS) {
                return fs;
            }
        }
    }
    if (status) {
        *status = fstatus;
    }
    return fs;
}

static bool _fdb_sync_dirty_root(fdb_kvs_handle *handle)
{
    bool locked = false;
    bid_t dirty_idtree_root, dirty_seqtree_root;

    if (handle->shandle) {
        // skip snapshot
        return locked;
    }

    if ( ( handle->dirty_updates ||
           filemgr_dirty_root_exist(handle->file) )  &&
         filemgr_get_header_bid(handle->file) == handle->last_hdr_bid ) {
        // 1) { a) dirty WAL flush by this handle exists OR
        //      b) dirty WAL flush by other handle exists } AND
        // 2) no commit was performed yet.
        // grab lock for writer
        filemgr_mutex_lock(handle->file);
        locked = true;

        // get dirty root nodes
        filemgr_get_dirty_root(handle->file,
                               &dirty_idtree_root, &dirty_seqtree_root);
        if (dirty_idtree_root != BLK_NOT_FOUND) {
            handle->trie->root_bid = dirty_idtree_root;
        }
        if (handle->config.seqtree_opt == FDB_SEQTREE_USE) {
            if (dirty_seqtree_root != BLK_NOT_FOUND) {
                if (handle->kvs) {
                    handle->seqtrie->root_bid = dirty_seqtree_root;
                } else {
                    btree_init_from_bid(handle->seqtree,
                                        handle->seqtree->blk_handle,
                                        handle->seqtree->blk_ops,
                                        handle->seqtree->kv_ops,
                                        handle->seqtree->blksize,
                                        dirty_seqtree_root);
                }
            }
        }
        btreeblk_discard_blocks(handle->bhandle);
    }
    return locked;
}

LIBFDB_API
fdb_status fdb_get(fdb_kvs_handle *handle, fdb_doc *doc)
{
    uint64_t offset, _offset;
    struct docio_object _doc;
    struct filemgr *wal_file = NULL;
    struct docio_handle *dhandle;
    fdb_status wr;
    hbtrie_result hr = HBTRIE_RESULT_FAIL;
    fdb_txn *txn;
    fdb_doc doc_kv = *doc;

    if (!handle || !doc || !doc->key || doc->keylen == 0 ||
        doc->keylen > FDB_MAX_KEYLEN ||
        (handle->kvs_config.custom_cmp &&
            doc->keylen > handle->config.blocksize - HBTRIE_HEADROOM)) {
        return FDB_RESULT_INVALID_ARGS;
    }

    if (!atomic_cas_uint8_t(&handle->handle_busy, 0, 1)) {
        return FDB_RESULT_HANDLE_BUSY;
    }

    if (handle->kvs) {
        // multi KV instance mode
        int size_chunk = handle->config.chunksize;
        doc_kv.keylen = doc->keylen + size_chunk;
        doc_kv.key = alca(uint8_t, doc_kv.keylen);
        kvid2buf(size_chunk, handle->kvs->id, doc_kv.key);
        memcpy((uint8_t*)doc_kv.key + size_chunk, doc->key, doc->keylen);
    }

    if (!handle->shandle) {
        fdb_check_file_reopen(handle, NULL);
        fdb_sync_db_header(handle);

        wal_file = handle->file;
        dhandle = handle->dhandle;

        txn = handle->fhandle->root->txn;
        if (!txn) {
            txn = &wal_file->global_txn;
        }
        if (handle->kvs) {
            wr = wal_find(txn, wal_file, &doc_kv, &offset);
        } else {
            wr = wal_find(txn, wal_file, doc, &offset);
        }
    } else {
        if (handle->kvs) {
            wr = snap_find(handle->shandle, &doc_kv, &offset);
        } else {
            wr = snap_find(handle->shandle, doc, &offset);
        }
        dhandle = handle->dhandle;
    }

    atomic_incr_uint64_t(&handle->op_stats->num_gets);

    if (wr == FDB_RESULT_KEY_NOT_FOUND) {
        bool locked = _fdb_sync_dirty_root(handle);

        if (handle->kvs) {
            hr = hbtrie_find(handle->trie, doc_kv.key, doc_kv.keylen,
                             (void *)&offset);
        } else {
            hr = hbtrie_find(handle->trie, doc->key, doc->keylen,
                             (void *)&offset);
        }
        btreeblk_end(handle->bhandle);
        offset = _endian_decode(offset);

        if (locked) {
            // grab lock for writer if there are dirty updates
            filemgr_mutex_unlock(handle->file);
        }
    }

    if (wr == FDB_RESULT_SUCCESS || hr != HBTRIE_RESULT_FAIL) {
        bool alloced_meta = doc->meta ? false : true;
        bool alloced_body = doc->body ? false : true;
        if (handle->kvs) {
            _doc.key = doc_kv.key;
            _doc.length.keylen = doc_kv.keylen;
        } else {
            _doc.key = doc->key;
            _doc.length.keylen = doc->keylen;
        }
        _doc.meta = doc->meta;
        _doc.body = doc->body;

        if (wr == FDB_RESULT_SUCCESS && doc->deleted) {
            atomic_cas_uint8_t(&handle->handle_busy, 1, 0);
            return FDB_RESULT_KEY_NOT_FOUND;
        }

        _offset = docio_read_doc(dhandle, offset, &_doc, true);
        if (_offset == offset) {
            atomic_cas_uint8_t(&handle->handle_busy, 1, 0);
            return FDB_RESULT_KEY_NOT_FOUND;
        }

        if (_doc.length.keylen != doc_kv.keylen ||
            _doc.length.flag & DOCIO_DELETED) {
            free_docio_object(&_doc, 0, alloced_meta, alloced_body);
            atomic_cas_uint8_t(&handle->handle_busy, 1, 0);
            return FDB_RESULT_KEY_NOT_FOUND;
        }

        doc->seqnum = _doc.seqnum;
        doc->metalen = _doc.length.metalen;
        doc->bodylen = _doc.length.bodylen;
        doc->meta = _doc.meta;
        doc->body = _doc.body;
        doc->deleted = _doc.length.flag & DOCIO_DELETED;
        doc->size_ondisk = _fdb_get_docsize(_doc.length);
        doc->offset = offset;

        atomic_cas_uint8_t(&handle->handle_busy, 1, 0);
        return FDB_RESULT_SUCCESS;
    }

    atomic_cas_uint8_t(&handle->handle_busy, 1, 0);
    return FDB_RESULT_KEY_NOT_FOUND;
}

// search document metadata using key
LIBFDB_API
fdb_status fdb_get_metaonly(fdb_kvs_handle *handle, fdb_doc *doc)
{
    uint64_t offset;
    struct docio_object _doc;
    struct docio_handle *dhandle;
    struct filemgr *wal_file = NULL;
    fdb_status wr;
    hbtrie_result hr = HBTRIE_RESULT_FAIL;
    fdb_txn *txn;
    fdb_doc doc_kv;

    if (!handle || !doc || !doc->key ||
        doc->keylen == 0 || doc->keylen > FDB_MAX_KEYLEN ||
        (handle->kvs_config.custom_cmp &&
            doc->keylen > handle->config.blocksize - HBTRIE_HEADROOM)) {
        return FDB_RESULT_INVALID_ARGS;
    }

    doc_kv = *doc;

    if (!atomic_cas_uint8_t(&handle->handle_busy, 0, 1)) {
        return FDB_RESULT_HANDLE_BUSY;
    }

    if (handle->kvs) {
        // multi KV instance mode
        int size_chunk = handle->config.chunksize;
        doc_kv.keylen = doc->keylen + size_chunk;
        doc_kv.key = alca(uint8_t, doc_kv.keylen);
        kvid2buf(size_chunk, handle->kvs->id, doc_kv.key);
        memcpy((uint8_t*)doc_kv.key + size_chunk, doc->key, doc->keylen);
    }

    if (!handle->shandle) {
        fdb_check_file_reopen(handle, NULL);
        fdb_sync_db_header(handle);

        wal_file = handle->file;
        dhandle = handle->dhandle;

        txn = handle->fhandle->root->txn;
        if (!txn) {
            txn = &wal_file->global_txn;
        }
        if (handle->kvs) {
            wr = wal_find(txn, wal_file, &doc_kv, &offset);
        } else {
            wr = wal_find(txn, wal_file, doc, &offset);
        }
    } else {
        if (handle->kvs) {
            wr = snap_find(handle->shandle, &doc_kv, &offset);
        } else {
            wr = snap_find(handle->shandle, doc, &offset);
        }
        dhandle = handle->dhandle;
    }

    atomic_incr_uint64_t(&handle->op_stats->num_gets);

    if (wr == FDB_RESULT_KEY_NOT_FOUND) {
        bool locked = _fdb_sync_dirty_root(handle);

        if (handle->kvs) {
            hr = hbtrie_find(handle->trie, doc_kv.key, doc_kv.keylen,
                             (void *)&offset);
        } else {
            hr = hbtrie_find(handle->trie, doc->key, doc->keylen,
                             (void *)&offset);
        }
        btreeblk_end(handle->bhandle);
        offset = _endian_decode(offset);

        if (locked) {
            filemgr_mutex_unlock(handle->file);
        }
    }

    if (wr == FDB_RESULT_SUCCESS || hr != HBTRIE_RESULT_FAIL) {
        if (handle->kvs) {
            _doc.key = doc_kv.key;
            _doc.length.keylen = doc_kv.keylen;
        } else {
            _doc.key = doc->key;
            _doc.length.keylen = doc->keylen;
        }
        bool alloced_meta = doc->meta ? false : true;
        _doc.meta = doc->meta;
        _doc.body = doc->body;

        uint64_t body_offset = docio_read_doc_key_meta(dhandle, offset, &_doc,
                                                       true);
        if (body_offset == offset){
            atomic_cas_uint8_t(&handle->handle_busy, 1, 0);
            return FDB_RESULT_KEY_NOT_FOUND;
        }

        if (_doc.length.keylen != doc_kv.keylen) {
            free_docio_object(&_doc, 0, alloced_meta, 0);
            atomic_cas_uint8_t(&handle->handle_busy, 1, 0);
            return FDB_RESULT_KEY_NOT_FOUND;
        }

        doc->seqnum = _doc.seqnum;
        doc->metalen = _doc.length.metalen;
        doc->bodylen = _doc.length.bodylen;
        doc->meta = _doc.meta;
        doc->body = _doc.body;
        doc->deleted = _doc.length.flag & DOCIO_DELETED;
        doc->size_ondisk = _fdb_get_docsize(_doc.length);
        doc->offset = offset;

        atomic_cas_uint8_t(&handle->handle_busy, 1, 0);
        return FDB_RESULT_SUCCESS;
    }

    atomic_cas_uint8_t(&handle->handle_busy, 1, 0);
    return FDB_RESULT_KEY_NOT_FOUND;
}

// search document using sequence number
LIBFDB_API
fdb_status fdb_get_byseq(fdb_kvs_handle *handle, fdb_doc *doc)
{
    uint64_t offset, _offset;
    struct docio_object _doc;
    struct docio_handle *dhandle;
    struct filemgr *wal_file = NULL;
    fdb_status wr;
    btree_result br = BTREE_RESULT_FAIL;
    fdb_seqnum_t _seqnum;
    fdb_txn *txn;

    if (!handle || !doc || doc->seqnum == SEQNUM_NOT_USED) {
        return FDB_RESULT_INVALID_ARGS;
    }

    // Sequence trees are a must for byseq operations
    if (handle->config.seqtree_opt != FDB_SEQTREE_USE) {
        return FDB_RESULT_INVALID_CONFIG;
    }

    if (!atomic_cas_uint8_t(&handle->handle_busy, 0, 1)) {
        return FDB_RESULT_HANDLE_BUSY;
    }

    if (!handle->shandle) {
        fdb_check_file_reopen(handle, NULL);
        fdb_sync_db_header(handle);

        wal_file = handle->file;
        dhandle = handle->dhandle;

        txn = handle->fhandle->root->txn;
        if (!txn) {
            txn = &wal_file->global_txn;
        }
        // prevent searching by key in WAL if 'doc' is not empty
        size_t key_len = doc->keylen;
        doc->keylen = 0;
        if (handle->kvs) {
            wr = wal_find_kv_id(txn, wal_file, handle->kvs->id, doc, &offset);
        } else {
            wr = wal_find(txn, wal_file, doc, &offset);
        }
        doc->keylen = key_len;
    } else {
        wr = snap_find(handle->shandle, doc, &offset);
        dhandle = handle->dhandle;
    }

    atomic_incr_uint64_t(&handle->op_stats->num_gets);

    if (wr == FDB_RESULT_KEY_NOT_FOUND) {
        bool locked = _fdb_sync_dirty_root(handle);

        _seqnum = _endian_encode(doc->seqnum);
        if (handle->kvs) {
            int size_id, size_seq;
            uint8_t *kv_seqnum;
            hbtrie_result hr;
            fdb_kvs_id_t _kv_id;

            _kv_id = _endian_encode(handle->kvs->id);
            size_id = sizeof(fdb_kvs_id_t);
            size_seq = sizeof(fdb_seqnum_t);
            kv_seqnum = alca(uint8_t, size_id + size_seq);
            memcpy(kv_seqnum, &_kv_id, size_id);
            memcpy(kv_seqnum + size_id, &_seqnum, size_seq);
            hr = hbtrie_find(handle->seqtrie, (void *)kv_seqnum,
                             size_id + size_seq, (void *)&offset);
            br = (hr == HBTRIE_RESULT_SUCCESS)?(BTREE_RESULT_SUCCESS):(br);
        } else {
            br = btree_find(handle->seqtree, (void *)&_seqnum, (void *)&offset);
        }
        btreeblk_end(handle->bhandle);
        offset = _endian_decode(offset);

        if (locked) {
            filemgr_mutex_unlock(handle->file);
        }
    }

    if (wr == FDB_RESULT_SUCCESS || br != BTREE_RESULT_FAIL) {
        bool alloc_key, alloc_meta, alloc_body;
        if (!handle->kvs) { // single KVS mode
            _doc.key = doc->key;
            _doc.length.keylen = doc->keylen;
            alloc_key = doc->key ? false : true;
        } else {
            _doc.key = NULL;
            alloc_key = true;
        }
        alloc_meta = doc->meta ? false : true;
        _doc.meta = doc->meta;
        alloc_body = doc->body ? false : true;
        _doc.body = doc->body;

        if (wr == FDB_RESULT_SUCCESS && doc->deleted) {
            atomic_cas_uint8_t(&handle->handle_busy, 1, 0);
            return FDB_RESULT_KEY_NOT_FOUND;
        }

        _offset = docio_read_doc(dhandle, offset, &_doc, true);
        if (_offset == offset) {
            atomic_cas_uint8_t(&handle->handle_busy, 1, 0);
            return FDB_RESULT_KEY_NOT_FOUND;
        }

        if (_doc.length.flag & DOCIO_DELETED) {
            atomic_cas_uint8_t(&handle->handle_busy, 1, 0);
            free_docio_object(&_doc, alloc_key, alloc_meta, alloc_body);
            return FDB_RESULT_KEY_NOT_FOUND;
        }

        doc->seqnum = _doc.seqnum;
        if (handle->kvs) {
            int size_chunk = handle->config.chunksize;
            doc->keylen = _doc.length.keylen - size_chunk;
            if (doc->key) { // doc->key is given by user
                memcpy(doc->key, (uint8_t*)_doc.key + size_chunk, doc->keylen);
                free_docio_object(&_doc, 1, 0, 0);
            } else {
                doc->key = _doc.key;
                memmove(doc->key, (uint8_t*)doc->key + size_chunk, doc->keylen);
            }
        } else {
            doc->keylen = _doc.length.keylen;
            doc->key = _doc.key;
        }
        doc->metalen = _doc.length.metalen;
        doc->bodylen = _doc.length.bodylen;
        doc->meta = _doc.meta;
        doc->body = _doc.body;
        doc->deleted = _doc.length.flag & DOCIO_DELETED;
        doc->size_ondisk = _fdb_get_docsize(_doc.length);
        doc->offset = offset;

        atomic_cas_uint8_t(&handle->handle_busy, 1, 0);
        return FDB_RESULT_SUCCESS;
    }

    atomic_cas_uint8_t(&handle->handle_busy, 1, 0);
    return FDB_RESULT_KEY_NOT_FOUND;
}

// search document metadata using sequence number
LIBFDB_API
fdb_status fdb_get_metaonly_byseq(fdb_kvs_handle *handle, fdb_doc *doc)
{
    uint64_t offset;
    struct docio_object _doc;
    struct docio_handle *dhandle;
    struct filemgr *wal_file = NULL;
    fdb_status wr;
    btree_result br = BTREE_RESULT_FAIL;
    fdb_seqnum_t _seqnum;
    fdb_txn *txn = handle->fhandle->root->txn;

    if (!handle || !doc || doc->seqnum == SEQNUM_NOT_USED) {
        return FDB_RESULT_INVALID_ARGS;
    }

    // Sequence trees are a must for byseq operations
    if (handle->config.seqtree_opt != FDB_SEQTREE_USE) {
        return FDB_RESULT_INVALID_CONFIG;
    }

    if (!atomic_cas_uint8_t(&handle->handle_busy, 0, 1)) {
        return FDB_RESULT_HANDLE_BUSY;
    }

    if (!handle->shandle) {
        fdb_check_file_reopen(handle, NULL);
        fdb_sync_db_header(handle);

        wal_file = handle->file;
        dhandle = handle->dhandle;

        if (!txn) {
            txn = &wal_file->global_txn;
        }
        // prevent searching by key in WAL if 'doc' is not empty
        size_t key_len = doc->keylen;
        doc->keylen = 0;
        if (handle->kvs) {
            wr = wal_find_kv_id(txn, wal_file, handle->kvs->id, doc, &offset);
        } else {
            wr = wal_find(txn, wal_file, doc, &offset);
        }
        doc->keylen = key_len;
    } else {
        wr = snap_find(handle->shandle, doc, &offset);
        dhandle = handle->dhandle;
    }

    atomic_incr_uint64_t(&handle->op_stats->num_gets);

    if (wr == FDB_RESULT_KEY_NOT_FOUND) {
        bool locked = _fdb_sync_dirty_root(handle);

        _seqnum = _endian_encode(doc->seqnum);
        if (handle->kvs) {
            int size_id, size_seq;
            uint8_t *kv_seqnum;
            hbtrie_result hr;
            fdb_kvs_id_t _kv_id;

            _kv_id = _endian_encode(handle->kvs->id);
            size_id = sizeof(fdb_kvs_id_t);
            size_seq = sizeof(fdb_seqnum_t);
            kv_seqnum = alca(uint8_t, size_id + size_seq);
            memcpy(kv_seqnum, &_kv_id, size_id);
            memcpy(kv_seqnum + size_id, &_seqnum, size_seq);
            hr = hbtrie_find(handle->seqtrie, (void *)kv_seqnum,
                             size_id + size_seq, (void *)&offset);
            br = (hr == HBTRIE_RESULT_SUCCESS)?(BTREE_RESULT_SUCCESS):(br);
        } else {
            br = btree_find(handle->seqtree, (void *)&_seqnum, (void *)&offset);
        }
        btreeblk_end(handle->bhandle);
        offset = _endian_decode(offset);

        if (locked) {
            filemgr_mutex_unlock(handle->file);
        }
    }

    if (wr == FDB_RESULT_SUCCESS || br != BTREE_RESULT_FAIL) {
        bool alloc_key, alloc_meta;
        if (!handle->kvs) { // single KVS mode
            _doc.key = doc->key;
            _doc.length.keylen = doc->keylen;
            alloc_key = doc->key ? false : true;
        } else {
            _doc.key = NULL;
            alloc_key = true;
        }
        _doc.meta = doc->meta;
        alloc_meta = doc->meta ? false : true;
        _doc.body = doc->body;

        uint64_t body_offset = docio_read_doc_key_meta(dhandle, offset, &_doc,
                                                       true);
        if (body_offset == offset) {
            atomic_cas_uint8_t(&handle->handle_busy, 1, 0);
            return FDB_RESULT_KEY_NOT_FOUND;
        }
        if (doc->seqnum != _doc.seqnum) {
            free_docio_object(&_doc, alloc_key, alloc_meta, false);
            atomic_cas_uint8_t(&handle->handle_busy, 1, 0);
            return FDB_RESULT_KEY_NOT_FOUND;
        }

        if (handle->kvs) {
            int size_chunk = handle->config.chunksize;
            doc->keylen = _doc.length.keylen - size_chunk;
            if (doc->key) { // doc->key is given by user
                memcpy(doc->key, (uint8_t*)_doc.key + size_chunk, doc->keylen);
                free_docio_object(&_doc, 1, 0, 0);
            } else {
                doc->key = _doc.key;
                memmove(doc->key, (uint8_t*)doc->key + size_chunk, doc->keylen);
            }
        } else {
            doc->keylen = _doc.length.keylen;
            doc->key = _doc.key;
        }
        doc->metalen = _doc.length.metalen;
        doc->bodylen = _doc.length.bodylen;
        doc->meta = _doc.meta;
        doc->body = _doc.body;
        doc->deleted = _doc.length.flag & DOCIO_DELETED;
        doc->size_ondisk = _fdb_get_docsize(_doc.length);
        doc->offset = offset;

        atomic_cas_uint8_t(&handle->handle_busy, 1, 0);
        return FDB_RESULT_SUCCESS;
    }

    atomic_cas_uint8_t(&handle->handle_busy, 1, 0);
    return FDB_RESULT_KEY_NOT_FOUND;
}

static uint8_t equal_docs(fdb_doc *doc, struct docio_object *_doc) {
    uint8_t rv = 1;
    // Compare a seq num if seq tree is enabled.
    if (doc->seqnum != SEQNUM_NOT_USED) {
        if (doc->seqnum != _doc->seqnum) {
            free(_doc->key);
            free(_doc->meta);
            free(_doc->body);
            _doc->key = _doc->meta = _doc->body = NULL;
            rv = 0;
        }
    } else { // Compare key and metadata
        if ((doc->key && memcmp(doc->key, _doc->key, doc->keylen)) ||
            (doc->meta && memcmp(doc->meta, _doc->meta, doc->metalen))) {
            free(_doc->key);
            free(_doc->meta);
            free(_doc->body);
            _doc->key = _doc->meta = _doc->body = NULL;
            rv = 0;
        }
    }
    return rv;
}

INLINE void _remove_kv_id(fdb_kvs_handle *handle, struct docio_object *doc)
{
    size_t size_chunk = handle->config.chunksize;
    doc->length.keylen -= size_chunk;
    memmove(doc->key, (uint8_t*)doc->key + size_chunk, doc->length.keylen);
}

// Retrieve a doc's metadata and body with a given doc offset in the database file.
LIBFDB_API
fdb_status fdb_get_byoffset(fdb_kvs_handle *handle, fdb_doc *doc)
{
    uint64_t offset = doc->offset;
    struct docio_object _doc;

    if (!offset) {
        return FDB_RESULT_INVALID_ARGS;
    }

    if (!atomic_cas_uint8_t(&handle->handle_busy, 0, 1)) {
        return FDB_RESULT_HANDLE_BUSY;
    }

    atomic_incr_uint64_t(&handle->op_stats->num_gets);
    memset(&_doc, 0, sizeof(struct docio_object));

    uint64_t _offset = docio_read_doc(handle->dhandle, offset, &_doc, true);
    if (_offset == offset) {
        atomic_cas_uint8_t(&handle->handle_busy, 1, 0);
        return FDB_RESULT_KEY_NOT_FOUND;
    } else {
        if (handle->kvs) {
            fdb_kvs_id_t kv_id;
            buf2kvid(handle->config.chunksize, _doc.key, &kv_id);
            if (kv_id != handle->kvs->id) {
                atomic_cas_uint8_t(&handle->handle_busy, 1, 0);
                free_docio_object(&_doc, 1, 1, 1);
                return FDB_RESULT_KEY_NOT_FOUND;
            }
            _remove_kv_id(handle, &_doc);
        }
        if (!equal_docs(doc, &_doc)) {
            free_docio_object(&_doc, 1, 1, 1);
            atomic_cas_uint8_t(&handle->handle_busy, 1, 0);
            return FDB_RESULT_KEY_NOT_FOUND;
        }
    }

    doc->seqnum = _doc.seqnum;
    doc->keylen = _doc.length.keylen;
    doc->metalen = _doc.length.metalen;
    doc->bodylen = _doc.length.bodylen;
    if (doc->key) {
        free(_doc.key);
    } else {
        doc->key = _doc.key;
    }
    if (doc->meta) {
        free(_doc.meta);
    } else {
        doc->meta = _doc.meta;
    }
    if (doc->body) {
        if (_doc.length.bodylen > 0) {
            memcpy(doc->body, _doc.body, _doc.length.bodylen);
        }
        free(_doc.body);
    } else {
        doc->body = _doc.body;
    }
    doc->deleted = _doc.length.flag & DOCIO_DELETED;
    doc->size_ondisk = _fdb_get_docsize(_doc.length);
    if (handle->kvs) {
        // Since _doc.length was adjusted in _remove_kv_id(),
        // we need to compensate it.
        doc->size_ondisk += handle->config.chunksize;
    }

    if (_doc.length.flag & DOCIO_DELETED) {
        atomic_cas_uint8_t(&handle->handle_busy, 1, 0);
        return FDB_RESULT_KEY_NOT_FOUND;
    }

    atomic_cas_uint8_t(&handle->handle_busy, 1, 0);
    return FDB_RESULT_SUCCESS;
}

INLINE uint64_t _fdb_get_wal_threshold(fdb_kvs_handle *handle)
{
    return handle->config.wal_threshold;
}

LIBFDB_API
fdb_status fdb_set(fdb_kvs_handle *handle, fdb_doc *doc)
{
    uint64_t offset;
    struct docio_object _doc;
    struct filemgr *file;
    struct docio_handle *dhandle;
    struct timeval tv;
    bool txn_enabled = false;
    bool sub_handle = false;
    bool wal_flushed = false;
    file_status_t fstatus;
    fdb_txn *txn = handle->fhandle->root->txn;
    fdb_status wr = FDB_RESULT_SUCCESS;

    if (handle->config.flags & FDB_OPEN_FLAG_RDONLY) {
        return fdb_log(&handle->log_callback, FDB_RESULT_RONLY_VIOLATION,
                       "Warning: SET is not allowed on the read-only DB file '%s'.",
                       handle->file->filename);
    }

    if ( doc->key == NULL || doc->keylen == 0 ||
        doc->keylen > FDB_MAX_KEYLEN ||
        (doc->metalen > 0 && doc->meta == NULL) ||
        (doc->bodylen > 0 && doc->body == NULL) ||
        (handle->kvs_config.custom_cmp &&
            doc->keylen > handle->config.blocksize - HBTRIE_HEADROOM)) {
        return FDB_RESULT_INVALID_ARGS;
    }

    if (!atomic_cas_uint8_t(&handle->handle_busy, 0, 1)) {
        return FDB_RESULT_HANDLE_BUSY;
    }

    _doc.length.keylen = doc->keylen;
    _doc.length.metalen = doc->metalen;
    _doc.length.bodylen = doc->deleted ? 0 : doc->bodylen;
    _doc.key = doc->key;
    _doc.meta = doc->meta;
    _doc.body = doc->deleted ? NULL : doc->body;

    if (handle->kvs) {
        // multi KV instance mode
        // allocate more (temporary) space for key, to store ID number
        int size_chunk = handle->config.chunksize;
        _doc.length.keylen = doc->keylen + size_chunk;
        _doc.key = alca(uint8_t, _doc.length.keylen);
        // copy ID
        kvid2buf(size_chunk, handle->kvs->id, _doc.key);
        // copy key
        memcpy((uint8_t*)_doc.key + size_chunk, doc->key, doc->keylen);

        if (handle->kvs->type == KVS_SUB) {
            sub_handle = true;
        } else {
            sub_handle = false;
        }
    }

fdb_set_start:
    fdb_check_file_reopen(handle, NULL);

    size_t throttling_delay = filemgr_get_throttling_delay(handle->file);
    if (throttling_delay) {
        usleep(throttling_delay);
    }

    filemgr_mutex_lock(handle->file);
    fdb_sync_db_header(handle);

    if (filemgr_is_rollback_on(handle->file)) {
        filemgr_mutex_unlock(handle->file);
        atomic_cas_uint8_t(&handle->handle_busy, 1, 0);
        return FDB_RESULT_FAIL_BY_ROLLBACK;
    }

    file = handle->file;
    dhandle = handle->dhandle;

    fstatus = filemgr_get_file_status(file);
    if (fstatus == FILE_REMOVED_PENDING) {
        // we must not write into this file
        // file status was changed by other thread .. start over
        filemgr_mutex_unlock(file);
        goto fdb_set_start;
    }

    if (sub_handle) {
        // multiple KV instance mode AND sub handle
        if (doc->seqnum != SEQNUM_NOT_USED &&
            doc->flags & FDB_CUSTOM_SEQNUM) { // User specified own seqnum
            doc->flags &= ~FDB_CUSTOM_SEQNUM; // clear flag for fdb_doc reuse
        } else {
            doc->seqnum = fdb_kvs_get_seqnum(file, handle->kvs->id) + 1;
        }
        if (handle->seqnum < doc->seqnum) { // keep handle's seqnum the highest
            handle->seqnum = doc->seqnum;
            fdb_kvs_set_seqnum(file, handle->kvs->id, handle->seqnum);
        }
    } else {
        // super handle OR single KV instance mode
        if (doc->seqnum != SEQNUM_NOT_USED &&
            doc->flags & FDB_CUSTOM_SEQNUM) { // User specified own seqnum
            doc->flags &= ~FDB_CUSTOM_SEQNUM; // clear flag for fdb_doc reuse
        } else {
            doc->seqnum = filemgr_get_seqnum(file) + 1;
        }
        if (handle->seqnum < doc->seqnum) { // keep handle's seqnum the highest
            handle->seqnum = doc->seqnum;
            filemgr_set_seqnum(file, handle->seqnum);
        }
    }
    _doc.seqnum = doc->seqnum;

    if (doc->deleted) {
        // set timestamp
        gettimeofday(&tv, NULL);
        _doc.timestamp = (timestamp_t)tv.tv_sec;
    } else {
        _doc.timestamp = 0;
    }

    if (txn) {
        txn_enabled = true;
    }

    offset = docio_append_doc(dhandle, &_doc, doc->deleted, txn_enabled);
    if (offset == BLK_NOT_FOUND) {
        filemgr_mutex_unlock(file);
        atomic_cas_uint8_t(&handle->handle_busy, 1, 0);
        return FDB_RESULT_WRITE_FAIL;
    }

    if (doc->deleted && !handle->config.purging_interval) {
        // immediately remove from hbtrie upon WAL flush
        offset = BLK_NOT_FOUND;
        doc->size_ondisk = 0;
    } else {
        doc->size_ondisk = _fdb_get_docsize(_doc.length);
    }

    doc->offset = offset;
    if (!txn) {
        txn = &file->global_txn;
    }
    if (handle->kvs) {
        // multi KV instance mode
        fdb_doc kv_ins_doc = *doc;
        kv_ins_doc.key = _doc.key;
        kv_ins_doc.keylen = _doc.length.keylen;
        wal_insert(txn, file, &kv_ins_doc, offset, WAL_INS_WRITER);
    } else {
        wal_insert(txn, file, doc, offset, WAL_INS_WRITER);
    }

    if (wal_get_dirty_status(file)== FDB_WAL_CLEAN) {
        wal_set_dirty_status(file, FDB_WAL_DIRTY);
    }

    if (handle->config.wal_flush_before_commit ||
         handle->config.auto_commit) {
        bid_t dirty_idtree_root, dirty_seqtree_root;

        if (!txn_enabled) {
            handle->dirty_updates = 1;
        }

        // MUST ensure that 'file' is always 'handle->file',
        // because this routine will not be executed during compaction.
        filemgr_get_dirty_root(file, &dirty_idtree_root, &dirty_seqtree_root);

        // other concurrent writer flushed WAL before commit,
        // sync root node of each tree
        if (dirty_idtree_root != BLK_NOT_FOUND) {
            handle->trie->root_bid = dirty_idtree_root;
        }
        if (handle->config.seqtree_opt == FDB_SEQTREE_USE &&
            dirty_seqtree_root != BLK_NOT_FOUND) {
            if (handle->kvs) {
                handle->seqtrie->root_bid = dirty_seqtree_root;
            } else {
                btree_init_from_bid(handle->seqtree,
                                    handle->seqtree->blk_handle,
                                    handle->seqtree->blk_ops,
                                    handle->seqtree->kv_ops,
                                    handle->seqtree->blksize,
                                    dirty_seqtree_root);
            }
        }

        if (wal_get_num_flushable(file) > _fdb_get_wal_threshold(handle)) {
            union wal_flush_items flush_items;

            // discard all cached writable blocks
            // to avoid data inconsistency with other writers
            btreeblk_discard_blocks(handle->bhandle);

            // commit only for non-transactional WAL entries
            wr = wal_commit(&file->global_txn, file, NULL, &handle->log_callback);
            if (wr != FDB_RESULT_SUCCESS) {
                filemgr_mutex_unlock(file);
                atomic_cas_uint8_t(&handle->handle_busy, 1, 0);
                return wr;
            }
            wr = wal_flush(file, (void *)handle,
                           _fdb_wal_flush_func, _fdb_wal_get_old_offset,
                           &flush_items);
            if (wr != FDB_RESULT_SUCCESS) {
                filemgr_mutex_unlock(file);
                atomic_cas_uint8_t(&handle->handle_busy, 1, 0);
                return wr;
            }
            wal_set_dirty_status(file, FDB_WAL_PENDING);
            // it is ok to release flushed items becuase
            // these items are not actually committed yet.
            // they become visible after fdb_commit is invoked.
            wal_release_flushed_items(file, &flush_items);

            // sync new root node
            dirty_idtree_root = handle->trie->root_bid;
            if (handle->config.seqtree_opt == FDB_SEQTREE_USE) {
                if (handle->kvs) {
                    dirty_seqtree_root = handle->seqtrie->root_bid;
                } else {
                    dirty_seqtree_root = handle->seqtree->root_bid;
                }
            }
            filemgr_set_dirty_root(file,
                                   dirty_idtree_root,
                                   dirty_seqtree_root);

            wal_flushed = true;
            btreeblk_reset_subblock_info(handle->bhandle);
        }
    }

    filemgr_mutex_unlock(file);

    if (!doc->deleted) {
        atomic_incr_uint64_t(&handle->op_stats->num_sets);
    }

    if (wal_flushed && handle->config.auto_commit) {
        atomic_cas_uint8_t(&handle->handle_busy, 1, 0);
        return _fdb_commit(handle->fhandle->root, FDB_COMMIT_NORMAL,
                           false); // asynchronous commit only
    }
    atomic_cas_uint8_t(&handle->handle_busy, 1, 0);
    return FDB_RESULT_SUCCESS;
}

LIBFDB_API
fdb_status fdb_del(fdb_kvs_handle *handle, fdb_doc *doc)
{
    if (handle->config.flags & FDB_OPEN_FLAG_RDONLY) {
        return fdb_log(&handle->log_callback, FDB_RESULT_RONLY_VIOLATION,
                       "Warning: DEL is not allowed on the read-only DB file '%s'.",
                       handle->file->filename);
    }

    if (doc->key == NULL || doc->keylen == 0 ||
        doc->keylen > FDB_MAX_KEYLEN ||
        (handle->kvs_config.custom_cmp &&
            doc->keylen > handle->config.blocksize - HBTRIE_HEADROOM)) {
        return FDB_RESULT_INVALID_ARGS;
    }

    doc->deleted = true;
    fdb_doc _doc;
    _doc = *doc;
    _doc.bodylen = 0;
    _doc.body = NULL;

    atomic_incr_uint64_t(&handle->op_stats->num_dels);

    return fdb_set(handle, &_doc);
}

static uint64_t _fdb_export_header_flags(fdb_kvs_handle *handle)
{
    uint64_t rv = 0;
    if (handle->config.seqtree_opt == FDB_SEQTREE_USE) {
        // seq tree is used
        rv |= FDB_FLAG_SEQTREE_USE;
    }
    if (handle->fhandle->flags & FHANDLE_ROOT_INITIALIZED) {
        // the default KVS is once opened
        rv |= FDB_FLAG_ROOT_INITIALIZED;
    }
    if (handle->fhandle->flags & FHANDLE_ROOT_CUSTOM_CMP) {
        // the default KVS is based on custom key order
        rv |= FDB_FLAG_ROOT_CUSTOM_CMP;
    }
    return rv;
}

uint64_t fdb_set_file_header(fdb_kvs_handle *handle)
{
    /*
    <ForestDB header>
    [offset]: (description)
    [     0]: BID of root node of root B+Tree of HB+Trie: 8 bytes
    [     8]: BID of root node of seq B+Tree: 8 bytes (0xFF.. if not used)
    [    16]: # of live documents: 8 bytes
    [    24]: # of live B+Tree nodes: 8 bytes
    [    32]: Data size (byte): 8 bytes
    [    40]: BID of the DB header created when last WAL flush: 8 bytes
    [    48]: Offset of the document containing KV instances' info: 8 bytes
    [    56]: Header flags: 8 bytes
    [    64]: Size of newly compacted target file name : 2 bytes
    [    66]: Size of old file name before compaction :  2 bytes
    [    68]: File name of newly compacted file : x bytes
    [  68+x]: File name of old file before compcation : y bytes
    [68+x+y]: CRC32: 4 bytes
    total size (header's length): 72+x+y bytes

    Note: the list of functions that need to be modified
          if the header structure is changed:

        _fdb_redirect_header() in forestdb.cc
        filemgr_destroy_file() in filemgr.cc
        print_header() in dump_common.cc
        decode_dblock() and dblock in forestdb_hexamine.cc
    */

    uint8_t *buf = alca(uint8_t, handle->config.blocksize);
    uint16_t new_filename_len = 0;
    uint16_t old_filename_len = 0;
    uint16_t _edn_safe_16;
    uint32_t crc;
    uint64_t _edn_safe_64;
    size_t offset = 0;
    struct filemgr *cur_file;
    struct kvs_stat stat;

    cur_file = handle->file;

    // hb+trie or idtree root bid
    _edn_safe_64 = _endian_encode(handle->trie->root_bid);
    seq_memcpy(buf + offset, &_edn_safe_64, sizeof(handle->trie->root_bid), offset);

    if (handle->config.seqtree_opt == FDB_SEQTREE_USE) {
        // b+tree root bid
        _edn_safe_64 = _endian_encode(handle->seqtree->root_bid);
        seq_memcpy(buf + offset, &_edn_safe_64,
            sizeof(handle->seqtree->root_bid), offset);
    } else {
        memset(buf + offset, 0xff, sizeof(uint64_t));
        offset += sizeof(uint64_t);
    }

    // get stat
    _kvs_stat_get(cur_file, 0, &stat);

    // # docs
    _edn_safe_64 = _endian_encode(stat.ndocs);
    seq_memcpy(buf + offset, &_edn_safe_64, sizeof(_edn_safe_64), offset);
    // # live nodes
    _edn_safe_64 = _endian_encode(stat.nlivenodes);
    seq_memcpy(buf + offset, &_edn_safe_64,
               sizeof(_edn_safe_64), offset);
    // data size
    _edn_safe_64 = _endian_encode(stat.datasize);
    seq_memcpy(buf + offset, &_edn_safe_64, sizeof(_edn_safe_64), offset);
    // last header bid
    _edn_safe_64 = _endian_encode(handle->last_wal_flush_hdr_bid);
    seq_memcpy(buf + offset, &_edn_safe_64,
               sizeof(handle->last_wal_flush_hdr_bid), offset);
    // kv info offset
    _edn_safe_64 = _endian_encode(handle->kv_info_offset);
    seq_memcpy(buf + offset, &_edn_safe_64,
               sizeof(handle->kv_info_offset), offset);
    // header flags
    _edn_safe_64 = _fdb_export_header_flags(handle);
    _edn_safe_64 = _endian_encode(_edn_safe_64);
    seq_memcpy(buf + offset, &_edn_safe_64,
               sizeof(_edn_safe_64), offset);

    // size of newly compacted target file name
    if (handle->file->new_file) {
        new_filename_len = strlen(handle->file->new_file->filename) + 1;
    }
    _edn_safe_16 = _endian_encode(new_filename_len);
    seq_memcpy(buf + offset, &_edn_safe_16, sizeof(new_filename_len), offset);

    // size of old filename before compaction
    if (handle->file->old_filename) {
        old_filename_len = strlen(handle->file->old_filename) + 1;
    }
    _edn_safe_16 = _endian_encode(old_filename_len);
    seq_memcpy(buf + offset, &_edn_safe_16, sizeof(old_filename_len), offset);

    if (new_filename_len) {
        seq_memcpy(buf + offset, handle->file->new_file->filename,
                   new_filename_len, offset);
    }

    if (old_filename_len) {
        seq_memcpy(buf + offset, handle->file->old_filename,
                   old_filename_len, offset);
    }

    // crc32
    crc = get_checksum(buf, offset, handle->file->crc_mode);
    crc = _endian_encode(crc);
    seq_memcpy(buf + offset, &crc, sizeof(crc), offset);

    return filemgr_update_header(handle->file, buf, offset);
}

static
char *_fdb_redirect_header(uint8_t *buf, filemgr* new_file) {
    uint16_t old_compact_filename_len; // size of existing old_filename in buf
    uint16_t new_compact_filename_len; // size of existing new_filename in buf
    uint16_t new_filename_len = strlen(new_file->filename) + 1;
    uint16_t new_filename_len_enc = _endian_encode(new_filename_len);
    uint32_t crc;
    size_t crc_offset;
    size_t offset = 64;
    char *old_filename;
    // Read existing DB header's size of newly compacted filename
    seq_memcpy(&new_compact_filename_len, buf + offset, sizeof(uint16_t),
               offset);
    new_compact_filename_len = _endian_decode(new_compact_filename_len);

    // Read existing DB header's size of filename before its compaction
    seq_memcpy(&old_compact_filename_len, buf + offset, sizeof(uint16_t),
               offset);
    old_compact_filename_len = _endian_decode(old_compact_filename_len);

    // Update DB header's size of newly compacted filename to redirected one
    memcpy(buf + 64, &new_filename_len_enc, sizeof(uint16_t));

    // Copy over existing DB header's old_filename to its new location
    old_filename = (char*)buf + offset + new_filename_len;
    if (new_compact_filename_len != new_filename_len) {
        memmove(old_filename, buf + offset + new_compact_filename_len,
                old_compact_filename_len);
    }
    // Update the DB header's new_filename to the redirected one
    memcpy(buf + 68, new_file->filename, new_filename_len);
    // Compute the DB header's new crc32 value
    crc_offset = 68 + new_filename_len + old_compact_filename_len;
    crc = get_checksum(buf, crc_offset, new_file->crc_mode);
    crc = _endian_encode(crc);
    // Update the DB header's new crc32 value
    memcpy(buf + crc_offset, &crc, sizeof(crc));
    // If the DB header indicated an old_filename, return it
    return old_compact_filename_len ? old_filename : NULL;
}

static fdb_status _fdb_append_commit_mark(void *voidhandle, uint64_t offset)
{
    fdb_kvs_handle *handle = (fdb_kvs_handle *)voidhandle;
    struct docio_handle *dhandle;

    dhandle = handle->dhandle;
    if (docio_append_commit_mark(dhandle, offset) == BLK_NOT_FOUND) {
        return FDB_RESULT_WRITE_FAIL;
    }
    return FDB_RESULT_SUCCESS;
}

LIBFDB_API
fdb_status fdb_commit(fdb_file_handle *fhandle, fdb_commit_opt_t opt)
{
    return _fdb_commit(fhandle->root, opt,
            !(fhandle->root->config.durability_opt & FDB_DRB_ASYNC));
}

fdb_status _fdb_commit(fdb_kvs_handle *handle, fdb_commit_opt_t opt, bool sync)
{
    fdb_txn *txn = handle->fhandle->root->txn;
    fdb_txn *earliest_txn;
    file_status_t fstatus;
    fdb_status fs = FDB_RESULT_SUCCESS;
    bool wal_flushed = false;
    bid_t dirty_idtree_root, dirty_seqtree_root;
    union wal_flush_items flush_items;
    fdb_status wr = FDB_RESULT_SUCCESS;

    if (handle->kvs) {
        if (handle->kvs->type == KVS_SUB) {
            // deny commit on sub handle
            return FDB_RESULT_INVALID_HANDLE;
        }
    }
    if (handle->config.flags & FDB_OPEN_FLAG_RDONLY) {
        return fdb_log(&handle->log_callback, FDB_RESULT_RONLY_VIOLATION,
                       "Warning: Commit is not allowed on the read-only DB file '%s'.",
                       handle->file->filename);
    }

fdb_commit_start:
    fdb_check_file_reopen(handle, NULL);
    filemgr_mutex_lock(handle->file);
    fdb_sync_db_header(handle);

    if (filemgr_is_rollback_on(handle->file)) {
        filemgr_mutex_unlock(handle->file);
        return FDB_RESULT_FAIL_BY_ROLLBACK;
    }

    fstatus = filemgr_get_file_status(handle->file);
    if (fstatus == FILE_REMOVED_PENDING) {
        // we must not commit this file
        // file status was changed by other thread .. start over
        filemgr_mutex_unlock(handle->file);
        goto fdb_commit_start;
    }

    fs = btreeblk_end(handle->bhandle);
    if (fs != FDB_RESULT_SUCCESS) {
        filemgr_mutex_unlock(handle->file);
        return fs;
    }

    // commit wal
    if (txn) {
        // transactional updates
        wr = wal_commit(txn, handle->file, _fdb_append_commit_mark,
                        &handle->log_callback);
        if (wr != FDB_RESULT_SUCCESS) {
            filemgr_mutex_unlock(handle->file);
            return wr;
        }
        if (wal_get_dirty_status(handle->file)== FDB_WAL_CLEAN) {
            wal_set_dirty_status(handle->file, FDB_WAL_DIRTY);
        }
    } else {
        // non-transactional updates
        wal_commit(&handle->file->global_txn, handle->file, NULL,
                   &handle->log_callback);
    }

    // sync dirty root nodes
    filemgr_get_dirty_root(handle->file, &dirty_idtree_root,
                           &dirty_seqtree_root);
    if (dirty_idtree_root != BLK_NOT_FOUND) {
        handle->trie->root_bid = dirty_idtree_root;
    }
    if (handle->config.seqtree_opt == FDB_SEQTREE_USE &&
        dirty_seqtree_root != BLK_NOT_FOUND) {
        if (handle->kvs) {
            handle->seqtrie->root_bid = dirty_seqtree_root;
        } else {
            btree_init_from_bid(handle->seqtree,
                                handle->seqtree->blk_handle,
                                handle->seqtree->blk_ops,
                                handle->seqtree->kv_ops,
                                handle->seqtree->blksize,
                                dirty_seqtree_root);
        }
    }

    if (handle->dirty_updates) {
        // discard all cached writable b+tree nodes
        // to avoid data inconsistency with other writers
        btreeblk_discard_blocks(handle->bhandle);
    }

    if (wal_get_num_flushable(handle->file) > _fdb_get_wal_threshold(handle) ||
        wal_get_dirty_status(handle->file) == FDB_WAL_PENDING ||
        opt & FDB_COMMIT_MANUAL_WAL_FLUSH) {
        // wal flush when
        // 1. wal size exceeds threshold
        // 2. wal is already flushed before commit
        //    (in this case, flush the rest of entries)
        // 3. user forces to manually flush wal

        wr = wal_flush(handle->file, (void *)handle,
                  _fdb_wal_flush_func, _fdb_wal_get_old_offset,
                  &flush_items);
        if (wr != FDB_RESULT_SUCCESS) {
            filemgr_mutex_unlock(handle->file);
            return wr;
        }
        wal_set_dirty_status(handle->file, FDB_WAL_CLEAN);
        wal_flushed = true;
    }

    // Note: Appending KVS header must be done after flushing WAL
    //       because KVS stats info is updated during WAL flushing.
    if (handle->kvs) {
        // multi KV instance mode .. append up-to-date KV header
        handle->kv_info_offset = fdb_kvs_header_append(handle->file,
                                                       handle->dhandle);
    }

    // Note: Getting header BID must be done after
    //       all other data are written into the file!!
    //       Or, header BID inconsistency will occur (it will
    //       point to wrong block).
    handle->last_hdr_bid = filemgr_get_next_alloc_block(handle->file);
    if (wal_get_dirty_status(handle->file) == FDB_WAL_CLEAN) {
        earliest_txn = wal_earliest_txn(handle->file,
                                        (txn)?(txn):(&handle->file->global_txn));
        if (earliest_txn) {
            // there exists other transaction that is not committed yet
            if (handle->last_wal_flush_hdr_bid < earliest_txn->prev_hdr_bid) {
                handle->last_wal_flush_hdr_bid = earliest_txn->prev_hdr_bid;
            }
        } else {
            // there is no other transaction .. now WAL is empty
            handle->last_wal_flush_hdr_bid = handle->last_hdr_bid;
        }
    }

    if (handle->last_wal_flush_hdr_bid != BLK_NOT_FOUND &&
        handle->last_wal_flush_hdr_bid > handle->last_hdr_bid) {
        filemgr_mutex_unlock(handle->file);
        const char *msg = "Commit operation fails becasue the last wal_flushed "
            "commit header bid > the last commit header bid in a database file '%s'\n";
        return fdb_log(&handle->log_callback, FDB_RESULT_COMMIT_FAIL, msg, handle->file);
    }

    if (txn == NULL) {
        // update global_txn's previous header BID
        handle->file->global_txn.prev_hdr_bid = handle->last_hdr_bid;
    }

    handle->cur_header_revnum = fdb_set_file_header(handle);
    fs = filemgr_commit(handle->file, sync, &handle->log_callback);
    if (wal_flushed) {
        wal_release_flushed_items(handle->file, &flush_items);
    }

    btreeblk_reset_subblock_info(handle->bhandle);

    handle->dirty_updates = 0;
    filemgr_mutex_unlock(handle->file);

    atomic_incr_uint64_t(&handle->op_stats->num_commits);
    return fs;
}

static fdb_status _fdb_commit_and_remove_pending(fdb_kvs_handle *handle,
                                           struct filemgr *old_file,
                                           struct filemgr *new_file)
{
    // Note: new_file == handle->file

    fdb_txn *earliest_txn;
    bool wal_flushed = false;
    bid_t dirty_idtree_root, dirty_seqtree_root;
    union wal_flush_items flush_items;
    fdb_status status = FDB_RESULT_SUCCESS;
    struct filemgr *very_old_file;

    btreeblk_end(handle->bhandle);

    // sync dirty root nodes
    filemgr_get_dirty_root(new_file, &dirty_idtree_root, &dirty_seqtree_root);
    if (dirty_idtree_root != BLK_NOT_FOUND) {
        handle->trie->root_bid = dirty_idtree_root;
    }
    if (handle->config.seqtree_opt == FDB_SEQTREE_USE &&
        dirty_seqtree_root != BLK_NOT_FOUND) {
        if (handle->kvs) {
            handle->seqtrie->root_bid = dirty_seqtree_root;
        } else {
            btree_init_from_bid(handle->seqtree,
                                handle->seqtree->blk_handle,
                                handle->seqtree->blk_ops,
                                handle->seqtree->kv_ops,
                                handle->seqtree->blksize,
                                dirty_seqtree_root);
        }
    }

    wal_commit(&new_file->global_txn, new_file, NULL, &handle->log_callback);
    if (wal_get_num_flushable(new_file)) {
        // flush wal if not empty
        wal_flush(new_file, (void *)handle,
                  _fdb_wal_flush_func, _fdb_wal_get_old_offset, &flush_items);
        wal_set_dirty_status(new_file, FDB_WAL_CLEAN);
        wal_flushed = true;
    } else if (wal_get_size(new_file) == 0) {
        // empty WAL
        wal_set_dirty_status(new_file, FDB_WAL_CLEAN);
    }

    // Note: Appending KVS header must be done after flushing WAL
    //       because KVS stats info is updated during WAL flushing.
    if (handle->kvs) {
        // multi KV instance mode .. append up-to-date KV header
        handle->kv_info_offset = fdb_kvs_header_append(new_file,
                                                       handle->dhandle);
    }

    handle->last_hdr_bid = filemgr_get_next_alloc_block(new_file);
    if (wal_get_dirty_status(new_file) == FDB_WAL_CLEAN) {
        earliest_txn = wal_earliest_txn(new_file,
                                        &new_file->global_txn);
        if (earliest_txn) {
            // there exists other transaction that is not committed yet
            if (handle->last_wal_flush_hdr_bid < earliest_txn->prev_hdr_bid) {
                handle->last_wal_flush_hdr_bid = earliest_txn->prev_hdr_bid;
            }
        } else {
            // there is no other transaction .. now WAL is empty
            handle->last_wal_flush_hdr_bid = handle->last_hdr_bid;
        }
    }

    // update global_txn's previous header BID
    new_file->global_txn.prev_hdr_bid = handle->last_hdr_bid;

    handle->cur_header_revnum = fdb_set_file_header(handle);
    status = filemgr_commit(new_file,
                            !(handle->config.durability_opt & FDB_DRB_ASYNC),
                            &handle->log_callback);
    if (status != FDB_RESULT_SUCCESS) {
        filemgr_mutex_unlock(old_file);
        filemgr_mutex_unlock(new_file);
        return status;
    }

    if (wal_flushed) {
        wal_release_flushed_items(new_file, &flush_items);
    }

    compactor_switch_file(old_file, new_file, &handle->log_callback);
    do { // Find all files pointing to old_file and redirect them to new file..
        very_old_file = filemgr_search_stale_links(old_file);
        if (very_old_file) {
            filemgr_redirect_old_file(very_old_file, new_file,
                                      _fdb_redirect_header);
            filemgr_commit(very_old_file,
                           !(handle->config.durability_opt & FDB_DRB_ASYNC),
                           &handle->log_callback);
            // I/O errors here are not propogated since this is best-effort
            // Since filemgr_search_stale_links() will have opened the file
            // we must close it here to ensure decrement of ref counter
            filemgr_close(very_old_file, 1, very_old_file->filename,
                          &handle->log_callback);
        }
    } while (very_old_file);

    // Mark the old file as "remove_pending".
    // Note that a file deletion will be pended until there is no handle
    // referring the file.
    filemgr_remove_pending(old_file, new_file);
    // Migrate the operational statistics to the new_file, because
    // from this point onward all callers will re-open new_file
    handle->op_stats = filemgr_migrate_op_stats(old_file, new_file, handle->kvs);
    fdb_assert(handle->op_stats, 0, 0);

    // This mutex was acquired by the caller (i.e., _fdb_compact_file()).
    filemgr_mutex_unlock(old_file);

    // Don't clean up the buffer cache entries for the old file.
    // They will be cleaned up later.
    filemgr_close(old_file, 0, handle->filename, &handle->log_callback);

    filemgr_mutex_unlock(new_file);

    atomic_incr_uint64_t(&handle->op_stats->num_compacts);
    return status;
}

INLINE int _fdb_cmp_uint64_t(const void *key1, const void *key2)
{
    uint64_t a,b;
    // must ensure that key1 and key2 are pointers to uint64_t values
    a = deref64(key1);
    b = deref64(key2);

#ifdef __BIT_CMP
    return _CMP_U64(a, b);

#else
    if (a < b) {
        return -1;
    } else if (a > b) {
        return 1;
    } else {
        return 0;
    }
#endif
}

static fdb_status _fdb_move_wal_docs(fdb_kvs_handle *handle,
                                     bid_t start_bid,
                                     bid_t stop_bid,
                                     struct filemgr *new_file,
                                     struct hbtrie *new_trie,
                                     struct btree *new_idtree,
                                     struct btree *new_seqtree,
                                     struct docio_handle *new_dhandle,
                                     struct btreeblk_handle *new_bhandle)
{
    struct timeval tv;
    timestamp_t cur_timestamp;
    fdb_kvs_handle new_handle;
    uint32_t blocksize = handle->file->blocksize;
    uint64_t offset; // starting point
    uint64_t new_offset;
    uint64_t stop_offset = stop_bid * blocksize; // stopping point
    uint64_t n_moved_docs = 0;
    fdb_compact_decision decision;
    err_log_callback *log_callback;
    fdb_status fs = FDB_RESULT_SUCCESS;

    gettimeofday(&tv, NULL);
    cur_timestamp = tv.tv_sec;

    if (start_bid == BLK_NOT_FOUND || start_bid == stop_bid) {
        return fs;
    } else {
        offset = (start_bid + 1) * blocksize;
    }

    // TODO: Need to adapt docio_read_doc to separate false checksum errors.
    log_callback = handle->dhandle->log_callback;
    handle->dhandle->log_callback = NULL;

    for (; offset < stop_offset;
        offset = ((offset / blocksize) + 1) * blocksize) { // next block's off
        if (!docio_check_buffer(handle->dhandle, offset / blocksize)) {
            continue;
        } else {
            do {
                fdb_doc wal_doc;
                uint8_t deleted;
                struct docio_object doc;
                uint64_t _offset;
                memset(&doc, 0, sizeof(doc));
                _offset = docio_read_doc(handle->dhandle, offset, &doc, true);
                if (!doc.key && !(doc.length.flag & DOCIO_TXN_COMMITTED)) {
                    // No more documents in this block, break go to next block
                    free(doc.key);
                    free(doc.meta);
                    free(doc.body);
                    offset = _offset;
                    break;
                }
                // check if the doc is transactional or not, and
                // also check if the doc contains system info
                if (doc.length.flag & DOCIO_TXN_DIRTY ||
                    doc.length.flag & DOCIO_SYSTEM) {
                    // skip transactional document or system document
                    free(doc.key);
                    free(doc.meta);
                    free(doc.body);
                    offset = _offset;
                    continue;
                    // do not break.. read next doc
                }
                if (doc.length.flag & DOCIO_TXN_COMMITTED) {
                    // commit mark .. read the previously skipped doc
                    docio_read_doc(handle->dhandle, doc.doc_offset, &doc, true);
                    if (doc.key == NULL) { // doc read error
                        free(doc.meta);
                        free(doc.body);
                        offset = _offset;
                        continue;
                    }
                }

                // If a rollback was requested on this file, skip
                // any db items written past the rollback point
                if (!handle->kvs) {
                    if (doc.seqnum > handle->seqnum) {
                        free(doc.key);
                        free(doc.meta);
                        free(doc.body);
                        offset = _offset;
                        continue;
                    }
                } else {
                    // check seqnum before insert
                    fdb_kvs_id_t kv_id;
                    fdb_seqnum_t kv_seqnum;
                    buf2kvid(handle->config.chunksize, doc.key, &kv_id);

                    if (handle->config.seqtree_opt == FDB_SEQTREE_USE) {
                        kv_seqnum = fdb_kvs_get_seqnum(handle->file, kv_id);
                    } else {
                        kv_seqnum = SEQNUM_NOT_USED;
                    }
                    // Only pick up items written before any rollback
                    if (doc.seqnum > kv_seqnum) {
                        free(doc.key);
                        free(doc.meta);
                        free(doc.body);
                        offset = _offset;
                        continue;
                    }
                }
                deleted = doc.length.flag & DOCIO_DELETED;
                wal_doc.keylen = doc.length.keylen;
                wal_doc.metalen = doc.length.metalen;
                wal_doc.bodylen = doc.length.bodylen;
                wal_doc.key = doc.key;
                wal_doc.meta = doc.meta;
                wal_doc.seqnum = doc.seqnum;
                wal_doc.deleted = deleted;
                wal_doc.size_ondisk = _fdb_get_docsize(doc.length);
                // If user has specified a callback for move doc then
                // the decision on to whether or not the document is moved
                // into new file will rest completely on the return value
                // from the callback
                if (handle->config.compaction_cb &&
                    handle->config.compaction_cb_mask & FDB_CS_MOVE_DOC) {
                    decision = handle->config.compaction_cb(
                               handle->fhandle, FDB_CS_MOVE_DOC,
                               &wal_doc, offset, BLK_NOT_FOUND,
                               handle->config.compaction_cb_ctx);
                } else {
                    // compare timestamp
                    if (!deleted ||
                        (cur_timestamp < doc.timestamp +
                         handle->config.purging_interval &&
                         deleted)) {
                        // re-write the document to new file when
                        // 1. the document is not deleted
                        // 2. the document is logically deleted but
                        //    its timestamp isn't overdue
                        decision = FDB_CS_KEEP_DOC;
                    } else {
                        decision = FDB_CS_DROP_DOC;
                    }
                }
                if (decision == FDB_CS_KEEP_DOC) {
                    // Re-Write Document to new_file based on decision above
                    new_offset = docio_append_doc(new_dhandle, &doc, deleted, 0);
                    if (new_offset == BLK_NOT_FOUND) {
                        free(doc.key);
                        free(doc.meta);
                        free(doc.body);
                        return FDB_RESULT_WRITE_FAIL;
                    }
                } else {
                    new_offset = BLK_NOT_FOUND;
                }

                wal_insert(&new_file->global_txn,
                           new_file, &wal_doc, new_offset,
                           WAL_INS_COMPACT_PHASE1);

                n_moved_docs++;
                free(doc.key);
                free(doc.meta);
                free(doc.body);
                offset = _offset;
            } while (offset + sizeof(struct docio_length) < stop_offset);
        }
    }

    // wal flush into new file so all documents are reflected in its main index
    if (n_moved_docs) {
        union wal_flush_items flush_items;
        new_handle = *handle;
        new_handle.file = new_file;
        new_handle.trie = new_trie;
        new_handle.idtree = new_idtree;
        if (handle->kvs) {
            new_handle.seqtrie = (struct hbtrie *)new_seqtree;
        } else {
            new_handle.seqtree = new_seqtree;
        }
        new_handle.dhandle = new_dhandle;
        new_handle.bhandle = new_bhandle;

        wal_flush(new_file, (void*)&new_handle,
                  _fdb_wal_flush_func, _fdb_wal_get_old_offset,
                  &flush_items);
        wal_set_dirty_status(new_file, FDB_WAL_PENDING);
        wal_release_flushed_items(new_file, &flush_items);
    }

    handle->dhandle->log_callback = log_callback;
    return fs;
}

static uint64_t _fdb_calculate_throttling_delay(uint64_t n_moved_docs,
                                                struct timeval tv)
{
    uint64_t elapsed_us, delay_us;
    struct timeval cur_tv, gap;

    if (n_moved_docs == 0) {
        return 0;
    }

    gettimeofday(&cur_tv, NULL);
    gap = _utime_gap(tv, cur_tv);
    elapsed_us = (uint64_t)gap.tv_sec * 1000000 + gap.tv_usec;
    // Set writer's delay = 4x of compactor's delay per doc
    // For example,
    // 1) if compactor's speed is 10,000 docs/sec,
    // 2) then the average delay per doc is 100 us.
    // 3) In this case, we set the writer sleep delay to 400 (= 4*100) us.
    // To avoid quick fluctuation of writer's delay,
    // we use the entire average speed of compactor, not an instant speed.
    delay_us = elapsed_us * 4 / n_moved_docs;

    return delay_us;
}

INLINE void _fdb_adjust_prob(size_t cur_ratio, size_t *prob, size_t max_prob)
{
    if (cur_ratio < FDB_COMP_RATIO_MIN) {
        // writer is slower than the minimum speed
        // decrease the probability variable
        if ((*prob) >= FDB_COMP_PROB_UNIT_DEC) {
            (*prob) -= FDB_COMP_PROB_UNIT_DEC;
        } else {
            *prob = 0;
        }
    }

    if (cur_ratio > FDB_COMP_RATIO_MAX) {
        // writer is faster than the maximum speed
        if (cur_ratio > 200) {
            // writer is at least twice faster than compactor!
            // double the probability variable
            if (*prob == 0) {
                *prob = FDB_COMP_PROB_UNIT_INC;
            }
            (*prob) += (*prob);
        } else {
            // increase the probability variable
            (*prob) += FDB_COMP_PROB_UNIT_INC;
        }

        if (*prob > max_prob) {
            *prob = max_prob;
        }
    }
}

INLINE void _fdb_update_block_distance(bid_t writer_curr_bid,
                                       bid_t compactor_curr_bid,
                                       bid_t *writer_prev_bid,
                                       bid_t *compactor_prev_bid,
                                       size_t *prob,
                                       size_t max_prob)
{
    bid_t writer_bid_gap = writer_curr_bid - (*writer_prev_bid);
    bid_t compactor_bid_gap = compactor_curr_bid - (*compactor_prev_bid);

    if (compactor_bid_gap) {
        // throughput ratio of writer / compactor (percentage)
        size_t cur_ratio = writer_bid_gap*100 / compactor_bid_gap;
        // adjust probability
        _fdb_adjust_prob(cur_ratio, prob, max_prob);
    }
    *writer_prev_bid = writer_curr_bid;
    *compactor_prev_bid = compactor_curr_bid;
}

#ifdef _COW_COMPACTION
// Warning: This api assumes writer cannot access newly compacted file until
// compaction is complete. If this behavior changes to interleave writer with
// compactor in new file, this function must be modified!
static fdb_status _fdb_compact_clone_docs(fdb_kvs_handle *handle,
                                          struct filemgr *new_file,
                                          struct hbtrie *new_trie,
                                          struct btree *new_idtree,
                                          struct btree *new_seqtree,
                                          struct docio_handle *new_dhandle,
                                          struct btreeblk_handle *new_bhandle,
                                          size_t *prob)
{
    uint8_t deleted;
    uint64_t offset, _offset;
    uint64_t old_offset, new_offset;
    uint64_t *offset_array;
    uint64_t src_bid, dst_bid, contiguous_bid;
    uint64_t clone_len;
    uint64_t n_moved_docs = 0;
    uint32_t blocksize;
    size_t i, c, rv;
    size_t offset_array_max;
    hbtrie_result hr;
    struct docio_object doc, *_doc;
    struct hbtrie_iterator it;
    struct timeval tv;
    fdb_doc wal_doc;
    fdb_kvs_handle new_handle;
    bid_t compactor_curr_bid, writer_curr_bid;
    bid_t compactor_prev_bid, writer_prev_bid;
    bool locked = false;

    timestamp_t cur_timestamp;
    fdb_status fs = FDB_RESULT_SUCCESS;
    blocksize = handle->file->config->blocksize;

    compactor_prev_bid = 0;
    writer_prev_bid = filemgr_get_pos(handle->file) /
                      handle->file->config->blocksize;

    // Init AIO buffer, callback, event instances.
    struct async_io_handle *aio_handle_ptr = NULL;
    struct async_io_handle aio_handle;
    aio_handle.queue_depth = ASYNC_IO_QUEUE_DEPTH;
    aio_handle.block_size = handle->file->config->blocksize;
    aio_handle.fd = handle->file->fd;
    if (handle->file->ops->aio_init(&aio_handle) == FDB_RESULT_SUCCESS) {
        aio_handle_ptr = &aio_handle;
    }
    if (handle->config.compaction_cb &&
        handle->config.compaction_cb_mask & FDB_CS_BEGIN) {
        handle->config.compaction_cb(handle->fhandle, FDB_CS_BEGIN, NULL, 0, 0,
                                     handle->config.compaction_cb_ctx);
    }

    gettimeofday(&tv, NULL);
    cur_timestamp = tv.tv_sec;

    new_handle = *handle;
    new_handle.file = new_file;
    new_handle.trie = new_trie;
    new_handle.idtree = new_idtree;
    if (handle->kvs) {
        new_handle.seqtrie = (struct hbtrie *)new_seqtree;
    } else {
        new_handle.seqtree = new_seqtree;
    }
    new_handle.dhandle = new_dhandle;
    new_handle.bhandle = new_bhandle;

    _doc = (struct docio_object *)
        calloc(FDB_COMP_BATCHSIZE, sizeof(struct docio_object));
    offset_array_max = FDB_COMP_BATCHSIZE / sizeof(uint64_t);
    offset_array = (uint64_t*)malloc(sizeof(uint64_t) * offset_array_max);

    c = old_offset = new_offset = 0;

    hr = hbtrie_iterator_init(handle->trie, &it, NULL, 0);

    while( hr != HBTRIE_RESULT_FAIL ) {

        hr = hbtrie_next_value_only(&it, (void*)&offset);
        fs = btreeblk_end(handle->bhandle);
        if (fs != FDB_RESULT_SUCCESS) {
            free(_doc);
            hbtrie_iterator_free(&it);
            free(offset_array);
            return fs;
        }
        offset = _endian_decode(offset);

        if ( hr != HBTRIE_RESULT_FAIL ) {
            // add to offset array
            offset_array[c] = offset;
            c++;
        }

        // if array exceeds the threshold, OR
        // there's no next item (hr == HBTRIE_RESULT_FAIL),
        // sort and move the documents in the array
        if (c >= offset_array_max ||
            (c > 0 && hr == HBTRIE_RESULT_FAIL)) {
            // quick sort
            qsort(offset_array, c, sizeof(uint64_t), _fdb_cmp_uint64_t);

            size_t num_batch_reads =
            docio_batch_read_docs(handle->dhandle, &offset_array[0],
                    _doc, c, FDB_COMP_MOVE_UNIT,
                    (size_t) (-1), // We are not reading the value portion
                    aio_handle_ptr, true);
            if (num_batch_reads == (size_t) -1 || num_batch_reads != c) {
                fs = FDB_RESULT_COMPACTION_FAIL;
                break;
            }
            src_bid = offset_array[0] / blocksize;
            contiguous_bid = src_bid;
            clone_len = 0;
            docio_reset(new_dhandle);
            dst_bid = filemgr_get_pos(new_file) / blocksize;
            if (filemgr_get_pos(new_file) % blocksize) {
                dst_bid = dst_bid + 1; // adjust to start of next block
            } // else This means destination file position is already
              // at a block boundary, no need to adjust to next block start

            // 1) read all document key, meta in offset_array, and
            // 2) flush WAL periodically
            for (i = 0; i < c; ++i) {
                uint64_t _bid;
                fdb_compact_decision decision;
                doc = _doc[i];
                // === read docs from the old file ===
                offset = offset_array[i];
                _bid = offset / blocksize;
                _offset = offset + _fdb_get_docsize(doc.length);
                deleted = doc.length.flag & DOCIO_DELETED;
                wal_doc.keylen = doc.length.keylen;
                wal_doc.metalen = doc.length.metalen;
                wal_doc.bodylen = doc.length.bodylen;
                wal_doc.key = doc.key;
                wal_doc.seqnum = doc.seqnum;

                wal_doc.deleted = deleted;
                // If user has specified a callback for move doc then
                // the decision on to whether or not the document is moved
                // into new file will rest completely on the return value
                // from the callback
                if (handle->config.compaction_cb &&
                    handle->config.compaction_cb_mask & FDB_CS_MOVE_DOC) {
                    decision = handle->config.compaction_cb(
                               handle->fhandle, FDB_CS_MOVE_DOC,
                               &wal_doc, _offset, BLK_NOT_FOUND,
                               handle->config.compaction_cb_ctx);
                } else {
                    // compare timestamp
                    // 1. the document is not deleted
                    // 2. the document is logically deleted but
                    //    its timestamp isn't overdue
                    if (!deleted ||
                        (cur_timestamp < doc.timestamp +
                                     handle->config.purging_interval &&
                        deleted)) {
                        decision = FDB_CS_KEEP_DOC;
                    } else {
                        decision = FDB_CS_DROP_DOC;
                    }
                }

                if (decision == FDB_CS_KEEP_DOC) { // Clone doc to new file
                    if (_bid - contiguous_bid > 1) {
                        // Non-Contiguous copy range hit!
                        // Perform file range copy over existing blocks
                        fs = filemgr_copy_file_range(handle->file, new_file,
                                                     src_bid, dst_bid,
                                                     1 + clone_len);
                        if (fs != FDB_RESULT_SUCCESS) {
                            break;
                        }

                        dst_bid = dst_bid + 1 + clone_len;

                        // reset start block id, contiguous bid & len for
                        src_bid = _bid; // .. next round of file range copy
                        contiguous_bid = src_bid;
                        clone_len = 0;
                    } else if (_bid == contiguous_bid + 1) {
                        contiguous_bid = _bid; // next contiguous block
                        ++clone_len;
                    } // else the document is from the same block as previous

                    // compute document's offset in new_file
                    new_offset = (dst_bid + clone_len) * blocksize
                               + (offset % blocksize);

                    // Adjust contiguous_bid & clone_len if doc spans 1+ blocks
                    if (_offset / blocksize > offset / blocksize) {
                        uint64_t more_blocks = _offset / blocksize
                                             - offset / blocksize;
                        contiguous_bid = _offset / blocksize;
                        clone_len += more_blocks;
                    }

                    old_offset = offset;
                    wal_doc.offset = new_offset;
                    wal_doc.size_ondisk= _fdb_get_docsize(doc.length);

                    wal_insert(&new_file->global_txn,
                               new_file, &wal_doc, new_offset,
                               WAL_INS_COMPACT_PHASE1);
                    ++n_moved_docs;
                } // if non-deleted or deleted-but-not-yet-purged doc check
                free(doc.key);
                free(doc.meta);

                if (handle->config.compaction_cb &&
                    handle->config.compaction_cb_mask & FDB_CS_BATCH_MOVE) {
                    handle->config.compaction_cb(handle->fhandle,
                                                 FDB_CS_BATCH_MOVE, NULL,
                                                 old_offset, new_offset,
                                                 handle->config.compaction_cb_ctx);
                }
            } // repeat until no more offset in the offset_array

            // copy out the last set of contiguous blocks
            fs = filemgr_copy_file_range(handle->file, new_file, src_bid,
                                         dst_bid, 1 + clone_len);
            if (fs != FDB_RESULT_SUCCESS) {
                break;
            }
            // === flush WAL entries by compactor ===
            if (wal_get_num_flushable(new_file) > 0) {
                uint64_t delay_us = _fdb_calculate_throttling_delay(n_moved_docs, tv);
                // We intentionally try to slow down the normal writer if
                // the compactor can't catch up with the writer. This is a
                // short-term approach and we plan to address this issue without
                // sacrificing the writer's performance soon.
                rv = (size_t)random(100);
                if (rv < *prob) {
                    // Set the sleep time for the normal writer
                    // according to the current speed of compactor
                    filemgr_set_throttling_delay(handle->file, delay_us);
                    locked = true;
                } else {
                    locked = false;
                }
                union wal_flush_items flush_items;
                wal_flush_by_compactor(new_file, (void*)&new_handle,
                                       _fdb_wal_flush_func,
                                       _fdb_wal_get_old_offset,
                                       &flush_items);
                wal_set_dirty_status(new_file, FDB_WAL_PENDING);
                wal_release_flushed_items(new_file, &flush_items);
                if (locked) {
                    filemgr_set_throttling_delay(handle->file, 0);
                }

                if (handle->config.compaction_cb &&
                    handle->config.compaction_cb_mask & FDB_CS_FLUSH_WAL) {
                    handle->config.compaction_cb(handle->fhandle,
                                                 FDB_CS_FLUSH_WAL, NULL,
                                                 old_offset, new_offset,
                                                 handle->config.compaction_cb_ctx);
                }
            }

            writer_curr_bid = filemgr_get_pos(handle->file) /
                              handle->file->config->blocksize;
            compactor_curr_bid = filemgr_get_pos(new_file) /
                                 new_file->config->blocksize;
            _fdb_update_block_distance(writer_curr_bid, compactor_curr_bid,
                    &writer_prev_bid, &compactor_prev_bid,
                    prob, handle->config.max_writer_lock_prob);

            // If the rollback operation is issued, abort the compaction task.
            if (filemgr_is_rollback_on(handle->file)) {
                fs = FDB_RESULT_FAIL_BY_ROLLBACK;
                break;
            }

            c = 0; // reset offset_array
        } // end of if (array exceeded threshold || no more docs in trie)
        if (fs == FDB_RESULT_FAIL_BY_ROLLBACK) {
            break;
        }
    } // end of while (hr != HBTRIE_RESULT_FAIL) (forall items in trie)

    free(_doc);
    hbtrie_iterator_free(&it);
    free(offset_array);

    if (handle->config.compaction_cb &&
        handle->config.compaction_cb_mask & FDB_CS_END) {
        handle->config.compaction_cb(handle->fhandle, FDB_CS_END,
                                     NULL, old_offset, new_offset,
                                     handle->config.compaction_cb_ctx);
    }

    return fs;
}
#endif // _COW_COMPACTION

static fdb_status _fdb_compact_move_docs(fdb_kvs_handle *handle,
                                         struct filemgr *new_file,
                                         struct hbtrie *new_trie,
                                         struct btree *new_idtree,
                                         struct btree *new_seqtree,
                                         struct docio_handle *new_dhandle,
                                         struct btreeblk_handle *new_bhandle,
                                         size_t *prob,
                                         bool clone_docs)
{
    uint8_t deleted;
    uint64_t window_size;
    uint64_t offset;
    uint64_t old_offset, new_offset;
    uint64_t *offset_array;
    uint64_t n_moved_docs;
    size_t i, j, c, count, rv;
    size_t offset_array_max;
    hbtrie_result hr;
    struct docio_object *doc;
    struct hbtrie_iterator it;
    struct timeval tv;
    fdb_doc wal_doc;
    fdb_kvs_handle new_handle;
    timestamp_t cur_timestamp;
    fdb_status fs = FDB_RESULT_SUCCESS;

    bid_t compactor_curr_bid, writer_curr_bid;
    bid_t compactor_prev_bid, writer_prev_bid;
    bool locked = false;

#ifdef _COW_COMPACTION
    if (clone_docs) {
        if (!filemgr_is_cow_supported(handle->file, new_file)) {
            return FDB_RESULT_COMPACTION_FAIL;
        }
        return _fdb_compact_clone_docs(handle, new_file, new_trie,
                                       new_idtree, new_seqtree, new_dhandle,
                                       new_bhandle, prob);
    }
#else
    (void)clone_docs;
#endif // _COW_COMPACTION

    compactor_prev_bid = 0;
    writer_prev_bid = filemgr_get_pos(handle->file) /
                      handle->file->config->blocksize;

    // Init AIO buffer, callback, event instances.
    struct async_io_handle *aio_handle_ptr = NULL;
    struct async_io_handle aio_handle;
    aio_handle.queue_depth = ASYNC_IO_QUEUE_DEPTH;
    aio_handle.block_size = handle->file->config->blocksize;
    aio_handle.fd = handle->file->fd;
    if (handle->file->ops->aio_init(&aio_handle) == FDB_RESULT_SUCCESS) {
        aio_handle_ptr = &aio_handle;
    }

    if (handle->config.compaction_cb &&
        handle->config.compaction_cb_mask & FDB_CS_BEGIN) {
        handle->config.compaction_cb(handle->fhandle, FDB_CS_BEGIN, NULL, 0, 0,
                                     handle->config.compaction_cb_ctx);
    }

    gettimeofday(&tv, NULL);
    cur_timestamp = tv.tv_sec;

    new_handle = *handle;
    new_handle.file = new_file;
    new_handle.trie = new_trie;
    new_handle.idtree = new_idtree;
    if (handle->kvs) {
        new_handle.seqtrie = (struct hbtrie *)new_seqtree;
    } else {
        new_handle.seqtree = new_seqtree;
    }
    new_handle.dhandle = new_dhandle;
    new_handle.bhandle = new_bhandle;

    // 1/10 of the block cache size or
    // if block cache is disabled, set to the minimum size
    window_size = handle->config.buffercache_size / 10;
    if (window_size < FDB_COMP_BUF_MINSIZE) {
        window_size = FDB_COMP_BUF_MINSIZE;
    } else if (window_size > FDB_COMP_BUF_MAXSIZE) {
        window_size = FDB_COMP_BUF_MAXSIZE;
    }
    fdb_file_info db_info;
    if (fdb_get_file_info(handle->fhandle, &db_info) == FDB_RESULT_SUCCESS) {
        uint64_t doc_offset_mem = db_info.doc_count * sizeof(uint64_t);
        if (doc_offset_mem < window_size) {
            // Offsets of all the docs can be sorted with the buffer whose size
            // is num_of_docs * sizeof(offset)
            window_size = doc_offset_mem < FDB_COMP_BUF_MINSIZE ?
                FDB_COMP_BUF_MINSIZE : doc_offset_mem;
        }
    }

    offset_array_max = window_size / sizeof(uint64_t);
    offset_array = (uint64_t*)malloc(sizeof(uint64_t) * offset_array_max);

    doc = (struct docio_object *)
        calloc(FDB_COMP_BATCHSIZE, sizeof(struct docio_object));
    c = count = n_moved_docs = old_offset = new_offset = 0;

    hr = hbtrie_iterator_init(handle->trie, &it, NULL, 0);

    while( hr != HBTRIE_RESULT_FAIL ) {

        hr = hbtrie_next_value_only(&it, (void*)&offset);
        fs = btreeblk_end(handle->bhandle);
        if (fs != FDB_RESULT_SUCCESS) {
            break;
        }
        offset = _endian_decode(offset);

        if ( hr != HBTRIE_RESULT_FAIL ) {
            // add to offset array
            offset_array[c] = offset;
            c++;
        }

        // if array exceeds the threshold, OR
        // there's no next item (hr == HBTRIE_RESULT_FAIL),
        // sort and move the documents in the array
        if (c > offset_array_max ||
            (c > 0 && hr == HBTRIE_RESULT_FAIL)) {
            // Sort offsets to minimize random accesses.
            qsort(offset_array, c, sizeof(uint64_t), _fdb_cmp_uint64_t);

            // 1) read all documents in offset_array, and
            // 2) move them into the new file.
            // 3) flush WAL periodically
            i = 0;
            do {
                // === read docs from the old file ===
                size_t start_idx = i;
                size_t num_batch_reads =
                    docio_batch_read_docs(handle->dhandle, &offset_array[start_idx],
                                          doc, c - start_idx,
                                          FDB_COMP_MOVE_UNIT, FDB_COMP_BATCHSIZE,
                                          aio_handle_ptr, false);
                if (num_batch_reads == (size_t) -1) {
                    fs = FDB_RESULT_COMPACTION_FAIL;
                    break;
                }
                i += num_batch_reads;

                // === write docs into the new file ===
                for (j=0; j<num_batch_reads; ++j) {
                    fdb_compact_decision decision;
                    if (!doc[j].key) {
                        continue;
                    }

                    deleted = doc[j].length.flag & DOCIO_DELETED;
                    wal_doc.keylen = doc[j].length.keylen;
                    wal_doc.metalen = doc[j].length.metalen;
                    wal_doc.bodylen = doc[j].length.bodylen;
                    wal_doc.key = doc[j].key;
                    wal_doc.seqnum = doc[j].seqnum;
                    wal_doc.deleted = deleted;
                    wal_doc.meta = doc[j].meta;

                    // If user has specified a callback for move doc then
                    // the decision on to whether or not the document is moved
                    // into new file will rest completely on the return value
                    // from the callback
                    if (handle->config.compaction_cb &&
                        handle->config.compaction_cb_mask & FDB_CS_MOVE_DOC) {
                        decision = handle->config.compaction_cb(
                                   handle->fhandle, FDB_CS_MOVE_DOC,
                                   &wal_doc, offset_array[start_idx + j],
                                   BLK_NOT_FOUND,
                                   handle->config.compaction_cb_ctx);
                    } else {
                        // compare timestamp
                        if (!deleted ||
                            (cur_timestamp < doc[j].timestamp +
                             handle->config.purging_interval &&
                             deleted)) {
                            // re-write the document to new file when
                            // 1. the document is not deleted
                            // 2. the document is logically deleted but
                            //    its timestamp isn't overdue
                            decision = FDB_CS_KEEP_DOC;
                        } else {
                            decision = FDB_CS_DROP_DOC;
                        }
                    }
                    if (decision == FDB_CS_KEEP_DOC) {
                        new_offset = docio_append_doc(new_dhandle, &doc[j],
                                                      deleted, 0);
                        old_offset = offset_array[start_idx + j];

                        wal_doc.body = doc[j].body;
                        wal_doc.size_ondisk= _fdb_get_docsize(doc[j].length);
                        wal_doc.offset = new_offset;

                        wal_insert(&new_file->global_txn,
                                   new_file, &wal_doc, new_offset,
                                   WAL_INS_COMPACT_PHASE1);
                        n_moved_docs++;
                    }
                    free(doc[j].key);
                    free(doc[j].meta);
                    free(doc[j].body);
                    doc[j].key = doc[j].meta = doc[j].body = NULL;
                }

                if (handle->config.compaction_cb &&
                    handle->config.compaction_cb_mask & FDB_CS_BATCH_MOVE) {
                    handle->config.compaction_cb(handle->fhandle,
                                                 FDB_CS_BATCH_MOVE, NULL,
                                                 old_offset, new_offset,
                                                 handle->config.compaction_cb_ctx);
                }

                // === flush WAL entries by compactor ===
                if (wal_get_num_flushable(new_file) > 0) {
                    uint64_t delay_us;
                    delay_us = _fdb_calculate_throttling_delay(n_moved_docs, tv);

                    // Note that we don't need to grab a lock on the new file
                    // during the compaction because the new file is only accessed
                    // by the compactor.
                    // However, we intentionally try to slow down the normal writer if
                    // the compactor can't catch up with the writer. This is a
                    // short-term approach and we plan to address this issue without
                    // sacrificing the writer's performance soon.
                    rv = (size_t)random(100);
                    if (rv < *prob) {
                        // Set the sleep time for the normal writer
                        // according to the current speed of compactor
                        filemgr_set_throttling_delay(handle->file, delay_us);
                        locked = true;
                    } else {
                        locked = false;
                    }
                    union wal_flush_items flush_items;
                    wal_flush_by_compactor(new_file, (void*)&new_handle,
                                           _fdb_wal_flush_func,
                                           _fdb_wal_get_old_offset,
                                           &flush_items);
                    wal_set_dirty_status(new_file, FDB_WAL_PENDING);
                    wal_release_flushed_items(new_file, &flush_items);
                    if (locked) {
                        filemgr_set_throttling_delay(handle->file, 0);
                    }

                    if (handle->config.compaction_cb &&
                        handle->config.compaction_cb_mask & FDB_CS_FLUSH_WAL) {
                        handle->config.compaction_cb(handle->fhandle,
                                                     FDB_CS_FLUSH_WAL, NULL,
                                                     old_offset, new_offset,
                                                     handle->config.compaction_cb_ctx);
                    }
                }

                writer_curr_bid = filemgr_get_pos(handle->file) /
                                  handle->file->config->blocksize;
                compactor_curr_bid = filemgr_get_pos(new_file) / new_file->config->blocksize;
                _fdb_update_block_distance(writer_curr_bid, compactor_curr_bid,
                                           &writer_prev_bid, &compactor_prev_bid,
                                           prob, handle->config.max_writer_lock_prob);

                // If the rollback operation is issued, abort the compaction task.
                if (filemgr_is_rollback_on(handle->file)) {
                    fs = FDB_RESULT_FAIL_BY_ROLLBACK;
                    break;
                }

                // repeat until no more offset in the offset_array
            } while (i < c);
            // reset offset_array
            c = 0;
        }
        if (fs != FDB_RESULT_SUCCESS) {
            break;
        }
    }

    hbtrie_iterator_free(&it);
    free(offset_array);
    free(doc);

    if (aio_handle_ptr) {
        handle->file->ops->aio_destroy(aio_handle_ptr);
    }

    if (handle->config.compaction_cb &&
        handle->config.compaction_cb_mask & FDB_CS_END) {
        handle->config.compaction_cb(handle->fhandle, FDB_CS_END,
                                     NULL, old_offset, new_offset,
                                     handle->config.compaction_cb_ctx);
    }

    return fs;
}

static fdb_status
_fdb_compact_move_docs_upto_marker(fdb_kvs_handle *rhandle,
                                   struct filemgr *new_file,
                                   struct hbtrie *new_trie,
                                   struct btree *new_idtree,
                                   struct btree *new_seqtree,
                                   struct docio_handle *new_dhandle,
                                   struct btreeblk_handle *new_bhandle,
                                   bid_t marker_bid,
                                   bid_t last_hdr_bid,
                                   fdb_seqnum_t last_seq,
                                   size_t *prob,
                                   bool clone_docs)
{
    size_t header_len = 0;
    bid_t old_hdr_bid = 0;
    fdb_seqnum_t old_seqnum = 0;
    err_log_callback *log_callback = &rhandle->log_callback;
    uint64_t version;
    fdb_status fs;

    if (last_hdr_bid < marker_bid) {
        return FDB_RESULT_NO_DB_INSTANCE;
    } else if (last_hdr_bid == marker_bid) {
        // compact_upto marker is the same as the latest commit header.
        return _fdb_compact_move_docs(rhandle, new_file, new_trie, new_idtree,
                                      new_seqtree, new_dhandle, new_bhandle,
                                      prob, clone_docs);
    }

    old_hdr_bid = last_hdr_bid;
    old_seqnum = last_seq;

    while (marker_bid < old_hdr_bid) {
        old_hdr_bid = filemgr_fetch_prev_header(rhandle->file,
                                                old_hdr_bid, NULL, &header_len,
                                                &old_seqnum, NULL, &version,
                                                log_callback);
        if (!header_len) { // LCOV_EXCL_START
            return FDB_RESULT_READ_FAIL;
        } // LCOV_EXCL_STOP

        if (old_hdr_bid < marker_bid) { // gone past the snapshot marker.
            return FDB_RESULT_NO_DB_INSTANCE;
        }
    }

    // First, move all the docs belonging to a given marker to the new file.
    fdb_kvs_handle handle, new_handle;
    struct snap_handle shandle;
    struct kvs_info kvs;
    fdb_kvs_config kvs_config = rhandle->kvs_config;
    fdb_config config = rhandle->config;
    struct filemgr *file = rhandle->file;
    bid_t last_wal_hdr_bid;

    memset(&handle, 0, sizeof(fdb_kvs_handle));
    memset(&shandle, 0, sizeof(struct snap_handle));
    memset(&kvs, 0, sizeof(struct kvs_info));
    // Setup a temporary handle to look like a snapshot of the old_file
    // at the compaction marker.
    handle.last_hdr_bid = old_hdr_bid; // Fast rewind on open
    handle.max_seqnum = FDB_SNAPSHOT_INMEM; // Prevent WAL restore on open
    handle.shandle = &shandle;
    handle.fhandle = rhandle->fhandle;
    atomic_init_uint8_t(&handle.handle_busy, 0);
    if (rhandle->kvs) {
        handle.kvs = &kvs;
        _fdb_kvs_init_root(&handle, file);
    }
    handle.log_callback = *log_callback;
    handle.config = config;
    handle.kvs_config = kvs_config;

    config.flags |= FDB_OPEN_FLAG_RDONLY;
    // do not perform compaction for snapshot
    config.compaction_mode = FDB_COMPACTION_MANUAL;
    if (rhandle->kvs) {
        // sub-handle in multi KV instance mode
        fs = _fdb_kvs_open(NULL,
                           &config, &kvs_config, file,
                           file->filename,
                           NULL,
                           &handle);
    } else {
        fs = _fdb_open(&handle, file->filename, FDB_AFILENAME, &config);
    }
    if (fs != FDB_RESULT_SUCCESS) {
        return fs;
    }

    // Set the old_file's sequence numbers into the header of a new_file
    // so they gets migrated correctly for the fdb_set_file_header below.
    filemgr_set_seqnum(new_file, old_seqnum);
    if (rhandle->kvs) {
        // Copy the old file's sequence numbers to the new file.
        fdb_kvs_header_read(new_file, handle.dhandle,
                            handle.kv_info_offset, version, true);
        // Reset KV stats as they are updated while moving documents below.
        fdb_kvs_header_reset_all_stats(new_file);
    }

    // Move all docs from old file to new file
    fs = _fdb_compact_move_docs(&handle, new_file, new_trie, new_idtree,
                                new_seqtree, new_dhandle, new_bhandle, prob,
                                clone_docs);
    if (fs != FDB_RESULT_SUCCESS) {
        btreeblk_end(handle.bhandle);
        _fdb_close(&handle);
        return fs;
    }

    // Restore docs between [last WAL flush header] ~ [compact_upto marker]
    last_wal_hdr_bid = handle.last_wal_flush_hdr_bid;
    if (last_wal_hdr_bid == BLK_NOT_FOUND) {
        // WAL has not been flushed ever
        last_wal_hdr_bid = 0; // scan from the beginning
    }
    if (last_wal_hdr_bid < old_hdr_bid) {
        fs = _fdb_move_wal_docs(&handle,
                                last_wal_hdr_bid,
                                old_hdr_bid,
                                new_file, new_trie, new_idtree,
                                new_seqtree,
                                new_dhandle,
                                new_bhandle);
        if (fs != FDB_RESULT_SUCCESS) {
            btreeblk_end(handle.bhandle);
            _fdb_close(&handle);
            return fs;
        }
    }

    // Note that WAL commit and flush are already done in fdb_compact_move_docs() AND
    // fdb_move_wal_docs().
    wal_set_dirty_status(new_file, FDB_WAL_CLEAN);

    // Initialize a KVS handle for a new file.
    new_handle = handle;
    new_handle.file = new_file;
    new_handle.dhandle = new_dhandle;
    new_handle.bhandle = new_bhandle;
    new_handle.trie = new_trie;

    // Note: Appending KVS header must be done after flushing WAL
    //       because KVS stats info is updated during WAL flushing.
    if (new_handle.kvs) {
        // multi KV instance mode .. append up-to-date KV header
        new_handle.kv_info_offset = fdb_kvs_header_append(new_handle.file,
                                                          new_handle.dhandle);
        new_handle.seqtrie = (struct hbtrie *) new_seqtree;
    } else {
        new_handle.seqtree = new_seqtree;
    }

    new_handle.last_hdr_bid = filemgr_get_pos(new_handle.file) /
                              new_handle.file->blocksize;
    new_handle.last_wal_flush_hdr_bid = new_handle.last_hdr_bid; // WAL was flushed
    new_handle.cur_header_revnum = fdb_set_file_header(&new_handle);

    // Commit a new file.
    fs = filemgr_commit(new_handle.file, false, // asynchronous commit is ok
                        log_callback);
    btreeblk_end(handle.bhandle);
    handle.shandle = NULL;
    _fdb_close(&handle);
    return fs;
}

#ifdef _COW_COMPACTION
// WARNING: caller must ensure n_buf > 0!
INLINE void _fdb_clone_batched_delta(fdb_kvs_handle *handle,
                                     fdb_kvs_handle *new_handle,
                                     struct docio_object *doc,
                                     uint64_t *old_offset_array,
                                     uint64_t n_buf,
                                     bool got_lock,
                                     size_t *prob,
                                     uint64_t delay_us)

{
    uint64_t i;
    uint64_t doc_offset = 0;
    struct filemgr *file = handle->file;
    struct filemgr *new_file = new_handle->file;
    uint64_t src_bid, dst_bid, contiguous_bid;
    uint64_t clone_len;
    uint32_t blocksize = handle->file->blocksize;
    bool locked = false;
    fdb_status fs = FDB_RESULT_SUCCESS;

    clone_len = 0;
    src_bid = old_offset_array[0] / blocksize;
    contiguous_bid = src_bid;
    dst_bid = filemgr_get_pos(new_file) / blocksize;
    if (filemgr_get_pos(new_file) % blocksize) {
        dst_bid = dst_bid + 1; // adjust to start of next block
    } // else This means destination file position is already
     // at a block boundary, no need to adjust to next block start
    for (i=0; i<n_buf; ++i) {
        uint64_t _bid;
        fdb_doc wal_doc;
        uint64_t offset = old_offset_array[i];
        uint64_t end_offset = offset + _fdb_get_docsize(doc[i].length);
        _bid = offset / blocksize;
        if (_bid - contiguous_bid > 1) {
            // Non-Contiguous copy range hit!
            // Perform file range copy over existing blocks
            // IF AND ONLY IF block is evicted to disk!.....
            fs = filemgr_copy_file_range(file, new_file, src_bid, dst_bid,
                                         1 + clone_len);
            if (fs != FDB_RESULT_SUCCESS) {
                break;
            }
            docio_reset(new_handle->dhandle);
            dst_bid = dst_bid + 1 + clone_len;

            // reset start block id, contiguous bid & len for
            src_bid = _bid; // .. next round of file range copy
            contiguous_bid = src_bid;
            clone_len = 0;
        } else if (_bid == contiguous_bid + 1) {
            contiguous_bid = _bid; // next contiguous block
            ++clone_len;
        } // else the document is from the same block as previous

        // compute document's offset in new_file
        doc_offset = (dst_bid + clone_len) * blocksize
                   + (offset % blocksize);

        // Adjust contiguous_bid & clone_len if doc spans 1+ blocks
        if (end_offset / blocksize > offset / blocksize) {
            contiguous_bid = end_offset / blocksize;
            clone_len += end_offset / blocksize - offset / blocksize;
        }
        // insert into the new file's WAL
        wal_doc.keylen = doc[i].length.keylen;
        wal_doc.bodylen = doc[i].length.bodylen;
        wal_doc.key = doc[i].key;
        wal_doc.seqnum = doc[i].seqnum;
        wal_doc.deleted = doc[i].length.flag & DOCIO_DELETED;
        wal_doc.metalen = doc[i].length.metalen;
        wal_doc.meta = doc[i].meta;
        wal_doc.size_ondisk = _fdb_get_docsize(doc[i].length);
        if (handle->config.compaction_cb &&
            handle->config.compaction_cb_mask & FDB_CS_MOVE_DOC) {
            if (locked) {
                filemgr_mutex_unlock(handle->file);
            }
            handle->config.compaction_cb(handle->fhandle, FDB_CS_MOVE_DOC,
                                         &wal_doc, old_offset_array[i],
                                         doc_offset,
                                         handle->config.compaction_cb_ctx);
            if (locked) {
                filemgr_mutex_lock(handle->file);
            }
        }

        wal_insert(&new_file->global_txn, new_file, &wal_doc, doc_offset,
                   WAL_INS_COMPACT_PHASE2);

        // free
        free(doc[i].key);
        free(doc[i].meta);
        free(doc[i].body);
    }

    // copy out the last set of contiguous blocks
    fs = filemgr_copy_file_range(file, new_file, src_bid, dst_bid,
                                 1 + clone_len);
    docio_reset(new_handle->dhandle);

    if (!got_lock) {
        // We intentionally try to slow down the normal writer if
        // the compactor can't catch up with the writer. This is a
        // short-term approach and we plan to address this issue without
        // sacrificing the writer's performance soon.
        size_t rv = (size_t)random(100);
        if (rv < *prob && delay_us) {
            // Set the sleep time for the normal writer
            // according to the current speed of compactor.
            filemgr_set_throttling_delay(handle->file, delay_us);
            locked = true;
        }
    }

    // WAL flush
    union wal_flush_items flush_items;
    wal_commit(&new_handle->file->global_txn, new_handle->file, NULL, &handle->log_callback);
    wal_flush(new_handle->file, (void*)new_handle,
              _fdb_wal_flush_func,
              _fdb_wal_get_old_offset,
              &flush_items);
    wal_set_dirty_status(new_handle->file, FDB_WAL_PENDING);
    wal_release_flushed_items(new_handle->file, &flush_items);

    if (locked) {
        filemgr_set_throttling_delay(handle->file, 0);
    }

    if (handle->config.compaction_cb &&
        handle->config.compaction_cb_mask & FDB_CS_FLUSH_WAL) {
        handle->config.compaction_cb(
            handle->fhandle, FDB_CS_FLUSH_WAL, NULL,
            old_offset_array[i], doc_offset,
            handle->config.compaction_cb_ctx);
    }
}
#endif // _COW_COMPACTION

INLINE void _fdb_append_batched_delta(fdb_kvs_handle *handle,
                                      fdb_kvs_handle *new_handle,
                                      struct docio_object *doc,
                                      uint64_t *old_offset_array,
                                      uint64_t n_buf,
                                      bool clone_docs,
                                      bool got_lock,
                                      size_t *prob,
                                      uint64_t delay_us)
{
    uint64_t i;
    uint64_t doc_offset = 0;
    bool locked = false;
    struct timeval tv;
    timestamp_t cur_timestamp;

#ifdef _COW_COMPACTION
    if (clone_docs) {
        // Copy on write is a file-system / disk optimization, so it can't be
        // invoked if the blocks of the old-file have not been synced to disk
        bool flushed_blocks = (!got_lock || // blocks before committed DB header
                !handle->file->config->ncacheblock); // buffer cache is disabled
        if (flushed_blocks &&
            filemgr_is_cow_supported(handle->file, new_handle->file)) {
            _fdb_clone_batched_delta(handle, new_handle, doc,
                                     old_offset_array, n_buf, got_lock, prob, delay_us);
            return; // TODO: return status from function above
        }
    }
#endif // _COW_COMPACTION

    gettimeofday(&tv, NULL);
    cur_timestamp  = tv.tv_sec;
    for (i=0; i<n_buf; ++i) {
        bool deleted = doc[i].length.flag & DOCIO_DELETED;
        fdb_compact_decision decision;
        fdb_doc wal_doc;
        wal_doc.keylen = doc[i].length.keylen;
        wal_doc.bodylen = doc[i].length.bodylen;
        wal_doc.key = doc[i].key;
        wal_doc.seqnum = doc[i].seqnum;
        wal_doc.deleted = deleted;
        wal_doc.metalen = doc[i].length.metalen;
        wal_doc.meta = doc[i].meta;
        wal_doc.size_ondisk = _fdb_get_docsize(doc[i].length);
        if (handle->config.compaction_cb &&
            handle->config.compaction_cb_mask & FDB_CS_MOVE_DOC) {
            if (got_lock) {
                filemgr_mutex_unlock(handle->file);
            }
            decision = handle->config.compaction_cb(
                       handle->fhandle, FDB_CS_MOVE_DOC,
                       &wal_doc, old_offset_array[i], BLK_NOT_FOUND,
                       handle->config.compaction_cb_ctx);
            if (got_lock) {
                filemgr_mutex_lock(handle->file);
            }
        } else {
            bool deleted = doc[i].length.flag & DOCIO_DELETED;
            if (!deleted || (cur_timestamp < doc[i].timestamp +
                             handle->config.purging_interval &&
                             deleted)) {
                decision = FDB_CS_KEEP_DOC;
            } else {
                decision = FDB_CS_DROP_DOC;
            }
        }
        if (decision == FDB_CS_KEEP_DOC) {
            // append into the new file
            doc_offset = docio_append_doc(new_handle->dhandle, &doc[i],
                                        doc[i].length.flag & DOCIO_DELETED, 0);
        } else {
            doc_offset = BLK_NOT_FOUND;
        }
        // insert into the new file's WAL
        wal_insert(&new_handle->file->global_txn, new_handle->file, &wal_doc,
                   doc_offset, WAL_INS_COMPACT_PHASE2);

        // free
        free(doc[i].key);
        free(doc[i].meta);
        free(doc[i].body);
    }

    if (!got_lock) {
        // We intentionally try to slow down the normal writer if
        // the compactor can't catch up with the writer. This is a
        // short-term approach and we plan to address this issue without
        // sacrificing the writer's performance soon.
        size_t rv = (size_t)random(100);
        if (rv < *prob && delay_us) {
            // Set the sleep time for the normal writer
            // according to the current speed of compactor.
            filemgr_set_throttling_delay(handle->file, delay_us);
            locked = true;
        }
    }

    // WAL flush
    union wal_flush_items flush_items;
    wal_commit(&new_handle->file->global_txn, new_handle->file, NULL, &handle->log_callback);
    wal_flush(new_handle->file, (void*)new_handle,
              _fdb_wal_flush_func,
              _fdb_wal_get_old_offset,
              &flush_items);
    wal_set_dirty_status(new_handle->file, FDB_WAL_PENDING);
    wal_release_flushed_items(new_handle->file, &flush_items);

    if (locked) {
        filemgr_set_throttling_delay(handle->file, 0);
    }

    if (handle->config.compaction_cb &&
        handle->config.compaction_cb_mask & FDB_CS_FLUSH_WAL) {
        handle->config.compaction_cb(
            handle->fhandle, FDB_CS_FLUSH_WAL, NULL,
            old_offset_array[i], doc_offset,
            handle->config.compaction_cb_ctx);
    }
}

static fdb_status _fdb_compact_move_delta(fdb_kvs_handle *handle,
                                          struct filemgr *new_file,
                                          struct hbtrie *new_trie,
                                          struct btree *new_idtree,
                                          struct btree *new_seqtree,
                                          struct docio_handle *new_dhandle,
                                          struct btreeblk_handle *new_bhandle,
                                          bid_t begin_hdr, bid_t end_hdr,
                                          bool compact_upto,
                                          bool clone_docs,
                                          bool got_lock,
                                          size_t *prob)
{
    uint64_t offset, offset_end;
    uint64_t old_offset, new_offset;
    uint64_t sum_docsize, n_moved_docs;
    uint64_t *old_offset_array;
    size_t c;
    size_t blocksize = handle->file->config->blocksize;
    struct timeval tv;
    struct docio_object *doc;
    fdb_kvs_handle new_handle;
    timestamp_t cur_timestamp;
    fdb_status fs = FDB_RESULT_SUCCESS;
    err_log_callback *log_callback;
    uint8_t *hdr_buf = alca(uint8_t, blocksize);

    bid_t compactor_bid_prev, writer_bid_prev;
    bid_t compactor_curr_bid, writer_curr_bid;
    bool distance_updated = false;

    if (handle->config.compaction_cb &&
        handle->config.compaction_cb_mask & FDB_CS_BEGIN) {
        handle->config.compaction_cb(handle->fhandle, FDB_CS_BEGIN, NULL, 0, 0,
                                     handle->config.compaction_cb_ctx);
    }

    // Temporarily disable log callback function
    log_callback = handle->dhandle->log_callback;
    handle->dhandle->log_callback = NULL;

    gettimeofday(&tv, NULL);
    cur_timestamp = tv.tv_sec;
    (void)cur_timestamp;

    new_handle = *handle;
    new_handle.file = new_file;
    new_handle.trie = new_trie;
    new_handle.idtree = new_idtree;
    if (handle->kvs) {
        new_handle.seqtrie = (struct hbtrie *)new_seqtree;
    } else {
        new_handle.seqtree = new_seqtree;
    }
    new_handle.dhandle = new_dhandle;
    new_handle.bhandle = new_bhandle;

    doc = (struct docio_object *)
          malloc(sizeof(struct docio_object) * FDB_COMP_BATCHSIZE);
    old_offset_array = (uint64_t*)malloc(sizeof(uint64_t) * FDB_COMP_BATCHSIZE);
    c = old_offset = new_offset = sum_docsize = n_moved_docs = 0;
    offset = (begin_hdr+1) * blocksize;
    offset_end = (end_hdr+1) * blocksize;

    compactor_bid_prev = offset / blocksize;
    writer_bid_prev = (filemgr_get_pos(handle->file) / blocksize);

    for (; offset < offset_end;
        offset = ((offset / blocksize) + 1) * blocksize) { // next block's off
        if (!docio_check_buffer(handle->dhandle, offset / blocksize)) {
            if (compact_upto &&
                filemgr_is_commit_header(handle->dhandle->readbuffer, blocksize)) {
                // Read the KV sequence numbers from the old file's commit header
                // and copy them into the new_file.
                size_t len = 0;
                uint64_t version;
                fdb_seqnum_t seqnum = 0;
                fs = filemgr_fetch_header(handle->file, offset / blocksize, hdr_buf,
                                          &len, &seqnum, NULL, NULL, &version, NULL);
                if (fs != FDB_RESULT_SUCCESS) {
                    // Invalid and corrupted header.
                    free(doc);
                    free(old_offset_array);
                    fdb_log(log_callback, fs,
                            "A commit header with block id (%" _F64 ") in the file '%s'"
                            " seems corrupted!",
                            offset / blocksize, handle->file->filename);
                    return fs;
                }
                filemgr_set_seqnum(new_file, seqnum);
                if (new_handle.kvs) {
                    uint64_t dummy64;
                    uint64_t kv_info_offset;
                    char *compacted_filename = NULL;
                    fdb_fetch_header(hdr_buf, &dummy64,
                                     &dummy64, &dummy64, &dummy64,
                                     &dummy64, &dummy64,
                                     &kv_info_offset, &dummy64,
                                     &compacted_filename, NULL);
                    fdb_kvs_header_read(new_file, handle->dhandle,
                                        kv_info_offset, version, true);
                }

                // As this block is a commit header, flush the WAL and write
                // the commit header to the new file.
                if (c) {
                    uint64_t delay_us;
                    delay_us = _fdb_calculate_throttling_delay(n_moved_docs, tv);
                    // TODO: return error code from this function...
                    _fdb_append_batched_delta(handle, &new_handle, doc,
                                              old_offset_array, c, clone_docs,
                                              got_lock, prob, delay_us);
                    c = sum_docsize = 0;
                }
                btreeblk_end(handle->bhandle);

                if (new_handle.kvs) {
                    // multi KV instance mode .. append up-to-date KV header
                    new_handle.kv_info_offset = fdb_kvs_header_append(new_file,
                                                                      new_dhandle);
                }
                new_handle.last_hdr_bid = filemgr_get_next_alloc_block(new_file);
                new_handle.last_wal_flush_hdr_bid = new_handle.last_hdr_bid;
                new_handle.cur_header_revnum = fdb_set_file_header(&new_handle);
                // If synchrouns commit is enabled, then disable it temporarily for each
                // commit header as synchronous commit is not required in the new file
                // during the compaction.
                fs = filemgr_commit(new_file, false, log_callback);
                if (fs != FDB_RESULT_SUCCESS) {
                    free(doc);
                    free(old_offset_array);
                    fdb_log(log_callback, fs,
                            "Commit failure on a new file '%s' during the compaction!",
                            new_file->filename);
                    return fs;
                }
            }
            continue;
        } else {
            do {
                uint64_t _offset;
                uint64_t doc_offset;
                memset(&doc[c], 0, sizeof(struct docio_object));
                _offset = docio_read_doc(handle->dhandle, offset, &doc[c], true);
                if (_offset == offset) { // reached unreadable doc, skip block
                    break;
                }
                if (doc[c].key || (doc[c].length.flag & DOCIO_TXN_COMMITTED)) {
                    // check if the doc is transactional or not, and
                    // also check if the doc contains system info
                    if (!(doc[c].length.flag & DOCIO_TXN_DIRTY) &&
                        !(doc[c].length.flag & DOCIO_SYSTEM)) {
                        if (doc[c].length.flag & DOCIO_TXN_COMMITTED) {
                            // commit mark .. read doc offset
                            doc_offset = doc[c].doc_offset;
                            // read the previously skipped doc
                            docio_read_doc(handle->dhandle, doc_offset, &doc[c], true);
                            if (doc[c].key == NULL) { // doc read error
                                free(doc[c].meta);
                                free(doc[c].body);
                                offset = _offset;
                                continue;
                            }
                        }

                        old_offset_array[c] = offset;
                        sum_docsize += _fdb_get_docsize(doc[c].length);
                        c++;
                        n_moved_docs++;
                        offset = _offset;

                        if (sum_docsize >= FDB_COMP_MOVE_UNIT ||
                            c >= FDB_COMP_BATCHSIZE) {

                            uint64_t delay_us;
                            delay_us = _fdb_calculate_throttling_delay(n_moved_docs, tv);

                            // append batched docs & flush WAL
                            // TODO: return error code from this function
                            _fdb_append_batched_delta(handle, &new_handle, doc,
                                                      old_offset_array, c, clone_docs,
                                                      got_lock, prob, delay_us);
                            c = sum_docsize = 0;
                            writer_curr_bid = filemgr_get_pos(handle->file) / blocksize;
                            compactor_curr_bid = offset / blocksize;
                            _fdb_update_block_distance(writer_curr_bid, compactor_curr_bid,
                                                       &writer_bid_prev, &compactor_bid_prev,
                                                       prob,
                                                       handle->config.max_writer_lock_prob);
                            distance_updated = true;
                        }

                    } else {
                        // dirty transaction doc OR system doc
                        free(doc[c].key);
                        free(doc[c].meta);
                        free(doc[c].body);
                        offset = _offset;
                        // do not break.. read next doc
                    }
                } else {
                    // not a normal document
                    free(doc[c].key);
                    free(doc[c].meta);
                    free(doc[c].body);
                    offset = _offset;
                    break;
                }
            } while (offset + sizeof(struct docio_length) < offset_end);
        }
    }

    // final append & WAL flush
    if (c) {
        uint64_t delay_us;
        delay_us = _fdb_calculate_throttling_delay(n_moved_docs, tv);

        _fdb_append_batched_delta(handle, &new_handle, doc,
                                  old_offset_array, c, clone_docs, got_lock,
                                  prob, delay_us);
        if (!distance_updated) {
            // Probability was not updated since the amount of delta was not big
            // enough. We need to update it at least once for each iteration.
            writer_curr_bid = filemgr_get_pos(handle->file) / blocksize;
            compactor_curr_bid = offset / blocksize;
            _fdb_update_block_distance(writer_curr_bid, compactor_curr_bid,
                                       &writer_bid_prev, &compactor_bid_prev,
                                       prob, handle->config.max_writer_lock_prob);
        }
    }

    if (handle->config.compaction_cb &&
        handle->config.compaction_cb_mask & FDB_CS_END) {
        handle->config.compaction_cb(handle->fhandle, FDB_CS_END,
                                     NULL, old_offset, new_offset,
                                     handle->config.compaction_cb_ctx);
    }

    handle->dhandle->log_callback = log_callback;

    free(doc);
    free(old_offset_array);

    return fs;
}


static uint64_t _fdb_doc_move(void *dbhandle,
                              void *void_new_dhandle,
                              struct wal_item *item,
                              fdb_doc *fdoc)
{
    uint8_t deleted;
    uint64_t new_offset;
    fdb_kvs_handle *handle = (fdb_kvs_handle*)dbhandle;
    struct docio_handle *new_dhandle = (struct docio_handle*)void_new_dhandle;
    struct docio_object doc;

    // read doc from old file
    doc.key = NULL;
    doc.meta = NULL;
    doc.body = NULL;
    docio_read_doc(handle->dhandle, item->offset, &doc, true);

    // append doc into new file
    deleted = doc.length.flag & DOCIO_DELETED;
    fdoc->keylen = doc.length.keylen;
    fdoc->metalen = doc.length.metalen;
    fdoc->bodylen = doc.length.bodylen;
    fdoc->key = doc.key;
    fdoc->seqnum = doc.seqnum;

    fdoc->meta = doc.meta;
    fdoc->body = doc.body;
    fdoc->size_ondisk= _fdb_get_docsize(doc.length);
    fdoc->deleted = deleted;

    new_offset = docio_append_doc(new_dhandle, &doc, deleted, 1);
    return new_offset;
}

fdb_status _fdb_compact_file_checks(fdb_kvs_handle *handle,
                                    const char *new_filename)
{
    // if the file is already compacted by other thread
    if (filemgr_get_file_status(handle->file) != FILE_NORMAL ||
        handle->file->new_file) {
        // update handle and return
        fdb_check_file_reopen(handle, NULL);
        fdb_sync_db_header(handle);

        return FDB_RESULT_COMPACTION_FAIL;
    }

    if (handle->kvs) {
        if (handle->kvs->type == KVS_SUB) {
            // deny compaction on sub handle
            return FDB_RESULT_INVALID_HANDLE;
        }
    }

    // invalid filename
    if (!new_filename) {
        return FDB_RESULT_INVALID_ARGS;
    }
    if (strlen(new_filename) > FDB_MAX_FILENAME_LEN - 8) {
        return FDB_RESULT_TOO_LONG_FILENAME;
    }
    if (!strcmp(new_filename, handle->file->filename)) {
        return FDB_RESULT_INVALID_ARGS;
    }
    if (filemgr_is_rollback_on(handle->file)) {
        return FDB_RESULT_FAIL_BY_ROLLBACK;
    }

    return FDB_RESULT_SUCCESS;
}

static void _fdb_cleanup_compact_err(fdb_kvs_handle *handle,
                                     struct filemgr *new_file,
                                     bool cleanup_cache,
                                     bool got_lock,
                                     struct btreeblk_handle *new_bhandle,
                                     struct docio_handle *new_dhandle,
                                     struct hbtrie *new_trie,
                                     struct hbtrie *new_seqtrie,
                                     struct btree *new_seqtree)
{
    filemgr_set_compaction_state(new_file, NULL, FILE_REMOVED_PENDING);
    if (got_lock) {
        filemgr_mutex_unlock(new_file);
    }
    filemgr_close(new_file, cleanup_cache, new_file->filename,
                  &handle->log_callback);
    // Free all the resources allocated in this function.
    btreeblk_free(new_bhandle);
    free(new_bhandle);
    docio_free(new_dhandle);
    free(new_dhandle);
    hbtrie_free(new_trie);
    free(new_trie);
    if (handle->config.seqtree_opt == FDB_SEQTREE_USE) {
        if (handle->kvs) {
            hbtrie_free(new_seqtrie);
            free(new_seqtrie);
        } else {
            free(new_seqtree);
        }
    }
}

static fdb_status _fdb_reset(fdb_kvs_handle *handle, fdb_kvs_handle *handle_in)
{
    struct filemgr_config fconfig;
    struct btreeblk_handle *new_bhandle;
    struct docio_handle *new_dhandle;
    struct hbtrie *new_trie = NULL;
    struct btree *new_seqtree = NULL, *old_seqtree;
    struct hbtrie *new_seqtrie = NULL;
    struct kvs_stat kvs_stat;
    filemgr_open_result result;
    size_t filename_len;
    // Copy the incoming handle into the handle that is being reset
    *handle = *handle_in;

    atomic_init_uint8_t(&handle->handle_busy, 0);

    filename_len = strlen(handle->filename)+1;
    handle->filename = (char *) malloc(filename_len);
    if (!handle->filename) { // LCOV_EXCL_START
        return FDB_RESULT_ALLOC_FAIL;
    } // LCOV_EXCL_STOP
    strcpy(handle->filename, handle_in->filename);

    // create new hb-trie and related handles
    new_bhandle = (struct btreeblk_handle *)calloc(1, sizeof(struct btreeblk_handle));
    if (!new_bhandle) { // LCOV_EXCL_START
        return FDB_RESULT_ALLOC_FAIL;
    } // LCOV_EXCL_STOP
    new_bhandle->log_callback = &handle->log_callback;
    new_dhandle = (struct docio_handle *)calloc(1, sizeof(struct docio_handle));
    if (!new_dhandle) { // LCOV_EXCL_START
        free(new_bhandle);
        free(handle->filename);
        return FDB_RESULT_ALLOC_FAIL;
    } // LCOV_EXCL_STOP
    new_dhandle->log_callback = &handle->log_callback;

    docio_init(new_dhandle, handle->file,
               handle->config.compress_document_body);
    btreeblk_init(new_bhandle, handle->file, handle->file->blocksize);

    new_trie = (struct hbtrie *)malloc(sizeof(struct hbtrie));
    if (!new_trie) { // LCOV_EXCL_START
        free(handle->filename);
        free(new_bhandle);
        free(new_dhandle);
        return FDB_RESULT_ALLOC_FAIL;
    } // LCOV_EXCL_STOP
    hbtrie_init(new_trie, handle->trie->chunksize, handle->trie->valuelen,
                handle->file->blocksize, BLK_NOT_FOUND,
                (void *)new_bhandle, handle->btreeblkops,
                (void*)new_dhandle, _fdb_readkey_wrap);

    hbtrie_set_leaf_cmp(new_trie, _fdb_custom_cmp_wrap);
    // set aux
    new_trie->flag = handle->trie->flag;
    new_trie->leaf_height_limit = handle->trie->leaf_height_limit;
    new_trie->map = handle->trie->map;

    if (handle->config.seqtree_opt == FDB_SEQTREE_USE) {
        // if we use sequence number tree
        if (handle->kvs) { // multi KV instance mode
            new_seqtrie = (struct hbtrie *)calloc(1, sizeof(struct hbtrie));
            if (!new_seqtrie) { // LCOV_EXCL_START
                free(handle->filename);
                free(new_bhandle);
                free(new_dhandle);
                free(new_trie);
                return FDB_RESULT_ALLOC_FAIL;
            } // LCOV_EXCL_STOP

            hbtrie_init(new_seqtrie, sizeof(fdb_kvs_id_t),
                        OFFSET_SIZE, handle->file->blocksize, BLK_NOT_FOUND,
                        (void *)new_bhandle, handle->btreeblkops,
                        (void *)new_dhandle, _fdb_readseq_wrap);
        } else {
            // single KV instance mode .. normal B+tree
            struct btree_kv_ops *seq_kv_ops =
                (struct btree_kv_ops *)malloc(sizeof(struct btree_kv_ops));
            seq_kv_ops = btree_kv_get_kb64_vb64(seq_kv_ops);
            seq_kv_ops->cmp = _cmp_uint64_t_endian_safe;
            if (!seq_kv_ops) { // LCOV_EXCL_START
                free(handle->filename);
                free(new_bhandle);
                free(new_dhandle);
                free(new_trie);
                return FDB_RESULT_ALLOC_FAIL;
            } // LCOV_EXCL_STOP

            new_seqtree = (struct btree *)calloc(1, sizeof(struct btree));
            if (!new_seqtree) { // LCOV_EXCL_START
                free(handle->filename);
                free(new_bhandle);
                free(new_dhandle);
                free(new_trie);
                free(seq_kv_ops);
                return FDB_RESULT_ALLOC_FAIL;
            } // LCOV_EXCL_STOP

            old_seqtree = handle->seqtree;

            btree_init(new_seqtree, (void *)new_bhandle,
                       old_seqtree->blk_ops, seq_kv_ops,
                       old_seqtree->blksize, old_seqtree->ksize,
                       old_seqtree->vsize, 0x0, NULL);
        }
    }

    // Switch over to the empty index structs in handle
    handle->bhandle = new_bhandle;
    handle->dhandle = new_dhandle;
    handle->trie = new_trie;
    if (handle->config.seqtree_opt == FDB_SEQTREE_USE) {
        if (handle->kvs) {
            handle->seqtrie = new_seqtrie;
        } else {
            handle->seqtree = new_seqtree;
        }
    }

    // set filemgr configuration
    fconfig.blocksize = handle->config.blocksize;
    fconfig.ncacheblock = handle->config.buffercache_size / handle->config.blocksize;
    fconfig.chunksize = handle->config.chunksize;
    fconfig.options = FILEMGR_CREATE;
    fconfig.num_wal_shards = handle->config.num_wal_partitions;
    fconfig.flag = 0x0;
    if ((handle->config.durability_opt & FDB_DRB_ODIRECT) &&
         handle->config.buffercache_size) {
        fconfig.flag |= _ARCH_O_DIRECT;
    }
    if (!(handle->config.durability_opt & FDB_DRB_ASYNC)) {
        fconfig.options |= FILEMGR_SYNC;
    }

    // open same file again, so the root kv handle can be redirected to this
    result = filemgr_open((char *)handle->filename,
                           handle->fileops,
                           &fconfig,
                           &handle->log_callback);
    if (result.rv != FDB_RESULT_SUCCESS) { // LCOV_EXCL_START
        filemgr_mutex_unlock(handle->file);
        free(handle->filename);
        free(new_bhandle);
        free(new_dhandle);
        free(new_trie);
        free(handle->seqtrie);
        return (fdb_status) result.rv;
    } // LCOV_EXCL_STOP

    // Shutdown WAL
    wal_shutdown(handle->file);

    // reset in-memory stats and values
    handle->seqnum = 0;
    memset(&kvs_stat, 0, sizeof(struct kvs_stat));
    _kvs_stat_set(handle->file, handle->kvs ? handle->kvs->id : 0, kvs_stat);

    return FDB_RESULT_SUCCESS;
}

fdb_status _fdb_compact_file(fdb_kvs_handle *handle,
                             struct filemgr *new_file,
                             struct btreeblk_handle *new_bhandle,
                             struct docio_handle *new_dhandle,
                             struct hbtrie *new_trie,
                             struct hbtrie *new_seqtrie,
                             struct btree *new_seqtree,
                             bid_t marker_bid,
                             bool clone_docs);


fdb_status fdb_compact_file(fdb_file_handle *fhandle,
                            const char *new_filename,
                            bool in_place_compaction,
                            bid_t marker_bid,
                            bool clone_docs)
{
    struct filemgr *new_file;
    struct filemgr_config fconfig;
    struct btreeblk_handle *new_bhandle;
    struct docio_handle *new_dhandle;
    struct hbtrie *new_trie = NULL;
    struct btree *new_seqtree = NULL, *old_seqtree;
    struct hbtrie *new_seqtrie = NULL;
    fdb_kvs_handle *handle = fhandle->root;
    fdb_status status;

    // prevent update to the target file
    filemgr_mutex_lock(handle->file);

    status = _fdb_compact_file_checks(handle, new_filename);
    if (status != FDB_RESULT_SUCCESS) {
        filemgr_mutex_unlock(handle->file);
        return status;
    }

    // sync handle
    fdb_sync_db_header(handle);

    // set filemgr configuration
    _fdb_init_file_config(&handle->config, &fconfig);
    fconfig.blocksize = handle->config.blocksize;
    fconfig.ncacheblock = handle->config.buffercache_size / handle->config.blocksize;
    fconfig.chunksize = handle->config.chunksize;
    fconfig.options = FILEMGR_CREATE;
    fconfig.num_wal_shards = handle->config.num_wal_partitions;
    fconfig.num_bcache_shards = handle->config.num_bcache_partitions;
    fconfig.flag = 0x0;

    if ((handle->config.durability_opt & FDB_DRB_ODIRECT) &&
        handle->config.buffercache_size) {
        fconfig.flag |= _ARCH_O_DIRECT;
    }
    if (!(handle->config.durability_opt & FDB_DRB_ASYNC)) {
        fconfig.options |= FILEMGR_SYNC;
    }

    // open new file
    filemgr_open_result result = filemgr_open((char *)new_filename,
                                              handle->fileops,
                                              &fconfig,
                                              &handle->log_callback);
    if (result.rv != FDB_RESULT_SUCCESS) {
        filemgr_mutex_unlock(handle->file);
        return (fdb_status) result.rv;
    }

    new_file = result.file;
    fdb_assert(new_file, handle, fconfig.options);

    filemgr_set_in_place_compaction(new_file, in_place_compaction);
    // prevent update to the new_file
    filemgr_mutex_lock(new_file);

    // create new hb-trie and related handles
    new_bhandle = (struct btreeblk_handle *)calloc(1, sizeof(struct btreeblk_handle));
    new_bhandle->log_callback = &handle->log_callback;
    new_dhandle = (struct docio_handle *)calloc(1, sizeof(struct docio_handle));
    new_dhandle->log_callback = &handle->log_callback;

    docio_init(new_dhandle, new_file, handle->config.compress_document_body);
    btreeblk_init(new_bhandle, new_file, new_file->blocksize);

    new_trie = (struct hbtrie *)malloc(sizeof(struct hbtrie));
    hbtrie_init(new_trie, handle->trie->chunksize, handle->trie->valuelen,
                new_file->blocksize, BLK_NOT_FOUND,
                (void *)new_bhandle, handle->btreeblkops,
                (void*)new_dhandle, _fdb_readkey_wrap);

    hbtrie_set_leaf_cmp(new_trie, _fdb_custom_cmp_wrap);
    // set aux
    new_trie->flag = handle->trie->flag;
    new_trie->leaf_height_limit = handle->trie->leaf_height_limit;
    new_trie->map = handle->trie->map;

    if (handle->config.seqtree_opt == FDB_SEQTREE_USE) {
        // if we use sequence number tree
        if (handle->kvs) { // multi KV instance mode
            new_seqtrie = (struct hbtrie *)calloc(1, sizeof(struct hbtrie));

            hbtrie_init(new_seqtrie, sizeof(fdb_kvs_id_t),
                        OFFSET_SIZE, new_file->blocksize, BLK_NOT_FOUND,
                        (void *)new_bhandle, handle->btreeblkops,
                        (void *)new_dhandle, _fdb_readseq_wrap);
        } else {
            new_seqtree = (struct btree *)calloc(1, sizeof(struct btree));
            old_seqtree = handle->seqtree;

            btree_init(new_seqtree, (void *)new_bhandle,
                       old_seqtree->blk_ops, old_seqtree->kv_ops,
                       old_seqtree->blksize, old_seqtree->ksize,
                       old_seqtree->vsize, 0x0, NULL);
        }
    }

    return _fdb_compact_file(handle, new_file, new_bhandle, new_dhandle,
                             new_trie, new_seqtrie, new_seqtree, marker_bid,
                             clone_docs);
}

fdb_status _fdb_compact_file(fdb_kvs_handle *handle,
                             struct filemgr *new_file,
                             struct btreeblk_handle *new_bhandle,
                             struct docio_handle *new_dhandle,
                             struct hbtrie *new_trie,
                             struct hbtrie *new_seqtrie,
                             struct btree *new_seqtree,
                             bid_t marker_bid,
                             bool clone_docs)

{
    union wal_flush_items flush_items;
    char *old_filename = NULL;
    size_t old_filename_len = 0;
    struct filemgr *old_file;
    struct btree *new_idtree = NULL;
    bid_t dirty_idtree_root, dirty_seqtree_root;
    fdb_seqnum_t seqnum;

    // Copy the old file's seqnum to the new file.
    // (KV instances' seq numbers will be copied along with the KV header)
    // Note that the sequence numbers and KV header data in the new file will be
    // corrected in _fdb_compact_move_docs_upto_marker() for compact_upto case
    // (i.e., marker_bid != -1).
    seqnum = filemgr_get_seqnum(handle->file);
    filemgr_set_seqnum(new_file, seqnum);
    if (handle->kvs) {
        // multi KV instance mode .. copy KV header data to new file
        fdb_kvs_header_copy(handle, new_file, new_dhandle, true);
    }

    // sync dirty root nodes
    filemgr_get_dirty_root(handle->file, &dirty_idtree_root,
                           &dirty_seqtree_root);
    if (dirty_idtree_root != BLK_NOT_FOUND) {
        handle->trie->root_bid = dirty_idtree_root;
    }
    if (handle->config.seqtree_opt == FDB_SEQTREE_USE &&
        dirty_seqtree_root != BLK_NOT_FOUND) {
        if (handle->kvs) {
            handle->seqtrie->root_bid = dirty_seqtree_root;
        } else {
            btree_init_from_bid(handle->seqtree,
                                handle->seqtree->blk_handle,
                                handle->seqtree->blk_ops,
                                handle->seqtree->kv_ops,
                                handle->seqtree->blksize,
                                dirty_seqtree_root);
        }
    }

    // flush WAL and set DB header
    wal_commit(&handle->file->global_txn, handle->file, NULL, &handle->log_callback);
    wal_flush(handle->file, (void*)handle,
              _fdb_wal_flush_func, _fdb_wal_get_old_offset, &flush_items);
    wal_set_dirty_status(handle->file, FDB_WAL_CLEAN);

    // mark name of new file in old file
    filemgr_set_compaction_state(handle->file, new_file, FILE_COMPACT_OLD);

    // Note: Appending KVS header must be done after flushing WAL
    //       because KVS stats info is updated during WAL flushing.
    if (handle->kvs) {
        // multi KV instance mode .. append up-to-date KV header
        handle->kv_info_offset = fdb_kvs_header_append(handle->file,
                                                       handle->dhandle);
    }

    handle->last_hdr_bid = filemgr_get_pos(handle->file) / handle->file->blocksize;
    handle->last_wal_flush_hdr_bid = handle->last_hdr_bid;

    handle->cur_header_revnum = fdb_set_file_header(handle);
    btreeblk_end(handle->bhandle);

    // Commit the current file handle to record the compaction filename
    fdb_status fs = filemgr_commit(handle->file,
                    !(handle->config.durability_opt & FDB_DRB_ASYNC),
                    &handle->log_callback);
    wal_release_flushed_items(handle->file, &flush_items);
    if (fs != FDB_RESULT_SUCCESS) {
        filemgr_set_compaction_state(handle->file, NULL, FILE_NORMAL);
        filemgr_mutex_unlock(handle->file);
        filemgr_mutex_unlock(new_file);
        _fdb_cleanup_compact_err(handle, new_file, true, true, new_bhandle,
                                 new_dhandle, new_trie, new_seqtrie,
                                 new_seqtree);
        return fs;
    }

    // Mark new file as newly compacted
    filemgr_update_file_status(new_file, FILE_COMPACT_NEW, NULL);
    filemgr_mutex_unlock(handle->file);
    filemgr_mutex_unlock(new_file);

    // now compactor & another writer can be interleaved
    bid_t last_hdr = 0;
    bid_t cur_hdr = 0;
    // probability variable for blocking writer thread
    // value range: 0 (do not block writer) to 100 (always block writer)
    size_t prob = 0;

    struct btree *target_seqtree = new_seqtree;
    if (handle->kvs) {
        target_seqtree = (struct btree*)new_seqtrie;
    }

    if (marker_bid != BLK_NOT_FOUND) {
        fs = _fdb_compact_move_docs_upto_marker(handle, new_file, new_trie,
                                                new_idtree, target_seqtree,
                                                new_dhandle, new_bhandle,
                                                marker_bid,
                                                handle->last_hdr_bid, seqnum,
                                                &prob, clone_docs);
        cur_hdr = marker_bid; // Move delta documents from the compaction marker.
    } else {
        fs = _fdb_compact_move_docs(handle, new_file, new_trie, new_idtree,
                                    target_seqtree, new_dhandle,
                                    new_bhandle, &prob, clone_docs);
        cur_hdr = handle->last_hdr_bid;
    }

    if (fs != FDB_RESULT_SUCCESS) {
        filemgr_set_compaction_state(handle->file, NULL, FILE_NORMAL);

        _fdb_cleanup_compact_err(handle, new_file, true, false, new_bhandle,
                                 new_dhandle, new_trie, new_seqtrie,
                                 new_seqtree);
        return fs;
    }

    // The first phase is done. Now move delta documents.
    bool escape = false;
    bool compact_upto = false;
    if (marker_bid != (bid_t) -1) {
        compact_upto = true;
    }

    if (!prob) {
        // If the current probability is zero after the first phase of compaction,
        // then start the second phase of compaction with 20% of probability to allow
        // compaciton to catch up with the writer in case their throughputs remains
        // the same approximately during the entire compaction period. Otherwise,
        // the compaction might not be able to catch up and run forever.
        prob = 20;
    }

    bool file_switched = false; // bg flusher file
    do {
        last_hdr = cur_hdr;
        // get up-to-date header BID of the old file
        fdb_sync_db_header(handle);
        cur_hdr = handle->last_hdr_bid;

        bool got_lock = false;
        if (last_hdr == cur_hdr) {
            // All *committed* delta documents are synchronized.
            // However, there can be uncommitted documents written after the
            // latest commit. They also should be moved.
            // But at this time, we should grab the old file's lock to prevent
            // any additional updates on it.
            // Also stop flushing blocks from old file in favor of new file
            if (!file_switched) {
                bgflusher_switch_file(handle->file, new_file,
                                      &handle->log_callback);
                file_switched = true;
            }
            filemgr_mutex_lock(handle->file);
            got_lock = true;

            bid_t last_bid;
            last_bid = (filemgr_get_pos(handle->file) / handle->config.blocksize) - 1;
            if (cur_hdr < last_bid) {
                // move delta one more time
                cur_hdr = last_bid;
                escape = true;
            } else {
                break;
            }
        }

        fs = _fdb_compact_move_delta(handle, new_file, new_trie, new_idtree,
                                     target_seqtree, new_dhandle,
                                     new_bhandle, last_hdr, cur_hdr,
                                     compact_upto, clone_docs, got_lock, &prob);
        if (fs != FDB_RESULT_SUCCESS) {
            filemgr_set_compaction_state(handle->file, NULL, FILE_NORMAL);

            if (got_lock) {
                filemgr_mutex_unlock(handle->file);
            }
            _fdb_cleanup_compact_err(handle, new_file, true, false,
                                     new_bhandle, new_dhandle, new_trie,
                                     new_seqtrie, new_seqtree);

            // failure in compaction means switch back to old file
            if (file_switched) {
                bgflusher_switch_file(new_file, handle->file,
                                      &handle->log_callback);
            }
            return fs;
        }

        if (escape) {
            break;
        }
    } while (last_hdr < cur_hdr);

    filemgr_mutex_lock(new_file);

    // As we moved uncommitted non-transactional WAL items,
    // commit & flush those items. Now WAL contains only uncommitted
    // transactional items (or empty), so it is ready to migrate ongoing
    // transactions.
    wal_commit(&handle->file->global_txn, handle->file, NULL, &handle->log_callback);
    wal_flush(handle->file, (void*)handle,
              _fdb_wal_flush_func, _fdb_wal_get_old_offset, &flush_items);
    btreeblk_end(handle->bhandle);
    wal_release_flushed_items(handle->file, &flush_items);
    // reset last_wal_flush_hdr_bid
    handle->last_wal_flush_hdr_bid = BLK_NOT_FOUND;

    // copy old file's seqnum to new file (do this again due to delta)
    seqnum = filemgr_get_seqnum(handle->file);
    filemgr_set_seqnum(new_file, seqnum);
    if (handle->kvs) {
        // copy seqnums of non-default KV stores
        fdb_kvs_header_copy(handle, new_file, new_dhandle, false);
    }

    // migrate uncommitted transactional items to new file
    wal_txn_migration((void*)handle, (void*)new_dhandle,
                      handle->file, new_file, _fdb_doc_move);

    old_file = handle->file;
    handle->file = new_file;

    btreeblk_free(handle->bhandle);
    free(handle->bhandle);
    handle->bhandle = new_bhandle;

    docio_free(handle->dhandle);
    free(handle->dhandle);
    handle->dhandle = new_dhandle;

    hbtrie_free(handle->trie);
    free(handle->trie);
    handle->trie = new_trie;

    if (handle->config.seqtree_opt == FDB_SEQTREE_USE) {
        if (handle->kvs) {
            hbtrie_free(handle->seqtrie);
            free(handle->seqtrie);
            handle->seqtrie = new_seqtrie;
        } else {
            free(handle->seqtree);
            handle->seqtree = new_seqtree;
        }
    }

    old_filename_len = strlen(old_file->filename) + 1;
    old_filename = (char *) malloc(old_filename_len);
    strncpy(old_filename, old_file->filename, old_filename_len);
    if(filemgr_update_file_status(new_file, FILE_NORMAL, old_filename) == 0) {
        free(old_filename);
    }

    // Atomically perform
    // 1) commit new file
    // 2) set remove pending flag of the old file
    // 3) close the old file
    // Note that both old_file's lock and new_file's lock are still acquired.
    return _fdb_commit_and_remove_pending(handle, old_file, new_file);
}

static fdb_status _fdb_compact(fdb_file_handle *fhandle,
                               const char *new_filename,
                               fdb_snapshot_marker_t marker,
                               bool clone_docs)
{
    fdb_kvs_handle *handle = fhandle->root;
    bool in_place_compaction = false;
    char nextfile[FDB_MAX_FILENAME_LEN];

    if (handle->config.seqtree_opt != FDB_SEQTREE_USE) {
        return FDB_RESULT_INVALID_HANDLE;
    }

    if (handle->config.compaction_mode == FDB_COMPACTION_MANUAL) {
        // manual compaction
        if (!new_filename) { // In-place compaction.
            in_place_compaction = true;
            compactor_get_next_filename(handle->file->filename, nextfile);
            new_filename = nextfile;
        }
        return fdb_compact_file(fhandle, new_filename, in_place_compaction,
                                (bid_t)marker, clone_docs);

    } else { // auto compaction mode.
        bool ret;
        fdb_status fs;
        // set compaction flag
        ret = compactor_switch_compaction_flag(handle->file, true);
        if (!ret) {
            // the file is already being compacted by other thread
            return FDB_RESULT_FILE_IS_BUSY;
        }
        // get next filename
        compactor_get_next_filename(handle->file->filename, nextfile);
        fs = fdb_compact_file(fhandle, nextfile, in_place_compaction,
                              (bid_t)marker, clone_docs);
        // clear compaction flag
        ret = compactor_switch_compaction_flag(handle->file, false);
        (void)ret;
        return fs;
    }
}

LIBFDB_API
fdb_status fdb_compact(fdb_file_handle *fhandle,
                       const char *new_filename)
{
    return _fdb_compact(fhandle, new_filename, BLK_NOT_FOUND, false);
}

LIBFDB_API
fdb_status fdb_compact_with_cow(fdb_file_handle *fhandle,
                             const char *new_filename)
{
    return _fdb_compact(fhandle, new_filename, BLK_NOT_FOUND, true);
}

LIBFDB_API
fdb_status fdb_compact_upto(fdb_file_handle *fhandle,
                            const char *new_filename,
                            fdb_snapshot_marker_t marker)
{
    return _fdb_compact(fhandle, new_filename, marker, false);
}

LIBFDB_API
fdb_status fdb_compact_upto_with_cow(fdb_file_handle *fhandle,
                                  const char *new_filename,
                                  fdb_snapshot_marker_t marker)
{
    return _fdb_compact(fhandle, new_filename, marker, true);
}

LIBFDB_API
fdb_status fdb_switch_compaction_mode(fdb_file_handle *fhandle,
                                      fdb_compaction_mode_t mode,
                                      size_t new_threshold)
{
    int ret;
    fdb_status fs;
    fdb_kvs_handle *handle = fhandle->root;
    fdb_config config;
    char vfilename[FDB_MAX_FILENAME_LEN];
    char filename[FDB_MAX_FILENAME_LEN];
    char metafile[FDB_MAX_FILENAME_LEN];

    if (!handle || new_threshold > 100) {
        return FDB_RESULT_INVALID_ARGS;
    }

    config = handle->config;
    if (handle->config.compaction_mode != mode) {
        if (filemgr_get_ref_count(handle->file) > 1) {
            // all the other handles referring this file should be closed
            return FDB_RESULT_FILE_IS_BUSY;
        }
        /* TODO: In current code, we assume that all the other handles referring
         * the same database file should be closed before calling this API and
         * any open API calls should not be made until the completion of this API.
         */

        if (handle->config.compaction_mode == FDB_COMPACTION_AUTO) {
            // 1. deregister from compactor (by calling fdb_close)
            // 2. remove [filename].meta
            // 3. rename [filename].[n] as [filename]

            // set compaction flag to avoid auto compaction.
            // we will not clear this flag again becuase this file will be
            // deregistered by calling _fdb_close().
            if (compactor_switch_compaction_flag(handle->file, true) == false) {
                return FDB_RESULT_FILE_IS_BUSY;
            }

            strcpy(vfilename, handle->filename);
            strcpy(filename, handle->file->filename);
            fs = _fdb_close(handle);
            if (fs != FDB_RESULT_SUCCESS) {
                return fs;
            }
            sprintf(metafile, "%s.meta", vfilename);
            if ((ret = remove(metafile)) < 0) {
                return FDB_RESULT_FILE_REMOVE_FAIL;
            }
            if ((ret = rename(filename, vfilename)) < 0) {
                return FDB_RESULT_FILE_RENAME_FAIL;
            }
            config.compaction_mode = FDB_COMPACTION_MANUAL;
            fs = _fdb_open(handle, vfilename, FDB_VFILENAME, &config);
            if (fs != FDB_RESULT_SUCCESS) {
                return fs;
            }
        } else if (handle->config.compaction_mode == FDB_COMPACTION_MANUAL) {
            // 1. rename [filename] as [filename].rev_num
            strcpy(vfilename, handle->file->filename);
            compactor_get_next_filename(handle->file->filename, filename);
            fs = _fdb_close(handle);
            if (fs != FDB_RESULT_SUCCESS) {
                return fs;
            }
            if ((ret = rename(vfilename, filename) < 0)) {
                return FDB_RESULT_FILE_RENAME_FAIL;
            }
            config.compaction_mode = FDB_COMPACTION_AUTO;
            config.compaction_threshold = new_threshold;
            fs = _fdb_open(handle, vfilename, FDB_VFILENAME, &config);
            if (fs != FDB_RESULT_SUCCESS) {
                return fs;
            }

        } else {
            return FDB_RESULT_INVALID_ARGS;
        }
    } else {
        if (handle->config.compaction_mode == FDB_COMPACTION_AUTO) {
            // change compaction threshold of the existing file
            compactor_change_threshold(handle->file, new_threshold);
        }
    }
    return FDB_RESULT_SUCCESS;
}

LIBFDB_API
fdb_status fdb_close(fdb_file_handle *fhandle)
{
    fdb_status fs;
    if (!fhandle) {
        return FDB_RESULT_INVALID_ARGS;
    }

    if (fhandle->root->config.auto_commit &&
        filemgr_get_ref_count(fhandle->root->file) == 1) {
        // auto commit mode & the last handle referring the file
        // commit file before close
        fs = fdb_commit(fhandle, FDB_COMMIT_NORMAL);
        if (fs != FDB_RESULT_SUCCESS) {
            return fs;
        }
    }

    fs = _fdb_close_root(fhandle->root);
    if (fs == FDB_RESULT_SUCCESS) {
        fdb_file_handle_close_all(fhandle);
        fdb_file_handle_free(fhandle);
    }
    return fs;
}

fdb_status _fdb_close_root(fdb_kvs_handle *handle)
{
    fdb_status fs;

    if (!handle) {
        return FDB_RESULT_SUCCESS;
    }
    if (handle->kvs) {
        if (handle->kvs->type == KVS_SUB) {
            return fdb_kvs_close(handle);
        } else if (handle->kvs->type == KVS_ROOT) {
            // close all sub-handles
            fs = fdb_kvs_close_all(handle);
            if (fs != FDB_RESULT_SUCCESS) {
                return fs;
            }
        }
    }
    if (handle->txn) {
        _fdb_abort_transaction(handle);
    }

    fs = _fdb_close(handle);
    if (fs == FDB_RESULT_SUCCESS) {
        fdb_kvs_info_free(handle);
        free(handle);
    }
    return fs;
}

fdb_status _fdb_close(fdb_kvs_handle *handle)
{
    fdb_status fs;
    if (!(handle->config.flags & FDB_OPEN_FLAG_RDONLY)) {
        if (handle->config.compaction_mode == FDB_COMPACTION_AUTO) {
            // read-only file is not registered in compactor
            compactor_deregister_file(handle->file);
        }
        bgflusher_deregister_file(handle->file);
    }

    btreeblk_end(handle->bhandle);
    btreeblk_free(handle->bhandle);

    fs = filemgr_close(handle->file, handle->config.cleanup_cache_onclose,
                                  handle->filename, &handle->log_callback);
    if (fs != FDB_RESULT_SUCCESS) {
        return fs;
    }
    docio_free(handle->dhandle);
    hbtrie_free(handle->trie);
    free(handle->trie);

    if (handle->config.seqtree_opt == FDB_SEQTREE_USE) {
        if (handle->kvs) {
            // multi KV instance mode
            hbtrie_free(handle->seqtrie);
            free(handle->seqtrie);
        } else {
            free(handle->seqtree->kv_ops);
            free(handle->seqtree);
        }
    }

    free(handle->bhandle);
    free(handle->dhandle);
    if (handle->shandle) {
        snap_close(handle->shandle);
    }
    if (handle->filename) {
        free(handle->filename);
        handle->filename = NULL;
    }

#ifdef _TRACE_HANDLES
    spin_lock(&open_handle_lock);
    avl_remove(&open_handles, &handle->avl_trace);
    spin_unlock(&open_handle_lock);
#endif
    return fs;
}

LIBFDB_API
fdb_status fdb_destroy(const char *fname,
                       fdb_config *fdbconfig)
{
#ifdef _MEMPOOL
    mempool_init();
#endif

    fdb_config config;
    struct filemgr_config fconfig;
    fdb_status status = FDB_RESULT_SUCCESS;
    char *filename = (char *)alca(uint8_t, FDB_MAX_FILENAME_LEN);

    if (fdbconfig) {
        if (validate_fdb_config(fdbconfig)) {
            config = *fdbconfig;
        } else {
            return FDB_RESULT_INVALID_CONFIG;
        }
    } else {
        config = get_default_config();
    }

    strncpy(filename, fname, FDB_MAX_FILENAME_LEN);

    if (!compactor_is_valid_mode(filename, &config)) {
        status = FDB_RESULT_INVALID_COMPACTION_MODE;
        return status;
    }

    _fdb_init_file_config(&config, &fconfig);

    filemgr_mutex_openlock(&fconfig);

    status = filemgr_destroy_file(filename, &fconfig, NULL);
    if (status != FDB_RESULT_SUCCESS) {
        filemgr_mutex_openunlock();
        return status;
    }

    if (config.compaction_mode == FDB_COMPACTION_AUTO) {
        status = compactor_destroy_file(filename, &config);
        if (status != FDB_RESULT_SUCCESS) {
            filemgr_mutex_openunlock();
            return status;
        }
    }

    filemgr_mutex_openunlock();

    return status;
}

// roughly estimate the space occupied db handle HANDLE
LIBFDB_API
size_t fdb_estimate_space_used(fdb_file_handle *fhandle)
{
    size_t ret = 0;
    size_t datasize;
    size_t nlivenodes;
    fdb_kvs_handle *handle = NULL;
    struct filemgr *file;

    if (!fhandle) {
        return 0;
    }

    handle = fhandle->root;

    fdb_check_file_reopen(handle, NULL);
    fdb_sync_db_header(handle);

    file = handle->file;

    datasize = _kvs_stat_get_sum(file, KVS_STAT_DATASIZE);
    nlivenodes = _kvs_stat_get_sum(file, KVS_STAT_NLIVENODES);

    ret = datasize;
    ret += nlivenodes * handle->config.blocksize;
    ret += wal_get_datasize(handle->file);

    return ret;
}

LIBFDB_API
size_t fdb_estimate_space_used_from(fdb_file_handle *fhandle,
                                    fdb_snapshot_marker_t marker)
{
    uint64_t deltasize;
    size_t ret = 0;
    fdb_kvs_handle *handle;
    struct filemgr *file;
    bid_t hdr_bid = BLK_NOT_FOUND, prev_bid;
    size_t header_len;
    uint8_t header_buf[FDB_BLOCKSIZE];
    bid_t trie_root_bid = BLK_NOT_FOUND;
    bid_t seq_root_bid = BLK_NOT_FOUND;
    uint64_t ndocs;
    uint64_t nlivenodes;
    uint64_t datasize;
    uint64_t last_wal_flush_hdr_bid;
    uint64_t kv_info_offset;
    uint64_t header_flags;
    uint64_t version;
    char *compacted_filename;
    fdb_seqnum_t seqnum;
    file_status_t fstatus;
    fdb_status status;

    if (!fhandle || !marker) {
        return 0;
    }
    handle = fhandle->root;
    if (!handle->file) {
        fdb_log(&handle->log_callback, FDB_RESULT_FILE_NOT_OPEN,
                "File not open.");
        return 0;
    }

    fdb_check_file_reopen(handle, &fstatus);
    fdb_sync_db_header(handle);

    // Start loading from current header
    file = handle->file;
    header_len = handle->file->header.size;

    // Reverse scan the file only summing up the delta.....
    while (marker <= hdr_bid) {
        if (hdr_bid == BLK_NOT_FOUND) {
            hdr_bid = handle->last_hdr_bid;
            status = filemgr_fetch_header(file, hdr_bid,
                                          header_buf, &header_len, NULL, NULL,
                                          &deltasize, &version,
                                          &handle->log_callback);
        } else {
            prev_bid = filemgr_fetch_prev_header(file, hdr_bid,
                                                 header_buf, &header_len,
                                                 &seqnum, &deltasize, &version,
                                                 &handle->log_callback);
            hdr_bid = prev_bid;
        }
        if (status != FDB_RESULT_SUCCESS) {
            fdb_log(&handle->log_callback, status,
                    "Failure to fetch DB header.");
            return 0;
        }
        if (header_len == 0) {
            status = FDB_RESULT_KV_STORE_NOT_FOUND; // can't work without header
            fdb_log(&handle->log_callback, status, "Failure to find DB header.");
            return 0;
        }

        fdb_fetch_header(header_buf, &trie_root_bid, &seq_root_bid, &ndocs,
                         &nlivenodes, &datasize, &last_wal_flush_hdr_bid,
                         &kv_info_offset, &header_flags, &compacted_filename,
                         NULL);
        if (marker == hdr_bid) { // for the oldest header, sum up full values
            ret += datasize;
            ret += nlivenodes * handle->config.blocksize;
            break;
        } else { // for headers upto oldest header, sum up only deltas..
            ret += deltasize; // root kv store or single kv instance mode
            if (kv_info_offset != BLK_NOT_FOUND) { // Multi kv instance mode..
                uint64_t doc_offset;
                struct docio_object doc;
                memset(&doc, 0, sizeof(struct docio_object));
                doc_offset = docio_read_doc(handle->dhandle, kv_info_offset,
                                            &doc, true);
                if (doc_offset == kv_info_offset) {
                    fdb_log(&handle->log_callback, FDB_RESULT_READ_FAIL,
                            "Read failure estimate_space_used.");
                    return 0;
                }
                ret += _kvs_stat_get_sum_attr(doc.body, version,
                                              KVS_STAT_DELTASIZE);

                free_docio_object(&doc, 1, 1, 1);
            }
        }
    }

    return ret;
}

LIBFDB_API
fdb_status fdb_get_file_info(fdb_file_handle *fhandle, fdb_file_info *info)
{
    uint64_t ndocs;
    fdb_kvs_handle *handle;

    if (!fhandle || !info) {
        return FDB_RESULT_INVALID_ARGS;
    }
    handle = fhandle->root;

    fdb_check_file_reopen(handle, NULL);
    fdb_sync_db_header(handle);

    if (handle->config.compaction_mode == FDB_COMPACTION_AUTO) {
        // compaction daemon mode
        info->filename = handle->filename;
    } else {
        info->filename = handle->file->filename;
    }

    if (handle->shandle) {
        // handle for snapshot
    } else {
        info->new_filename = NULL;
    }

    // Note that doc_count includes the number of WAL entries, which might
    // incur an incorrect estimation. However, after the WAL flush, the doc
    // counter becomes consistent. We plan to devise a new way of tracking
    // the number of docs in a database instance.
    size_t wal_docs = wal_get_num_docs(handle->file);
    size_t wal_deletes = wal_get_num_deletes(handle->file);
    size_t wal_n_inserts = wal_docs - wal_deletes;

    ndocs = _kvs_stat_get_sum(handle->file, KVS_STAT_NDOCS);

    if (ndocs + wal_n_inserts < wal_deletes) {
        info->doc_count = 0;
    } else {
        if (ndocs) {
            info->doc_count = ndocs + wal_n_inserts - wal_deletes;
        } else {
            info->doc_count = wal_n_inserts;
        }
    }

    info->space_used = fdb_estimate_space_used(fhandle);
    info->file_size = filemgr_get_pos(handle->file);

    return FDB_RESULT_SUCCESS;
}

LIBFDB_API
fdb_status fdb_get_all_snap_markers(fdb_file_handle *fhandle,
                                    fdb_snapshot_info_t **markers_out,
                                    uint64_t *num_markers)
{
    fdb_kvs_handle *handle;
    bid_t hdr_bid;
    size_t header_len;
    uint8_t header_buf[FDB_BLOCKSIZE];
    bid_t trie_root_bid = BLK_NOT_FOUND;
    bid_t seq_root_bid = BLK_NOT_FOUND;
    uint64_t ndocs;
    uint64_t nlivenodes;
    uint64_t datasize;
    uint64_t last_wal_flush_hdr_bid;
    uint64_t kv_info_offset;
    uint64_t header_flags;
    uint64_t version;
    char *compacted_filename;
    fdb_seqnum_t seqnum;
    fdb_snapshot_info_t *markers;
    int i;
    uint64_t size;
    file_status_t fstatus;
    fdb_status status = FDB_RESULT_SUCCESS;

    if (!fhandle || !markers_out || !num_markers) {
        return FDB_RESULT_INVALID_ARGS;
    }
    handle = fhandle->root;
    if (!handle->file) {
        return FDB_RESULT_FILE_NOT_OPEN;
    }

    fdb_check_file_reopen(handle, &fstatus);
    fdb_sync_db_header(handle);

    // There are as many DB headers in a file as the file's header revision num
    size = handle->cur_header_revnum;
    if (!size) {
        return FDB_RESULT_NO_DB_INSTANCE;
    }
    markers = (fdb_snapshot_info_t *)calloc(size, sizeof(fdb_snapshot_info_t));
    if (!markers) { // LCOV_EXCL_START
        return FDB_RESULT_ALLOC_FAIL;
    } // LCOV_EXCL_STOP

    // Start loading from current header
    seqnum = handle->seqnum;
    hdr_bid = handle->last_hdr_bid;
    header_len = handle->file->header.size;
    size = 0;

    // Reverse scan the file to locate the DB header with seqnum marker
    for (i = 0; header_len; ++i, ++size) {
        if (i == 0 ) {
            status = filemgr_fetch_header(handle->file, handle->last_hdr_bid,
                                          header_buf, &header_len, NULL,
                                          NULL, NULL, &version,
                                          &handle->log_callback);
        } else {
            hdr_bid = filemgr_fetch_prev_header(handle->file, hdr_bid,
                                                header_buf, &header_len,
                                                &seqnum, NULL, &version,
                                                &handle->log_callback);
        }
        if (header_len == 0) {
            continue; // header doesn't exist, terminate iteration
        }

        fdb_fetch_header(header_buf, &trie_root_bid, &seq_root_bid, &ndocs,
                         &nlivenodes, &datasize, &last_wal_flush_hdr_bid,
                         &kv_info_offset, &header_flags, &compacted_filename,
                         NULL);
        markers[i].marker = (fdb_snapshot_marker_t)hdr_bid;
        if (kv_info_offset == BLK_NOT_FOUND) { // Single kv instance mode
            markers[i].num_kvs_markers = 1;
            markers[i].kvs_markers = (fdb_kvs_commit_marker_t *)malloc(
                                            sizeof(fdb_kvs_commit_marker_t));
            if (!markers[i].kvs_markers) { // LCOV_EXCL_START
                fdb_free_snap_markers(markers, i);
                return FDB_RESULT_ALLOC_FAIL;
            } // LCOV_EXCL_STOP
            markers[i].kvs_markers->seqnum = seqnum;
            markers[i].kvs_markers->kv_store_name = NULL;
        } else { // Multi kv instance mode
            uint64_t doc_offset;
            struct docio_object doc;
            memset(&doc, 0, sizeof(struct docio_object));
            doc_offset = docio_read_doc(handle->dhandle, kv_info_offset, &doc,
                                        true);
            if (doc_offset == kv_info_offset) {
                fdb_free_snap_markers(markers, i);
                return FDB_RESULT_READ_FAIL;
            }
            status = _fdb_kvs_get_snap_info(doc.body, version,
                                            &markers[i]);
            if (status != FDB_RESULT_SUCCESS) { // LCOV_EXCL_START
                fdb_free_snap_markers(markers, i);
                return status;
            } // LCOV_EXCL_STOP
            if (seqnum) {
                // default KVS has been used
                // add the default KVS info
                int idx = markers[i].num_kvs_markers - 1;
                markers[i].kvs_markers[idx].seqnum = seqnum;
                markers[i].kvs_markers[idx].kv_store_name = NULL;
            } else {
                // do not count default KVS .. decrease it by one.
                markers[i].num_kvs_markers--;
            }
            free_docio_object(&doc, 1, 1, 1);
        }
    }

    *markers_out = markers;
    *num_markers = size ? size - 1 : 0;

    return status;
}

LIBFDB_API
fdb_status fdb_free_snap_markers(fdb_snapshot_info_t *markers, uint64_t size) {
    uint64_t i;
    int64_t kvs_idx;
    if (!markers || !size) {
        return FDB_RESULT_INVALID_ARGS;
    }
    for (i = 0; i < size; ++i) {
        kvs_idx = markers[i].num_kvs_markers;
        if (kvs_idx) {
            for (kvs_idx = kvs_idx - 1; kvs_idx >=0; --kvs_idx) {
                free(markers[i].kvs_markers[kvs_idx].kv_store_name);
            }
            free(markers[i].kvs_markers);
        }
    }
    free(markers);
    return FDB_RESULT_SUCCESS;
}

LIBFDB_API
size_t fdb_get_buffer_cache_used() {
    if (!fdb_initialized) {
        return 0;
    }

    return (size_t) filemgr_get_bcache_used_space();
}

LIBFDB_API
fdb_status fdb_shutdown()
{
    fdb_status ret = FDB_RESULT_SUCCESS;
    if (fdb_initialized) {

#ifndef SPIN_INITIALIZER
        // Windows: check if spin lock is already destroyed.
        if (InterlockedCompareExchange(&initial_lock_status, 1, 2) == 2) {
            spin_lock(&initial_lock);
        } else {
            // ForestDB is already shut down
            return ret;
        }
#else
        spin_lock(&initial_lock);
#endif

        if (!fdb_initialized) {
            // ForestDB is already shut down
#ifdef SPIN_INITIALIZER
            spin_unlock(&initial_lock);
#endif
            return ret;
        }
        if (fdb_open_inprog) {
            spin_unlock(&initial_lock);
            return FDB_RESULT_FILE_IS_BUSY;
        }
        compactor_shutdown();
        bgflusher_shutdown();
        ret = filemgr_shutdown();
        if (ret == FDB_RESULT_SUCCESS) {
#ifdef _MEMPOOL
            mempool_shutdown();
#endif
            fdb_initialized = 0;
            spin_unlock(&initial_lock);
#ifndef SPIN_INITIALIZER
            spin_destroy(&initial_lock);
            initial_lock_status = 0;
#endif
        } else { // some file may be still open...
            spin_unlock(&initial_lock);
        }
    }
    return ret;
}

void _fdb_dump_handle(fdb_kvs_handle *h) {
    fprintf(stderr, "filename: %s\n", h->filename);

    fprintf(stderr, "config: chunksize %d\n", h->config.chunksize);
    fprintf(stderr, "config: blocksize %d\n", h->config.blocksize);
    fprintf(stderr, "config: buffercache_size %" _F64 "\n",
           h->config.buffercache_size);
    fprintf(stderr, "config: wal_threshold %" _F64 "\n",
            h->config.wal_threshold);
    fprintf(stderr, "config: wal_flush_before_commit %d\n",
           h->config.wal_flush_before_commit);
    fprintf(stderr, "config: purging_interval %d\n", h->config.purging_interval);
    fprintf(stderr, "config: seqtree_opt %d\n", h->config.seqtree_opt);
    fprintf(stderr, "config: durability_opt %d\n", h->config.durability_opt);
    fprintf(stderr, "config: open_flags %x\n", h->config.flags);
    fprintf(stderr, "config: compaction_buf_maxsize %d\n",
           h->config.compaction_buf_maxsize);
    fprintf(stderr, "config: cleanup_cache_onclose %d\n",
           h->config.cleanup_cache_onclose);
    fprintf(stderr, "config: compress body %d\n",
           h->config.compress_document_body);
    fprintf(stderr, "config: compaction_mode %d\n", h->config.compaction_mode);
    fprintf(stderr, "config: compaction_threshold %d\n",
           h->config.compaction_threshold);
    fprintf(stderr, "config: compactor_sleep_duration %" _F64"\n",
           h->config.compactor_sleep_duration);

    fprintf(stderr, "kvs_config: Create if missing = %d\n",
           h->kvs_config.create_if_missing);

    fprintf(stderr, "kvs: id = %" _F64 "\n", h->kvs->id);
    fprintf(stderr, "kvs: type = %d\n", h->kvs->type);
    fprintf(stderr, "kvs: root_handle %p\n", (void *)h->kvs->root);

    fprintf(stderr, "fdb_file_handle: %p\n", (void *)h->fhandle);
    fprintf(stderr, "fhandle: root %p\n", (void*)h->fhandle->root);
    fprintf(stderr, "fhandle: flags %p\n", (void *)h->fhandle->flags);

    fprintf(stderr, "hbtrie: %p\n", (void *)h->trie);
    fprintf(stderr, "hbtrie: chunksize %u\n", h->trie->chunksize);
    fprintf(stderr, "hbtrie: valuelen %u\n", h->trie->valuelen);
    fprintf(stderr, "hbtrie: flag %x\n", h->trie->flag);
    fprintf(stderr, "hbtrie: leaf_height_limit %u\n",
           h->trie->leaf_height_limit);
    fprintf(stderr, "hbtrie: root_bid %p\n", (void *)h->trie->root_bid);
    fprintf(stderr, "hbtrie: root_bid %p\n", (void *)h->trie->root_bid);

    fprintf(stderr, "idtree: %p\n", (void *)h->idtree);

    fprintf(stderr, "seqtrie: %p\n", (void *)h->seqtrie);
    fprintf(stderr, "seqtrie: chunksize %u\n", h->seqtrie->chunksize);
    fprintf(stderr, "seqtrie: valuelen %u\n", h->seqtrie->valuelen);
    fprintf(stderr, "seqtrie: flag %x\n", h->seqtrie->flag);
    fprintf(stderr, "seqtrie: leaf_height_limit %u\n",
           h->seqtrie->leaf_height_limit);
    fprintf(stderr, "seqtrie: root_bid %" _F64 "\n", h->seqtrie->root_bid);
    fprintf(stderr, "seqtrie: root_bid %" _F64 "\n", h->seqtrie->root_bid);

    fprintf(stderr, "file: filename %s\n", h->file->filename);
    fprintf(stderr, "file: ref_count %d\n", h->file->ref_count);
    fprintf(stderr, "file: fflags %x\n", h->file->fflags);
    fprintf(stderr, "file: blocksize %d\n", h->file->blocksize);
    fprintf(stderr, "file: fd %d\n", h->file->fd);
    fprintf(stderr, "file: pos %" _F64"\n", atomic_get_uint64_t(&h->file->pos));
    fprintf(stderr, "file: status %d\n", atomic_get_uint8_t(&h->file->status));
    fprintf(stderr, "file: config: blocksize %d\n", h->file->config->blocksize);
    fprintf(stderr, "file: config: ncacheblock %d\n",
           h->file->config->ncacheblock);
    fprintf(stderr, "file: config: flag %d\n", h->file->config->flag);
    fprintf(stderr, "file: config: chunksize %d\n", h->file->config->chunksize);
    fprintf(stderr, "file: config: options %x\n", h->file->config->options);
    fprintf(stderr, "file: config: prefetch_duration %" _F64 "\n",
           h->file->config->prefetch_duration);
    fprintf(stderr, "file: config: num_wal_shards %d\n",
           h->file->config->num_wal_shards);
    fprintf(stderr, "file: config: num_bcache_shards %d\n",
           h->file->config->num_bcache_shards);
    fprintf(stderr, "file: new_file %p\n", (void *)h->file->new_file);
    fprintf(stderr, "file: old_filename %p\n", (void *)h->file->old_filename);
    fprintf(stderr, "file: fnamedic_item: bcache %p\n",
            (void *)h->file->bcache);
    fprintf(stderr, "file: global_txn: handle %p\n",
            (void *)h->file->global_txn.handle);
    fprintf(stderr, "file: global_txn: prev_hdr_bid %" _F64 "\n",
           h->file->global_txn.prev_hdr_bid);
    fprintf(stderr, "file: global_txn: isolation %d\n",
           h->file->global_txn.isolation);
    fprintf(stderr, "file: in_place_compaction: %d\n",
           h->file->in_place_compaction);
    fprintf(stderr, "file: kvs_header: %" _F64 "\n",
            h->file->kv_header->id_counter);

    fprintf(stderr, "docio_handle: %p\n", (void*)h->dhandle);
    fprintf(stderr, "dhandle: file: filename %s\n",
            h->dhandle->file->filename);
    fprintf(stderr, "dhandle: curblock %" _F64 "\n", h->dhandle->curblock);
    fprintf(stderr, "dhandle: curpos %d\n", h->dhandle->curpos);
    fprintf(stderr, "dhandle: lastbid %" _F64 "\n", h->dhandle->lastbid);
    fprintf(stderr, "dhandle: readbuffer %p\n", h->dhandle->readbuffer);
    fprintf(stderr, "dhandle: %s\n",
           h->dhandle->compress_document_body ? "compress" : "don't compress");
    fprintf(stderr, "new_dhandle %p\n", (void *)h->dhandle);

    fprintf(stderr, "btreeblk_handle bhanlde %p\n", (void *)h->bhandle);
    fprintf(stderr, "bhandle: nodesize %d\n", h->bhandle->nodesize);
    fprintf(stderr, "bhandle: nnodeperblock %d\n", h->bhandle->nnodeperblock);
    fprintf(stderr, "bhandle: nlivenodes %" _F64 "\n", h->bhandle->nlivenodes);
    fprintf(stderr, "bhandle: file %s\n", h->bhandle->file->filename);
    fprintf(stderr, "bhandle: nsb %d\n", h->bhandle->nsb);

    fprintf(stderr, "multi_kv_instances: %d\n", h->config.multi_kv_instances);
    fprintf(stderr, "prefetch_duration: %" _F64"\n",
            h->config.prefetch_duration);
    fprintf(stderr, "cur_header_revnum: %" _F64 "\n", h->cur_header_revnum);
    fprintf(stderr, "last_hdr_bid: %" _F64 "\n", h->last_hdr_bid);
    fprintf(stderr, "last_wal_flush_hdr_bid: %" _F64 "\n",
           h->last_wal_flush_hdr_bid);
    fprintf(stderr, "kv_info_offset: %" _F64 "\n", h->kv_info_offset);

    fprintf(stderr, "snap_handle: %p\n", (void *)h->shandle);
    if (h->shandle) {
        fprintf(stderr, "shandle: ref_cnt %d\n", h->shandle->ref_cnt);
        fprintf(stderr, "shandle: type %d\n", h->shandle->type);
        fprintf(stderr, "shandle: kvs_stat: nlivenodes %" _F64 "\n",
               h->shandle->stat.nlivenodes);
        fprintf(stderr, "shandle: kvs_stat: ndocs %" _F64 "\n",
               h->shandle->stat.ndocs);
        fprintf(stderr, "shandle: kvs_stat: datasize %" _F64 "\n",
               h->shandle->stat.datasize);
        fprintf(stderr, "shandle: kvs_stat: wal_ndocs %" _F64 "\n",
               h->shandle->stat.wal_ndocs);
        fprintf(stderr, "shandle: kvs_stat: wal_ndeletes %" _F64 "\n",
               h->shandle->stat.wal_ndeletes);
    }
    fprintf(stderr, "seqnum: %" _F64 "\n", h->seqnum);
    fprintf(stderr, "max_seqnum: %" _F64 "\n", h->max_seqnum);

    fprintf(stderr, "txn: %p\n", (void *)h->txn);
    if (h->txn) {
        fprintf(stderr, "txn: handle %p\n", (void *)h->txn->handle);
        fprintf(stderr, "txn: prev_hdr_bid %" _F64" \n", h->txn->prev_hdr_bid);
        fprintf(stderr, "txn: isolation %d\n", h->txn->isolation);
    }
    fprintf(stderr, "dirty_updates %d\n", h->dirty_updates);
}

void _fdb_dump_handles(void) {
#ifdef _TRACE_HANDLES
    struct avl_node *h = NULL;
    int n = 0;
    spin_lock(&open_handle_lock);
    h = avl_first(&open_handles);
    while(h) {
        fdb_kvs_handle *handle = _get_entry(h, fdb_kvs_handle, avl_trace);
        n++;
        fprintf(stderr, "--------%d-Dumping Handle %p---------\n", n, handle);
        _fdb_dump_handle(handle);
        h = avl_next(h);
    }
    spin_unlock(&open_handle_lock);
#endif
}<|MERGE_RESOLUTION|>--- conflicted
+++ resolved
@@ -1848,17 +1848,10 @@
     }
 
     // do not register read-only handles
-<<<<<<< HEAD
-    if (!(config->flags & FDB_OPEN_FLAG_RDONLY) &&
-        config->compaction_mode == FDB_COMPACTION_AUTO) {
-        status = compactor_register_file(handle->file, (fdb_config *)config,
-                                         &handle->log_callback);
-=======
     if (!(config->flags & FDB_OPEN_FLAG_RDONLY)) {
         if (config->compaction_mode == FDB_COMPACTION_AUTO) {
             status = compactor_register_file(handle->file,
                                              (fdb_config *)config,
-                                             handle->fhandle->cmp_func_list,
                                              &handle->log_callback);
         }
         if (status == FDB_RESULT_SUCCESS) {
@@ -1866,7 +1859,6 @@
                                              (fdb_config *)config,
                                              &handle->log_callback);
         }
->>>>>>> 4cdca91e
     }
 
 #ifdef _TRACE_HANDLES
