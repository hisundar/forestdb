/* -*- Mode: C++; tab-width: 4; c-basic-offset: 4; indent-tabs-mode: nil -*- */
/*
 *     Copyright 2010 Couchbase, Inc
 *
 *   Licensed under the Apache License, Version 2.0 (the "License");
 *   you may not use this file except in compliance with the License.
 *   You may obtain a copy of the License at
 *
 *       http://www.apache.org/licenses/LICENSE-2.0
 *
 *   Unless required by applicable law or agreed to in writing, software
 *   distributed under the License is distributed on an "AS IS" BASIS,
 *   WITHOUT WARRANTIES OR CONDITIONS OF ANY KIND, either express or implied.
 *   See the License for the specific language governing permissions and
 *   limitations under the License.
 */

#include <stdio.h>
#include <stdlib.h>
#include <string.h>
#include <fcntl.h>
#include <time.h>
#if !defined(WIN32) && !defined(_WIN32)
#include <sys/time.h>
#endif

#include "libforestdb/forestdb.h"
#include "fdb_internal.h"
#include "file_handle.h"
#include "filemgr.h"
#include "hbtrie.h"
#include "list.h"
#include "breakpad.h"
#include "btree.h"
#include "btree_kv.h"
#include "btree_var_kv_ops.h"
#include "docio.h"
#include "btreeblock.h"
#include "common.h"
#include "wal.h"
#include "filemgr_ops.h"
#include "configuration.h"
#include "internal_types.h"
#include "bgflusher.h"
#include "compactor.h"
#include "memleak.h"
#include "time_utils.h"
#include "timing.h"
#include "system_resource_stats.h"
#include "version.h"
#include "staleblock.h"

#ifdef __DEBUG
#ifndef __DEBUG_FDB
    #undef DBG
    #undef DBGCMD
    #undef DBGSW
    #define DBG(...)
    #define DBGCMD(...)
    #define DBGSW(n, ...)
#endif
#endif


static atomic_uint8_t fdb_initialized(0);
static volatile uint32_t fdb_open_inprog = 0;
#ifdef SPIN_INITIALIZER
static spin_t initial_lock = SPIN_INITIALIZER;
#else
static volatile unsigned int initial_lock_status = 0;
static spin_t initial_lock;
#endif

INLINE int _cmp_uint64_t_endian_safe(void *key1, void *key2, void *aux)
{
    (void) aux;
    uint64_t a,b;
    a = *(uint64_t*)key1;
    b = *(uint64_t*)key2;
    a = _endian_decode(a);
    b = _endian_decode(b);
    return _CMP_U64(a, b);
}

size_t _fdb_readkey_wrap(void *handle, uint64_t offset, void *buf)
{
    fdb_status fs;
    keylen_t keylen;
    struct docio_handle *dhandle = (struct docio_handle*)handle;

    offset = _endian_decode(offset);
    fs = docio_read_doc_key(dhandle, offset, &keylen, buf);
    if (fs == FDB_RESULT_SUCCESS) {
        return keylen;
    } else {
        const char *msg = "docio_read_doc_key error: read failure on "
            "offset %" _F64 " in a database file '%s' "
            ": FDB status %d, lastbid 0x%" _X64 ", "
            "curblock 0x%" _X64 ", curpos 0x%x\n";
        fdb_log(NULL, FDB_RESULT_READ_FAIL, msg, offset,
                dhandle->file->filename, fs, dhandle->lastbid,
                dhandle->curblock, dhandle->curpos);
        dbg_print_buf(dhandle->readbuffer, dhandle->file->blocksize, true, 16);
        return 0;
    }
}

size_t _fdb_readseq_wrap(void *handle, uint64_t offset, void *buf)
{
    int size_id, size_seq, size_chunk;
    fdb_seqnum_t _seqnum;
    struct docio_object doc;
    struct docio_handle *dhandle = (struct docio_handle *)handle;

    size_id = sizeof(fdb_kvs_id_t);
    size_seq = sizeof(fdb_seqnum_t);
    size_chunk = dhandle->file->config->chunksize;
    memset(&doc, 0, sizeof(struct docio_object));

    offset = _endian_decode(offset);
    if (docio_read_doc_key_meta((struct docio_handle *)handle, offset,
                                &doc, true) <= 0) {
        return 0;
    }
    buf2buf(size_chunk, doc.key, size_id, buf);
    _seqnum = _endian_encode(doc.seqnum);
    memcpy((uint8_t*)buf + size_id, &_seqnum, size_seq);

    free(doc.key);
    free(doc.meta);

    return size_id + size_seq;
}

int _fdb_custom_cmp_wrap(void *key1, void *key2, void *aux)
{
    int is_key1_inf, is_key2_inf;
    uint8_t *keystr1 = alca(uint8_t, FDB_MAX_KEYLEN_INTERNAL);
    uint8_t *keystr2 = alca(uint8_t, FDB_MAX_KEYLEN_INTERNAL);
    size_t keylen1, keylen2;
    btree_cmp_args *args = (btree_cmp_args *)aux;
    fdb_custom_cmp_variable cmp = (fdb_custom_cmp_variable)args->aux;

    is_key1_inf = _is_inf_key(key1);
    is_key2_inf = _is_inf_key(key2);
    if (is_key1_inf && is_key2_inf) { // both are infinite
        return 0;
    } else if (!is_key1_inf && is_key2_inf) { // key2 is infinite
        return -1;
    } else if (is_key1_inf && !is_key2_inf) { // key1 is infinite
        return 1;
    }

    _get_var_key(key1, (void*)keystr1, &keylen1);
    _get_var_key(key2, (void*)keystr2, &keylen2);

    if (keylen1 == 0 && keylen2 == 0) {
        return 0;
    } else if (keylen1 ==0 && keylen2 > 0) {
        return -1;
    } else if (keylen1 > 0 && keylen2 == 0) {
        return 1;
    }

    return cmp(keystr1, keylen1, keystr2, keylen2);
}

void fdb_fetch_header(uint64_t version,
                      void *header_buf,
                      bid_t *trie_root_bid,
                      bid_t *seq_root_bid,
                      bid_t *stale_root_bid,
                      uint64_t *ndocs,
                      uint64_t *ndeletes,
                      uint64_t *nlivenodes,
                      uint64_t *datasize,
                      uint64_t *last_wal_flush_hdr_bid,
                      uint64_t *kv_info_offset,
                      uint64_t *header_flags,
                      char **new_filename,
                      char **old_filename)
{
    size_t offset = 0;
    uint16_t new_filename_len;
    uint16_t old_filename_len;

    seq_memcpy(trie_root_bid, (uint8_t *)header_buf + offset,
               sizeof(bid_t), offset);
    *trie_root_bid = _endian_decode(*trie_root_bid);

    seq_memcpy(seq_root_bid, (uint8_t *)header_buf + offset,
               sizeof(bid_t), offset);
    *seq_root_bid = _endian_decode(*seq_root_bid);

    if (ver_staletree_support(version)) {
        seq_memcpy(stale_root_bid, (uint8_t *)header_buf + offset,
                   sizeof(bid_t), offset);
        *stale_root_bid = _endian_decode(*stale_root_bid);
    } else {
        *stale_root_bid = BLK_NOT_FOUND;
    }

    seq_memcpy(ndocs, (uint8_t *)header_buf + offset,
               sizeof(uint64_t), offset);
    *ndocs = _endian_decode(*ndocs);
    if (ver_is_atleast_magic_001(version)) {
        seq_memcpy(ndeletes, (uint8_t *)header_buf + offset,
                   sizeof(uint64_t), offset);
        *ndeletes = _endian_decode(*ndeletes);
    } else {
        *ndeletes = 0;
    }

    seq_memcpy(nlivenodes, (uint8_t *)header_buf + offset,
               sizeof(uint64_t), offset);
    *nlivenodes = _endian_decode(*nlivenodes);

    seq_memcpy(datasize, (uint8_t *)header_buf + offset,
               sizeof(uint64_t), offset);
    *datasize = _endian_decode(*datasize);

    seq_memcpy(last_wal_flush_hdr_bid, (uint8_t *)header_buf + offset,
               sizeof(uint64_t), offset);
    *last_wal_flush_hdr_bid = _endian_decode(*last_wal_flush_hdr_bid);

    seq_memcpy(kv_info_offset, (uint8_t *)header_buf + offset,
               sizeof(uint64_t), offset);
    *kv_info_offset = _endian_decode(*kv_info_offset);

    seq_memcpy(header_flags, (uint8_t *)header_buf + offset,
               sizeof(uint64_t), offset);
    *header_flags = _endian_decode(*header_flags);

    seq_memcpy(&new_filename_len, (uint8_t *)header_buf + offset,
               sizeof(new_filename_len), offset);
    new_filename_len = _endian_decode(new_filename_len);
    seq_memcpy(&old_filename_len, (uint8_t *)header_buf + offset,
               sizeof(old_filename_len), offset);
    old_filename_len = _endian_decode(old_filename_len);
    if (new_filename_len) {
        *new_filename = (char*)((uint8_t *)header_buf + offset);
    } else {
        *new_filename = NULL;
    }
    offset += new_filename_len;
    if (old_filename && old_filename_len) {
        *old_filename = (char *) malloc(old_filename_len);
        seq_memcpy(*old_filename,
                   (uint8_t *)header_buf + offset,
                   old_filename_len, offset);
    }
}

// read the revnum of the given header of BID
INLINE filemgr_header_revnum_t _fdb_get_header_revnum(fdb_kvs_handle *handle, bid_t bid)
{
    uint8_t *buf = alca(uint8_t, handle->file->blocksize);
    uint64_t version;
    size_t header_len;
    fdb_seqnum_t seqnum;
    filemgr_header_revnum_t revnum = 0;
    fdb_status fs;

    fs = filemgr_fetch_header(handle->file, bid, buf, &header_len,
                              &seqnum, &revnum, NULL, &version, NULL,
                              &handle->log_callback);
    if (fs != FDB_RESULT_SUCCESS) {
        return 0;
    }
    return revnum;
}

INLINE filemgr_header_revnum_t _fdb_get_bmp_revnum(fdb_kvs_handle *handle, bid_t bid)
{
    uint8_t *buf = alca(uint8_t, handle->file->blocksize);
    uint64_t version, bmp_revnum = 0;
    size_t header_len;
    fdb_seqnum_t seqnum;
    filemgr_header_revnum_t revnum;
    fdb_status fs;

    fs = filemgr_fetch_header(handle->file, bid, buf, &header_len,
                              &seqnum, &revnum, NULL, &version, &bmp_revnum,
                              &handle->log_callback);
    if (fs != FDB_RESULT_SUCCESS) {
        return 0;
    }
    return bmp_revnum;
}

void fdb_dummy_log_callback(int err_code, const char *err_msg, void *ctx_data)
{
    (void)err_code;
    (void)err_msg;
    (void)ctx_data;
    return;
}

INLINE void _fdb_restore_wal(fdb_kvs_handle *handle,
                             fdb_restore_mode_t mode,
                             bid_t hdr_bid,
                             fdb_kvs_id_t kv_id_req)
{
    struct filemgr *file = handle->file;
    uint32_t blocksize = handle->file->blocksize;
    uint64_t last_wal_flush_hdr_bid = handle->last_wal_flush_hdr_bid;
    uint64_t hdr_off = hdr_bid * FDB_BLOCKSIZE;
    uint64_t offset = 0; //assume everything from first block needs restoration
    uint64_t filesize = filemgr_get_pos(handle->file);
    uint64_t doc_scan_limit;
    uint64_t start_bmp_revnum, stop_bmp_revnum;
    uint64_t cur_bmp_revnum = (uint64_t)-1;
    bid_t next_doc_block = BLK_NOT_FOUND;
    struct _fdb_key_cmp_info cmp_info;
    ErrLogCallback *log_callback;

    if (!hdr_off) { // Nothing to do if we don't have a header block offset
        return;
    }

    if (last_wal_flush_hdr_bid != BLK_NOT_FOUND) {
        offset = (last_wal_flush_hdr_bid + 1) * blocksize;
    }

    // If a valid last header was retrieved and it matches the current header
    // OR if WAL already had entries populated, then no crash recovery needed
    if (hdr_off == offset || hdr_bid == last_wal_flush_hdr_bid ||
        (!handle->shandle && wal_get_size(file) &&
            mode != FDB_RESTORE_KV_INS)) {
        return;
    }

    if (mode == FDB_RESTORE_NORMAL && !handle->shandle) {
        // for normal WAL restore, set status to dirty
        // (only when the previous status is clean or dirty)
        wal_set_dirty_status(handle->file, FDB_WAL_DIRTY, true);
    }

    // Temporarily disable the error logging callback as there are false positive
    // checksum errors in docio_read_doc.
    // TODO: Need to adapt docio_read_doc to separate false checksum errors.
    ErrLogCallback dummy_cb;
    log_callback = handle->dhandle->log_callback;
    dummy_cb.setCallback(fdb_dummy_log_callback);
    dummy_cb.setCtxData(NULL);
    handle->dhandle->log_callback = &dummy_cb;

    if (!handle->shandle) {
        filemgr_mutex_lock(file);
    }
    cmp_info.kvs_config = handle->kvs_config;
    cmp_info.kvs = handle->kvs;

    start_bmp_revnum = _fdb_get_bmp_revnum(handle, last_wal_flush_hdr_bid);
    stop_bmp_revnum= _fdb_get_bmp_revnum(handle, hdr_bid);
    cur_bmp_revnum = start_bmp_revnum;

    // A: reused blocks during the 1st block reclaim (bmp_revnum: 1)
    // B: reused blocks during the 2nd block reclaim (bmp_revnum: 2)
    // otherwise: live block (bmp_revnum: 0)
    //  1 2   3    4    5 6  7  8   9  10
    // +-------------------------------------------+
    // |  BBBBAAAAABBBBB  AAABBB    AAA            |
    // +-------------------------------------------+
    //              ^                     ^
    //              hdr_bid               last_wal_flush
    //
    // scan order: 1 -> 5 -> 8 -> 10 -> 3 -> 6 -> 9 -> 2 -> 4 -> 7
    // iteration #1: scan docs with bmp_revnum==0 in [last_wal_flush ~ filesize]
    // iteration #2: scan docs with bmp_revnum==1 in [0 ~ filesize]
    // iteration #3: scan docs with bmp_revnum==2 in [0 ~ hdr_bid]

    do {
        if (cur_bmp_revnum > stop_bmp_revnum) {
            break;
        } else if (cur_bmp_revnum == stop_bmp_revnum) {

            bid_t sb_last_hdr_bid = BLK_NOT_FOUND;
            if (handle->file->sb) {
                sb_last_hdr_bid = atomic_get_uint64_t(&handle->file->sb->last_hdr_bid);
            }
            if (!handle->shandle && handle->file->sb &&
                sb_last_hdr_bid != BLK_NOT_FOUND) {
                hdr_off = (sb_last_hdr_bid+1) * blocksize;
            }

            doc_scan_limit = hdr_off;
            if (offset >= hdr_off) {
                break;
            }
        } else {
            doc_scan_limit = filesize;
        }

        if (!docio_check_buffer(handle->dhandle, offset / blocksize,
                                cur_bmp_revnum)) {
            // not a document block .. move to next block
        } else {
            do {
                struct docio_object doc;
                int64_t _offset;
                uint64_t doc_offset;
                memset(&doc, 0, sizeof(doc));
                _offset = docio_read_doc(handle->dhandle, offset, &doc, true);
                if (_offset <= 0) { // reached unreadable doc, skip block
                    // TODO: Need to have this function return fdb_status, so that
                    // WAL restore operation should fail if offset < 0
                    break;
                } else if ((uint64_t)_offset < offset) {
                    // If more than one writer is appending docs concurrently,
                    // they have their own doc block linked list and doc blocks
                    // may not be consecutive. For example,
                    //
                    // Writer 1): 100 -> 102 -> 2 -> 4     | commit
                    // Writer 2):    101 - > 103 -> 3 -> 5 |
                    //
                    // In this case, if we read doc BID 102, then 'offset' will jump
                    // to doc BID 2, without reading BID 103.
                    //
                    // To address this issue, in case that 'offset' decreases,
                    // remember the next doc block, and follow the doc linked list
                    // first. After the linked list ends, 'offset' cursor will be
                    // reset to 'next_doc_block'.
                    next_doc_block = (offset / blocksize) + 1;
                }
                if (doc.key || (doc.length.flag & DOCIO_TXN_COMMITTED)) {
                    // check if the doc is transactional or not, and
                    // also check if the doc contains system info
                    if (!(doc.length.flag & DOCIO_TXN_DIRTY) &&
                        !(doc.length.flag & DOCIO_SYSTEM)) {
                        if (doc.length.flag & DOCIO_TXN_COMMITTED) {
                            // commit mark .. read doc offset
                            doc_offset = doc.doc_offset;
                            // read the previously skipped doc
                            if (docio_read_doc(handle->dhandle, doc_offset, &doc, true) <= 0) {
                                // doc read error
                                free(doc.key);
                                free(doc.meta);
                                free(doc.body);
                                offset = _offset;
                                continue;
                            }
                        } else {
                            doc_offset = offset;
                        }

                        // If say a snapshot is taken on a db handle after
                        // rollback, then skip WAL items after rollback point
                        if ((mode == FDB_RESTORE_KV_INS || !handle->kvs) &&
                            doc.seqnum > handle->seqnum) {
                            free(doc.key);
                            free(doc.meta);
                            free(doc.body);
                            offset = _offset;
                            continue;
                        }

                        // restore document
                        fdb_doc wal_doc;
                        wal_doc.keylen = doc.length.keylen;
                        wal_doc.bodylen = doc.length.bodylen;
                        wal_doc.key = doc.key;
                        wal_doc.seqnum = doc.seqnum;
                        wal_doc.deleted = doc.length.flag & DOCIO_DELETED;

                        if (!handle->shandle) {
                            wal_doc.metalen = doc.length.metalen;
                            wal_doc.meta = doc.meta;
                            wal_doc.size_ondisk = _fdb_get_docsize(doc.length);

                            if (handle->kvs) {
                                // check seqnum before insert
                                fdb_kvs_id_t kv_id;
                                fdb_seqnum_t kv_seqnum;
                                buf2kvid(handle->config.chunksize,
                                         wal_doc.key, &kv_id);

                                kv_seqnum = fdb_kvs_get_seqnum(handle->file, kv_id);
                                if (doc.seqnum <= kv_seqnum &&
                                        ((mode == FDB_RESTORE_KV_INS &&
                                            kv_id == kv_id_req) ||
                                         (mode == FDB_RESTORE_NORMAL)) ) {
                                    // if mode is NORMAL, restore all items
                                    // if mode is KV_INS, restore items matching ID
                                    wal_insert(&file->global_txn, file, &cmp_info,
                                               &wal_doc, doc_offset,
                                               WAL_INS_WRITER);
                                }
                            } else {
                                wal_insert(&file->global_txn, file, &cmp_info,
                                           &wal_doc, doc_offset,
                                           WAL_INS_WRITER);
                            }
                            if (doc.key) free(doc.key);
                        } else {
                            // snapshot
                            if (handle->kvs) {
                                fdb_kvs_id_t kv_id;
                                buf2kvid(handle->config.chunksize,
                                         wal_doc.key, &kv_id);
                                if (kv_id == handle->kvs->getKvsId()) {
                                    // snapshot: insert ID matched documents only
                                    wal_snap_insert(handle->shandle,
                                                    &wal_doc, doc_offset);
                                } else {
                                    free(doc.key);
                                }
                            } else {
                                wal_snap_insert(handle->shandle, &wal_doc,
                                                doc_offset);
                            }
                        }
                        free(doc.meta);
                        free(doc.body);
                        offset = _offset;
                    } else {
                        // skip transactional document or system document
                        free(doc.key);
                        free(doc.meta);
                        free(doc.body);
                        offset = _offset;
                        // do not break.. read next doc
                    }
                } else {
                    free(doc.key);
                    free(doc.meta);
                    free(doc.body);
                    offset = _offset;
                    break;
                }
            } while (offset + sizeof(struct docio_length) < doc_scan_limit);
        }

        if (next_doc_block != BLK_NOT_FOUND) {
            offset = next_doc_block * blocksize;
            next_doc_block = BLK_NOT_FOUND;
        } else {
            offset = ((offset / blocksize) + 1) * blocksize;
        }
        if (ver_superblock_support(handle->file->version) &&
            offset >= filesize) {
            // circular scan
            struct superblock *sb = handle->file->sb;
            if (sb && sb->config) {
                offset = blocksize * sb->config->num_sb;
                cur_bmp_revnum++;
            }
        }
    } while(true);

    // wal commit
    if (!handle->shandle) {
        wal_commit(&file->global_txn, file, NULL, &handle->log_callback);
        filemgr_mutex_unlock(file);
    }
    handle->dhandle->log_callback = log_callback;
}

INLINE fdb_status _fdb_recover_compaction(fdb_kvs_handle *handle,
                                          const char *new_filename)
{
    fdb_kvs_handle new_db;
    fdb_config config = handle->config;
    struct filemgr *new_file;

    memset(&new_db, 0, sizeof(new_db));
    new_db.log_callback = handle->log_callback;
    config.flags |= FDB_OPEN_FLAG_RDONLY;
    new_db.fhandle = handle->fhandle;
    new_db.kvs_config = handle->kvs_config;
    fdb_status status = _fdb_open(&new_db, new_filename,
                                  FDB_AFILENAME, &config);
    if (status != FDB_RESULT_SUCCESS) {
        return fdb_log(&handle->log_callback, status,
                       "Error in opening a partially compacted file '%s' for recovery.",
                       new_filename);
    }

    new_file = new_db.file;

    if (new_file->old_filename &&
        !strncmp(new_file->old_filename, handle->file->filename,
                 FDB_MAX_FILENAME_LEN)) {
        struct filemgr *old_file = handle->file;
        // If new file has a recorded old_filename then it means that
        // compaction has completed successfully. Mark self for deletion
        filemgr_mutex_lock(new_file);

        status = btreeblk_end(handle->bhandle);
        if (status != FDB_RESULT_SUCCESS) {
            filemgr_mutex_unlock(new_file);
            _fdb_close(&new_db);
            return status;
        }
        btreeblk_free(handle->bhandle);
        free(handle->bhandle);
        handle->bhandle = new_db.bhandle;

        docio_free(handle->dhandle);
        free(handle->dhandle);
        handle->dhandle = new_db.dhandle;

        hbtrie_free(handle->trie);
        free(handle->trie);
        handle->trie = new_db.trie;

        wal_shutdown(handle->file, &handle->log_callback);
        handle->file = new_file;

        if (handle->config.seqtree_opt == FDB_SEQTREE_USE) {
            if (handle->kvs) {
                // multi KV instance mode
                hbtrie_free(handle->seqtrie);
                free(handle->seqtrie);
                if (new_db.config.seqtree_opt == FDB_SEQTREE_USE) {
                    handle->seqtrie = new_db.seqtrie;
                }
            } else {
                free(handle->seqtree->kv_ops);
                free(handle->seqtree);
                if (new_db.config.seqtree_opt == FDB_SEQTREE_USE) {
                    handle->seqtree = new_db.seqtree;
                }
            }
        }
        handle->staletree = new_db.staletree;

        filemgr_mutex_unlock(new_file);
        if (new_db.kvs) {
            fdb_kvs_info_free(&new_db);
        }
        // remove self: WARNING must not close this handle if snapshots
        // are yet to open this file
        filemgr_remove_pending(old_file, new_db.file, &new_db.log_callback);
        filemgr_close(old_file, 0, handle->filename, &handle->log_callback);
        free(new_db.filename);
        return FDB_RESULT_FAIL_BY_COMPACTION;
    }

    // As the new file is partially compacted, it should be removed upon close.
    // Just in-case the new file gets opened before removal, point it to the old
    // file to ensure availability of data.
    filemgr_remove_pending(new_db.file, handle->file, &handle->log_callback);
    _fdb_close(&new_db);

    return FDB_RESULT_SUCCESS;
}

#ifndef SPIN_INITIALIZER
INLINE void init_initial_lock_status() {
    // Note that only Windows passes through this routine
    if (!fdb_initialized) {
        if (InterlockedCompareExchange(&initial_lock_status, 1, 0) == 0) {
            // atomically initialize spin lock only once
            spin_init(&initial_lock);
            initial_lock_status = 2;
        } else {
            // the others .. wait until initializing 'initial_lock' is done
            // TODO: Need to devise a better way of synchronization on Windows
            while (initial_lock_status != 2) {
                Sleep(1);
            }
        }
    }
}
#endif

LIBFDB_API
fdb_status fdb_init(fdb_config *config)
{
    fdb_config _config;
    compactor_config c_config;
    bgflusher_config bgf_config;
    struct filemgr_config f_config;

    if (config) {
        if (validate_fdb_config(config)) {
            _config = *config;
        } else {
            return FDB_RESULT_INVALID_CONFIG;
        }
    } else {
        _config = get_default_config();
    }

    // global initialization
    // initialized only once at first time
    if (!fdb_initialized) {

#ifndef SPIN_INITIALIZER
        init_initial_lock_status();
#endif

    }
    spin_lock(&initial_lock);
    if (!fdb_initialized) {
#if !defined(_ANDROID_) && !defined(__ANDROID__)
        // Some Android devices (e.g., Nexus 6) return incorrect RAM size.
        // We temporarily disable validity checking of block cache size
        // on Android platform at this time.
        double ram_size = (double) get_memory_size();
        if (ram_size * BCACHE_MEMORY_THRESHOLD < (double) _config.buffercache_size) {
            spin_unlock(&initial_lock);
            return FDB_RESULT_TOO_BIG_BUFFER_CACHE;
        }
#endif
        // initialize file manager and block cache
        f_config.blocksize = _config.blocksize;
        f_config.ncacheblock = _config.buffercache_size / _config.blocksize;
        f_config.seqtree_opt = _config.seqtree_opt;
        filemgr_init(&f_config);
        filemgr_set_lazy_file_deletion(true,
                                       compactor_register_file_removing,
                                       compactor_is_file_removed);
        if (ver_superblock_support(ver_get_latest_magic())) {
            struct sb_ops sb_ops = {sb_init, sb_get_default_config,
                                    sb_read_latest, sb_alloc_block,
                                    sb_bmp_is_writable, sb_get_bmp_revnum,
                                    sb_get_min_live_revnum, sb_free};
            filemgr_set_sb_operation(sb_ops);
            sb_bmp_mask_init();
        }

        // initialize compaction daemon
        c_config.sleep_duration = _config.compactor_sleep_duration;
        c_config.num_threads = _config.num_compactor_threads;
        compactor_init(&c_config);
        // initialize background flusher daemon
        // Temporarily disable background flushers until blockcache contention
        // issue is resolved.
        bgf_config.num_threads = 0; //_config.num_bgflusher_threads;
        bgflusher_init(&bgf_config);

        // Initialize breakpad
        _dbg_handle_crashes(config->breakpad_minidump_dir);

        fdb_initialized = 1;
    }
    spin_unlock(&initial_lock);

    return FDB_RESULT_SUCCESS;
}

LIBFDB_API
fdb_config fdb_get_default_config(void) {
    return get_default_config();
}

LIBFDB_API
fdb_kvs_config fdb_get_default_kvs_config(void) {
    return get_default_kvs_config();
}

LIBFDB_API
fdb_status fdb_open(fdb_file_handle **ptr_fhandle,
                    const char *filename,
                    fdb_config *fconfig)
{
#ifdef _MEMPOOL
    mempool_init();
#endif

    fdb_config config;
    fdb_file_handle *fhandle;
    fdb_kvs_handle *handle;
    LATENCY_STAT_START();

    if (fconfig) {
        if (validate_fdb_config(fconfig)) {
            config = *fconfig;
        } else {
            return FDB_RESULT_INVALID_CONFIG;
        }
    } else {
        config = get_default_config();
    }

    handle = (fdb_kvs_handle *) calloc(1, sizeof(fdb_kvs_handle));
    if (!handle) { // LCOV_EXCL_START
        return FDB_RESULT_ALLOC_FAIL;
    } // LCOV_EXCL_STOP

    fhandle = new FdbFileHandle(handle);
    if (!fhandle) { // LCOV_EXCL_START
        free(handle);
        return FDB_RESULT_ALLOC_FAIL;
    } // LCOV_EXCL_STOP

#ifndef SPIN_INITIALIZER
    init_initial_lock_status();
#endif

    spin_lock(&initial_lock);
    fdb_open_inprog++;
    spin_unlock(&initial_lock);

    atomic_init_uint8_t(&handle->handle_busy, 0);
    handle->shandle = NULL;
    handle->kvs_config = get_default_kvs_config();

    fdb_status fs = fdb_init(fconfig);
    if (fs != FDB_RESULT_SUCCESS) {
        free(handle);
        delete fhandle;
        spin_lock(&initial_lock);
        fdb_open_inprog--;
        spin_unlock(&initial_lock);
        return fs;
    }

    fs = _fdb_open(handle, filename, FDB_VFILENAME, &config);
    if (fs == FDB_RESULT_SUCCESS) {
        *ptr_fhandle = fhandle;
        filemgr_fhandle_add(handle->file, fhandle);
        LATENCY_STAT_END(handle->file, FDB_LATENCY_OPEN);
    } else {
        *ptr_fhandle = NULL;
        free(handle);
        delete fhandle;
    }
    spin_lock(&initial_lock);
    fdb_open_inprog--;
    spin_unlock(&initial_lock);
    return fs;
}

LIBFDB_API
fdb_status fdb_open_custom_cmp(fdb_file_handle **ptr_fhandle,
                               const char *filename,
                               fdb_config *fconfig,
                               size_t num_functions,
                               char **kvs_names,
                               fdb_custom_cmp_variable *functions)
{
#ifdef _MEMPOOL
    mempool_init();
#endif

    fdb_config config;
    fdb_file_handle *fhandle;
    fdb_kvs_handle *handle;

    if (fconfig) {
        if (validate_fdb_config(fconfig)) {
            config = *fconfig;
        } else {
            return FDB_RESULT_INVALID_CONFIG;
        }
    } else {
        config = get_default_config();
    }

    if (config.multi_kv_instances == false) {
        // single KV instance mode does not support customized cmp function
        return FDB_RESULT_INVALID_CONFIG;
    }

    handle = (fdb_kvs_handle *) calloc(1, sizeof(fdb_kvs_handle));
    if (!handle) { // LCOV_EXCL_START
        return FDB_RESULT_ALLOC_FAIL;
    } // LCOV_EXCL_STOP

    fhandle = new FdbFileHandle(handle);
    if (!fhandle) { // LCOV_EXCL_START
        free(handle);
        return FDB_RESULT_ALLOC_FAIL;
    } // LCOV_EXCL_STOP

#ifndef SPIN_INITIALIZER
    init_initial_lock_status();
#endif

    spin_lock(&initial_lock);
    fdb_open_inprog++;
    spin_unlock(&initial_lock);

    atomic_init_uint8_t(&handle->handle_busy, 0);
    handle->shandle = NULL;
    handle->kvs_config = get_default_kvs_config();

    fdb_status fs = fdb_init(fconfig);
    if (fs != FDB_RESULT_SUCCESS) {
        free(handle);
        delete fhandle;
        spin_lock(&initial_lock);
        fdb_open_inprog--;
        spin_unlock(&initial_lock);
        return fs;
    }

    // insert kvs_names and functions into fhandle's list
    fhandle->setCmpFunctionList(num_functions, kvs_names, functions);

    fs = _fdb_open(handle, filename, FDB_VFILENAME, &config);
    if (fs == FDB_RESULT_SUCCESS) {
        *ptr_fhandle = fhandle;
        filemgr_fhandle_add(handle->file, fhandle);
    } else {
        *ptr_fhandle = NULL;
        free(handle);
        delete fhandle;
    }
    spin_lock(&initial_lock);
    fdb_open_inprog--;
    spin_unlock(&initial_lock);
    return fs;
}

fdb_status fdb_open_for_compactor(fdb_file_handle **ptr_fhandle,
                                  const char *filename,
                                  fdb_config *fconfig,
                                  struct list *cmp_func_list)
{
#ifdef _MEMPOOL
    mempool_init();
#endif

    fdb_file_handle *fhandle;
    fdb_kvs_handle *handle;

    handle = (fdb_kvs_handle *) calloc(1, sizeof(fdb_kvs_handle));
    if (!handle) { // LCOV_EXCL_START
        return FDB_RESULT_ALLOC_FAIL;
    } // LCOV_EXCL_STOP

    fhandle = new FdbFileHandle(handle);
    if (!fhandle) { // LCOV_EXCL_START
        free(handle);
        return FDB_RESULT_ALLOC_FAIL;
    } // LCOV_EXCL_STOP

    atomic_init_uint8_t(&handle->handle_busy, 0);
    handle->shandle = NULL;

    if (cmp_func_list && list_begin(cmp_func_list)) {
        fhandle->setCmpFunctionList(cmp_func_list);
    }
    fdb_status fs = _fdb_open(handle, filename, FDB_VFILENAME, fconfig);
    if (fs == FDB_RESULT_SUCCESS) {
        *ptr_fhandle = fhandle;
        filemgr_fhandle_add(handle->file, fhandle);
    } else {
        *ptr_fhandle = NULL;
        free(handle);
        delete fhandle;
    }
    return fs;
}

LIBFDB_API
fdb_status fdb_snapshot_open(fdb_kvs_handle *handle_in,
                             fdb_kvs_handle **ptr_handle, fdb_seqnum_t seqnum)
{
#ifdef _MEMPOOL
    mempool_init();
#endif

    if (!handle_in || !ptr_handle) {
        return FDB_RESULT_INVALID_HANDLE;
    }

    fdb_config config = handle_in->config;
    fdb_kvs_config kvs_config = handle_in->kvs_config;
    fdb_kvs_id_t kv_id = 0;
    fdb_kvs_handle *handle;
    fdb_txn *txn = NULL;
    fdb_status fs = FDB_RESULT_SUCCESS;
    filemgr *file;
    file_status_t fstatus = FILE_NORMAL;
    struct snap_handle dummy_shandle;
    struct _fdb_key_cmp_info cmp_info;
    LATENCY_STAT_START();

fdb_snapshot_open_start:
    if (!handle_in->shandle) {
        fdb_check_file_reopen(handle_in, &fstatus);
        fdb_sync_db_header(handle_in);
        file = handle_in->file;

        if (handle_in->kvs && handle_in->kvs->getKvsType() == KVS_SUB) {
            handle_in->seqnum = fdb_kvs_get_seqnum(file,
                                                   handle_in->kvs->getKvsId());
        } else {
            handle_in->seqnum = filemgr_get_seqnum(file);
        }
    } else {
        file = handle_in->file;
    }

    // if the max sequence number seen by this handle is lower than the
    // requested snapshot marker, it means the snapshot is not yet visible
    // even via the current fdb_kvs_handle
    if (seqnum != FDB_SNAPSHOT_INMEM && seqnum > handle_in->seqnum) {
        return FDB_RESULT_NO_DB_INSTANCE;
    }

    handle = (fdb_kvs_handle *) calloc(1, sizeof(fdb_kvs_handle));
    if (!handle) { // LCOV_EXCL_START
        return FDB_RESULT_ALLOC_FAIL;
    } // LCOV_EXCL_STOP

    atomic_init_uint8_t(&handle->handle_busy, 0);
    handle->log_callback = handle_in->log_callback;
    handle->max_seqnum = seqnum;
    handle->fhandle = handle_in->fhandle;

    config.flags |= FDB_OPEN_FLAG_RDONLY;
    // do not perform compaction for snapshot
    config.compaction_mode = FDB_COMPACTION_MANUAL;

    // If cloning an existing snapshot handle, then rewind indexes
    // to its last DB header and point its avl tree to existing snapshot's tree
    bool clone_snapshot = false;
    if (handle_in->shandle) {
        handle->last_hdr_bid = handle_in->last_hdr_bid; // do fast rewind
        fs = wal_snapshot_clone(handle_in->shandle, &handle->shandle, seqnum);
        if (fs == FDB_RESULT_SUCCESS) {
            clone_snapshot = true;
            handle->max_seqnum = FDB_SNAPSHOT_INMEM; // temp value to skip WAL
        } else {
            fdb_log(&handle_in->log_callback, fs,
                    "Warning: Snapshot clone at sequence number %" _F64
                    "does not match its snapshot handle %" _F64
                    "in file '%s'.", seqnum, handle_in->seqnum,
                    handle_in->file->filename);
            free(handle);
            return fs;
        }
    }

    cmp_info.kvs_config = handle_in->kvs_config;
    cmp_info.kvs = handle_in->kvs;

    if (!handle->shandle) {
        txn = handle_in->fhandle->getRootHandle()->txn;
        if (!txn) {
            txn = &handle_in->file->global_txn;
        }
        if (handle_in->kvs) {
            kv_id = handle_in->kvs->getKvsId();
        }
        if (seqnum == FDB_SNAPSHOT_INMEM) {
            memset(&dummy_shandle, 0, sizeof(struct snap_handle));
            // tmp value to denote snapshot & not rollback to _fdb_open
            handle->shandle = &dummy_shandle; // dummy
        } else {
            fs = wal_dur_snapshot_open(seqnum, &cmp_info, file, txn,
                                       &handle->shandle);
        }
        if (fs != FDB_RESULT_SUCCESS) {
            free(handle);
            return fs;
        }
    }

    if (handle_in->kvs) {
        // sub-handle in multi KV instance mode
        if (clone_snapshot) {
            fs = _fdb_kvs_clone_snapshot(handle_in, handle);
        } else {
            fs = _fdb_kvs_open(handle_in->kvs->getRootHandle(),
                              &config, &kvs_config, file,
                              file->filename,
                              _fdb_kvs_get_name(handle_in, file),
                              handle);
        }
    } else {
        if (clone_snapshot) {
            fs = _fdb_clone_snapshot(handle_in, handle);
        } else {
            fs = _fdb_open(handle, file->filename, FDB_AFILENAME, &config);
        }
    }

    if (fs == FDB_RESULT_SUCCESS) {
        if (seqnum == FDB_SNAPSHOT_INMEM &&
            !handle_in->shandle) {
            handle->max_seqnum = handle_in->seqnum;

            // synchronize dirty root nodes if exist
            bid_t dirty_idtree_root = BLK_NOT_FOUND;
            bid_t dirty_seqtree_root = BLK_NOT_FOUND;
            struct filemgr_dirty_update_node *dirty_update;

            dirty_update = filemgr_dirty_update_get_latest(handle->file);
            btreeblk_set_dirty_update(handle->bhandle, dirty_update);

            if (dirty_update) {
                filemgr_dirty_update_get_root(handle->file, dirty_update,
                                       &dirty_idtree_root, &dirty_seqtree_root);
                _fdb_import_dirty_root(handle, dirty_idtree_root,
                                       dirty_seqtree_root);
                btreeblk_discard_blocks(handle->bhandle);
            }
            // Having synced the dirty root, make an in-memory WAL snapshot
            // TODO: Re-enable WAL sharing once ready...
#ifdef _MVCC_WAL_ENABLE
            fs = wal_snapshot_open(handle->file, txn, kv_id, seqnum,
                                   &cmp_info, &handle->shandle);
#else
            fs = wal_dur_snapshot_open(handle->seqnum, &cmp_info, file, txn,
                                       &handle->shandle);
            if (fs == FDB_RESULT_SUCCESS) {
                fs = wal_copyto_snapshot(file, handle->shandle,
                                        (bool)handle_in->kvs);
            }
            (void)kv_id;
#endif // _MVCC_WAL_ENABLE
        } else if (clone_snapshot) {
            // Snapshot is created on the other snapshot handle

            handle->max_seqnum = handle_in->seqnum;

            if (seqnum == FDB_SNAPSHOT_INMEM) {
                // in-memory snapshot
                // Clone dirty root nodes from the source snapshot by incrementing
                // their ref counters
                handle->trie->root_bid = handle_in->trie->root_bid;
                if (handle->config.seqtree_opt == FDB_SEQTREE_USE) {
                    if (handle->kvs) {
                        handle->seqtrie->root_bid = handle_in->seqtrie->root_bid;
                    } else {
                        handle->seqtree->root_bid = handle_in->seqtree->root_bid;
                    }
                }
                btreeblk_discard_blocks(handle->bhandle);

                // increase ref count for dirty update
                struct filemgr_dirty_update_node *dirty_update;
                dirty_update = btreeblk_get_dirty_update(handle_in->bhandle);
                filemgr_dirty_update_inc_ref_count(dirty_update);
                btreeblk_set_dirty_update(handle->bhandle, dirty_update);
            }
        }
        *ptr_handle = handle;
    } else {
        *ptr_handle = NULL;
        if (clone_snapshot || seqnum != FDB_SNAPSHOT_INMEM) {
            wal_snapshot_close(handle->shandle, handle->file);
        }
        free(handle);
        // If compactor thread had finished compaction just before this routine
        // calls _fdb_open, then it is possible that the snapshot's DB header
        // is only present in the new_file. So we must retry the snapshot
        // open attempt IFF _fdb_open indicates FDB_RESULT_NO_DB_INSTANCE..
        if (fs == FDB_RESULT_NO_DB_INSTANCE && fstatus == FILE_COMPACT_OLD) {
            if (filemgr_get_file_status(file) == FILE_REMOVED_PENDING) {
                goto fdb_snapshot_open_start;
            }
        }
    }

    if (handle_in->shandle) {
        LATENCY_STAT_END(file, FDB_LATENCY_SNAP_CLONE);
    } else if (seqnum == FDB_SNAPSHOT_INMEM) {
        LATENCY_STAT_END(file, FDB_LATENCY_SNAP_INMEM);
    } else {
        LATENCY_STAT_END(file, FDB_LATENCY_SNAP_DUR);
    }
    return fs;
}

static fdb_status _fdb_reset(fdb_kvs_handle *handle, fdb_kvs_handle *handle_in);

LIBFDB_API
fdb_status fdb_rollback(fdb_kvs_handle **handle_ptr, fdb_seqnum_t seqnum)
{
#ifdef _MEMPOOL
    mempool_init();
#endif

    fdb_config config;
    fdb_kvs_handle *handle_in, *handle;
    fdb_status fs;
    fdb_seqnum_t old_seqnum;

    if (!handle_ptr) {
        return FDB_RESULT_INVALID_HANDLE;
    }

    handle_in = *handle_ptr;

    if (!handle_in) {
        return FDB_RESULT_INVALID_HANDLE;
    }

    config = handle_in->config;

    if (handle_in->kvs) {
        return fdb_kvs_rollback(handle_ptr, seqnum);
    }

    if (handle_in->config.flags & FDB_OPEN_FLAG_RDONLY) {
        return fdb_log(&handle_in->log_callback, FDB_RESULT_RONLY_VIOLATION,
                       "Warning: Rollback is not allowed on the read-only DB file '%s'.",
                       handle_in->file->filename);
    }

    if (!atomic_cas_uint8_t(&handle_in->handle_busy, 0, 1)) {
        return FDB_RESULT_HANDLE_BUSY;
    }

    filemgr_mutex_lock(handle_in->file);
    filemgr_set_rollback(handle_in->file, 1); // disallow writes operations
    // All transactions should be closed before rollback
    if (wal_txn_exists(handle_in->file)) {
        filemgr_set_rollback(handle_in->file, 0);
        filemgr_mutex_unlock(handle_in->file);
        atomic_cas_uint8_t(&handle_in->handle_busy, 1, 0);
        return FDB_RESULT_FAIL_BY_TRANSACTION;
    }

    // If compaction is running, wait until it is aborted.
    // TODO: Find a better way of waiting for the compaction abortion.
    unsigned int sleep_time = 10000; // 10 ms.
    file_status_t fstatus = filemgr_get_file_status(handle_in->file);
    while (fstatus == FILE_COMPACT_OLD) {
        filemgr_mutex_unlock(handle_in->file);
        decaying_usleep(&sleep_time, 1000000);
        filemgr_mutex_lock(handle_in->file);
        fstatus = filemgr_get_file_status(handle_in->file);
    }
    if (fstatus == FILE_REMOVED_PENDING) {
        filemgr_mutex_unlock(handle_in->file);
        fdb_check_file_reopen(handle_in, NULL);
    } else {
        filemgr_mutex_unlock(handle_in->file);
    }

    fdb_sync_db_header(handle_in);

    // if the max sequence number seen by this handle is lower than the
    // requested snapshot marker, it means the snapshot is not yet visible
    // even via the current fdb_kvs_handle
    if (seqnum > handle_in->seqnum) {
        filemgr_set_rollback(handle_in->file, 0); // allow mutations
        atomic_cas_uint8_t(&handle_in->handle_busy, 1, 0);
        return FDB_RESULT_NO_DB_INSTANCE;
    }

    handle = (fdb_kvs_handle *) calloc(1, sizeof(fdb_kvs_handle));
    if (!handle) { // LCOV_EXCL_START
        atomic_cas_uint8_t(&handle_in->handle_busy, 1, 0);
        return FDB_RESULT_ALLOC_FAIL;
    } // LCOV_EXCL_STOP

    atomic_init_uint8_t(&handle->handle_busy, 0);
    handle->log_callback = handle_in->log_callback;
    handle->fhandle = handle_in->fhandle;
    if (seqnum == 0) {
        fs = _fdb_reset(handle, handle_in);
    } else {
        handle->max_seqnum = seqnum;
        fs = _fdb_open(handle, handle_in->file->filename, FDB_AFILENAME,
                       &config);
    }

    filemgr_set_rollback(handle_in->file, 0); // allow mutations
    if (fs == FDB_RESULT_SUCCESS) {
        // rollback the file's sequence number
        filemgr_mutex_lock(handle_in->file);
        old_seqnum = filemgr_get_seqnum(handle_in->file);
        filemgr_set_seqnum(handle_in->file, seqnum);
        filemgr_mutex_unlock(handle_in->file);

        fs = _fdb_commit(handle, FDB_COMMIT_MANUAL_WAL_FLUSH,
                !(handle_in->config.durability_opt & FDB_DRB_ASYNC));
        if (fs == FDB_RESULT_SUCCESS) {
            if (handle_in->txn) {
                handle->txn = handle_in->txn;
                handle_in->txn = NULL;
            }
            handle_in->fhandle->setRootHandle(handle);
            _fdb_close_root(handle_in);
            handle->max_seqnum = 0;
            handle->seqnum = seqnum;
            *handle_ptr = handle;
        } else {
            // cancel the rolling-back of the sequence number
            filemgr_mutex_lock(handle_in->file);
            filemgr_set_seqnum(handle_in->file, old_seqnum);
            filemgr_mutex_unlock(handle_in->file);
            free(handle);
            atomic_cas_uint8_t(&handle_in->handle_busy, 1, 0);
        }
    } else {
        free(handle);
        atomic_cas_uint8_t(&handle_in->handle_busy, 1, 0);
    }

    return fs;
}

LIBFDB_API
fdb_status fdb_rollback_all(fdb_file_handle *fhandle,
                            fdb_snapshot_marker_t marker)
{
#ifdef _MEMPOOL
    mempool_init();
#endif

    fdb_config config;
    fdb_kvs_handle *super_handle;
    fdb_kvs_handle rhandle;
    fdb_kvs_handle *handle = &rhandle;
    struct filemgr *file;
    fdb_kvs_config kvs_config;
    fdb_status fs;
    ErrLogCallback log_callback;
    KvsInfo *kvs;
    struct snap_handle shandle; // dummy snap handle

    if (!fhandle) {
        return FDB_RESULT_INVALID_HANDLE;
    }

    super_handle = fhandle->getRootHandle();
    kvs = super_handle->kvs;

    // fdb_rollback_all cannot be allowed when there are kv store instances
    // still open, because we do not have means of invalidating open kv handles
    // which may not be present in the rollback point
    if (kvs && _fdb_kvs_is_busy(fhandle)) {
        return FDB_RESULT_KV_STORE_BUSY;
    }
    file = super_handle->file;
    config = super_handle->config;
    kvs_config = super_handle->kvs_config;
    log_callback = super_handle->log_callback;

    if (super_handle->config.flags & FDB_OPEN_FLAG_RDONLY) {
        return fdb_log(&super_handle->log_callback, FDB_RESULT_RONLY_VIOLATION,
                       "Warning: Rollback is not allowed on the read-only DB file '%s'.",
                       super_handle->file->filename);
    }

    filemgr_mutex_lock(super_handle->file);
    filemgr_set_rollback(super_handle->file, 1); // disallow writes operations
    // All transactions should be closed before rollback
    if (wal_txn_exists(super_handle->file)) {
        filemgr_set_rollback(super_handle->file, 0);
        filemgr_mutex_unlock(super_handle->file);
        return FDB_RESULT_FAIL_BY_TRANSACTION;
    }

    // If compaction is running, wait until it is aborted.
    // TODO: Find a better way of waiting for the compaction abortion.
    unsigned int sleep_time = 10000; // 10 ms.
    file_status_t fstatus = filemgr_get_file_status(super_handle->file);
    while (fstatus == FILE_COMPACT_OLD) {
        filemgr_mutex_unlock(super_handle->file);
        decaying_usleep(&sleep_time, 1000000);
        filemgr_mutex_lock(super_handle->file);
        fstatus = filemgr_get_file_status(super_handle->file);
    }
    if (fstatus == FILE_REMOVED_PENDING) {
        filemgr_mutex_unlock(super_handle->file);
        fdb_check_file_reopen(super_handle, NULL);
    } else {
        filemgr_mutex_unlock(super_handle->file);
    }

    fdb_sync_db_header(super_handle);
    // Shutdown WAL discarding entries from all KV Stores..
    fs = wal_shutdown(super_handle->file, &super_handle->log_callback);
    if (fs != FDB_RESULT_SUCCESS) {
        return fs;
    }

    memset(handle, 0, sizeof(fdb_kvs_handle));
    memset(&shandle, 0, sizeof(struct snap_handle));
    handle->log_callback = log_callback;
    handle->fhandle = fhandle;
    handle->last_hdr_bid = (bid_t)marker; // Fast rewind on open
    handle->max_seqnum = FDB_SNAPSHOT_INMEM; // Prevent WAL restore on open
    handle->shandle = &shandle; // a dummy handle to prevent WAL restore
    if (kvs) {
        fdb_kvs_header_free(file); // KV header will be recreated below.
        handle->kvs = kvs; // re-use super_handle's kvs info
        handle->kvs_config = kvs_config;
    }
    handle->config = config;

    fs = _fdb_open(handle, file->filename, FDB_AFILENAME, &config);

    if (handle->config.multi_kv_instances) {
        filemgr_mutex_lock(handle->file);
        fdb_kvs_header_create(handle->file);
        fdb_kvs_header_read(handle->file->kv_header, handle->dhandle,
                            handle->kv_info_offset,
                            handle->file->version, false);
        filemgr_mutex_unlock(handle->file);
    }

    filemgr_set_rollback(file, 0); // allow mutations
    handle->shandle = NULL; // just a dummy handle never allocated

    if (fs == FDB_RESULT_SUCCESS) {
        fdb_seqnum_t old_seqnum;
        // Restore WAL for all KV instances...
        _fdb_restore_wal(handle, FDB_RESTORE_NORMAL, (bid_t)marker, 0);

        // rollback the file's sequence number
        filemgr_mutex_lock(file);
        old_seqnum = filemgr_get_seqnum(file);
        filemgr_set_seqnum(file, handle->seqnum);
        filemgr_mutex_unlock(file);

        fs = _fdb_commit(handle, FDB_COMMIT_NORMAL,
                         !(handle->config.durability_opt & FDB_DRB_ASYNC));
        if (fs == FDB_RESULT_SUCCESS) {
            _fdb_close(super_handle);
            *super_handle = *handle;
        } else {
            filemgr_mutex_lock(file);
            filemgr_set_seqnum(file, old_seqnum);
            filemgr_mutex_unlock(file);
        }
    } else { // Rollback failed, restore KV header
        fdb_kvs_header_create(file);
        fdb_kvs_header_read(file->kv_header, super_handle->dhandle,
                            super_handle->kv_info_offset,
                            ver_get_latest_magic(),
                            false);
    }

    return fs;
}

static void _fdb_init_file_config(const fdb_config *config,
                                  struct filemgr_config *fconfig) {
    fconfig->blocksize = config->blocksize;
    fconfig->ncacheblock = config->buffercache_size / config->blocksize;
    fconfig->chunksize = config->chunksize;

    fconfig->options = 0x0;
    fconfig->seqtree_opt = config->seqtree_opt;

    if (config->flags & FDB_OPEN_FLAG_CREATE) {
        fconfig->options |= FILEMGR_CREATE;
    }
    if (config->flags & FDB_OPEN_FLAG_RDONLY) {
        fconfig->options |= FILEMGR_READONLY;
    }
    if (!(config->durability_opt & FDB_DRB_ASYNC)) {
        fconfig->options |= FILEMGR_SYNC;
    }

    fconfig->flag = 0x0;
    if ((config->durability_opt & FDB_DRB_ODIRECT) &&
        config->buffercache_size) {
        fconfig->flag |= _ARCH_O_DIRECT;
    }

    fconfig->prefetch_duration = config->prefetch_duration;
    fconfig->num_wal_shards = config->num_wal_partitions;
    fconfig->num_bcache_shards = config->num_bcache_partitions;
    fconfig->encryption_key = config->encryption_key;
    atomic_store_uint64_t(&fconfig->block_reusing_threshold,
                          config->block_reusing_threshold,
                          std::memory_order_relaxed);
    atomic_store_uint64_t(&fconfig->num_keeping_headers,
                          config->num_keeping_headers,
                          std::memory_order_relaxed);
}

fdb_status _fdb_clone_snapshot(fdb_kvs_handle *handle_in,
                               fdb_kvs_handle *handle_out)
{
    fdb_status status;

    handle_out->config = handle_in->config;
    handle_out->kvs_config = handle_in->kvs_config;
    handle_out->fileops = handle_in->fileops;
    handle_out->file = handle_in->file;
    // Note that the file ref count will be decremented when the cloned snapshot
    // is closed through filemgr_close().
    filemgr_incr_ref_count(handle_out->file);

    if (handle_out->filename) {
        handle_out->filename = (char *)realloc(handle_out->filename,
                                               strlen(handle_in->filename)+1);
    } else {
        handle_out->filename = (char*)malloc(strlen(handle_in->filename)+1);
    }
    strcpy(handle_out->filename, handle_in->filename);

    // initialize the docio handle.
    handle_out->dhandle = (struct docio_handle *)
        calloc(1, sizeof(struct docio_handle));
    handle_out->dhandle->log_callback = &handle_out->log_callback;
    docio_init(handle_out->dhandle, handle_out->file,
               handle_out->config.compress_document_body);

    // initialize the btree block handle.
    handle_out->btreeblkops = btreeblk_get_ops();
    handle_out->bhandle = (struct btreeblk_handle *)
        calloc(1, sizeof(struct btreeblk_handle));
    handle_out->bhandle->log_callback = &handle_out->log_callback;
    btreeblk_init(handle_out->bhandle, handle_out->file, handle_out->file->blocksize);

    handle_out->dirty_updates = handle_in->dirty_updates;
    atomic_store_uint64_t(&handle_out->cur_header_revnum, handle_in->cur_header_revnum);
    handle_out->last_wal_flush_hdr_bid = handle_in->last_wal_flush_hdr_bid;
    handle_out->kv_info_offset = handle_in->kv_info_offset;
    handle_out->op_stats = handle_in->op_stats;

    // initialize the trie handle
    handle_out->trie = (struct hbtrie *)malloc(sizeof(struct hbtrie));
    hbtrie_init(handle_out->trie, handle_out->config.chunksize, OFFSET_SIZE,
                handle_out->file->blocksize,
                handle_in->trie->root_bid, // Source snapshot's trie root bid
                (void *)handle_out->bhandle, handle_out->btreeblkops,
                (void *)handle_out->dhandle, _fdb_readkey_wrap);
    // set aux for cmp wrapping function
    hbtrie_set_leaf_height_limit(handle_out->trie, 0xff);
    hbtrie_set_leaf_cmp(handle_out->trie, _fdb_custom_cmp_wrap);

    if (handle_out->kvs) {
        hbtrie_set_map_function(handle_out->trie, fdb_kvs_find_cmp_chunk);
    }

    handle_out->seqnum = handle_in->seqnum;
    if (handle_out->config.seqtree_opt == FDB_SEQTREE_USE) {
        if (handle_out->config.multi_kv_instances) {
            // multi KV instance mode .. HB+trie
            handle_out->seqtrie = (struct hbtrie *)malloc(sizeof(struct hbtrie));
            hbtrie_init(handle_out->seqtrie, sizeof(fdb_kvs_id_t), OFFSET_SIZE,
                        handle_out->file->blocksize,
                        handle_in->seqtrie->root_bid, // Source snapshot's seqtrie root bid
                        (void *)handle_out->bhandle, handle_out->btreeblkops,
                        (void *)handle_out->dhandle, _fdb_readseq_wrap);

        } else {
            // single KV instance mode .. normal B+tree
            struct btree_kv_ops *seq_kv_ops =
                (struct btree_kv_ops *)malloc(sizeof(struct btree_kv_ops));
            seq_kv_ops = btree_kv_get_kb64_vb64(seq_kv_ops);
            seq_kv_ops->cmp = _cmp_uint64_t_endian_safe;

            handle_out->seqtree = (struct btree*)malloc(sizeof(struct btree));
            // Init the seq tree using the root bid of the source snapshot.
            btree_init_from_bid(handle_out->seqtree, (void *)handle_out->bhandle,
                                handle_out->btreeblkops, seq_kv_ops,
                                handle_out->config.blocksize,
                                handle_in->seqtree->root_bid);
        }
    } else{
        handle_out->seqtree = NULL;
    }

    status = btreeblk_end(handle_out->bhandle);
    if (status != FDB_RESULT_SUCCESS) {
        const char *msg = "Snapshot clone operation fails due to the errors in "
            "btreeblk_end() in a database file '%s'\n";
        fdb_log(&handle_in->log_callback, status, msg, handle_in->file->filename);
    }

    return status;
}

fdb_status _fdb_open(fdb_kvs_handle *handle,
                     const char *filename,
                     fdb_filename_mode_t filename_mode,
                     const fdb_config *config)
{
    struct filemgr_config fconfig;
    KvsStat stat, empty_stat;
    bid_t trie_root_bid = BLK_NOT_FOUND;
    bid_t seq_root_bid = BLK_NOT_FOUND;
    bid_t stale_root_bid = BLK_NOT_FOUND;
    fdb_seqnum_t seqnum = 0;
    filemgr_header_revnum_t header_revnum = 0;
    filemgr_header_revnum_t latest_header_revnum = 0;
    fdb_seqtree_opt_t seqtree_opt = config->seqtree_opt;
    uint64_t ndocs = 0;
    uint64_t ndeletes = 0;
    uint64_t datasize = 0;
    uint64_t deltasize = 0;
    uint64_t last_wal_flush_hdr_bid = BLK_NOT_FOUND;
    uint64_t kv_info_offset = BLK_NOT_FOUND;
    uint64_t version;
    uint64_t header_flags = 0;
    uint8_t header_buf[FDB_BLOCKSIZE];
    char *compacted_filename = NULL;
    char *prev_filename = NULL;
    size_t header_len = 0;
    bool multi_kv_instances = config->multi_kv_instances;

    uint64_t nlivenodes = 0;
    bid_t hdr_bid = 0; // initialize to zero for in-memory snapshot
    char actual_filename[FDB_MAX_FILENAME_LEN];
    char virtual_filename[FDB_MAX_FILENAME_LEN];
    char *target_filename = NULL;
    fdb_status status;

    if (filename == NULL) {
        return FDB_RESULT_INVALID_ARGS;
    }
    if (strlen(filename) > (FDB_MAX_FILENAME_LEN - 8)) {
        // filename (including path) length is supported up to
        // (FDB_MAX_FILENAME_LEN - 8) bytes.
        return FDB_RESULT_TOO_LONG_FILENAME;
    }

    if (filename_mode == FDB_VFILENAME &&
        !compactor_is_valid_mode(filename, (fdb_config *)config)) {
        return FDB_RESULT_INVALID_COMPACTION_MODE;
    }

    _fdb_init_file_config(config, &fconfig);

    if (filename_mode == FDB_VFILENAME) {
        compactor_get_actual_filename(filename, actual_filename,
                                      config->compaction_mode, &handle->log_callback);
    } else {
        strcpy(actual_filename, filename);
    }

    if ( config->compaction_mode == FDB_COMPACTION_MANUAL ||
         (config->compaction_mode == FDB_COMPACTION_AUTO   &&
          filename_mode == FDB_VFILENAME) ) {
        // 1) manual compaction mode, OR
        // 2) auto compaction mode + 'filename' is virtual filename
        // -> copy 'filename'
        target_filename = (char *)filename;
    } else {
        // otherwise (auto compaction mode + 'filename' is actual filename)
        // -> copy 'virtual_filename'
        compactor_get_virtual_filename(filename, virtual_filename);
        target_filename = virtual_filename;
    }

    // If the user is requesting legacy CRC pass that down to filemgr
    if(config->flags & FDB_OPEN_WITH_LEGACY_CRC) {
        fconfig.options |= FILEMGR_CREATE_CRC32;
    }

    handle->fileops = get_filemgr_ops();
    filemgr_open_result result = filemgr_open((char *)actual_filename,
                                              handle->fileops,
                                              &fconfig, &handle->log_callback);
    if (result.rv != FDB_RESULT_SUCCESS) {
        return (fdb_status) result.rv;
    }
    handle->file = result.file;

    if (config->compaction_mode == FDB_COMPACTION_MANUAL &&
        strcmp(filename, actual_filename)) {
        // It is in-place compacted file if
        // 1) compaction mode is manual, and
        // 2) actual filename is different to the filename given by user.
        // In this case, set the in-place compaction flag.
        filemgr_set_in_place_compaction(handle->file, true);
    }
    if (filemgr_is_in_place_compaction_set(handle->file)) {
        // This file was in-place compacted.
        // set 'handle->filename' to the original filename to trigger file renaming
        compactor_get_virtual_filename(filename, virtual_filename);
        target_filename = virtual_filename;
    }

    if (handle->filename) {
        handle->filename = (char *)realloc(handle->filename,
                                           strlen(target_filename)+1);
    } else {
        handle->filename = (char*)malloc(strlen(target_filename)+1);
    }
    strcpy(handle->filename, target_filename);

    // If cloning from a snapshot handle, fdb_snapshot_open would have already
    // set handle->last_hdr_bid to the block id of required header, so rewind..
    if (handle->shandle && handle->last_hdr_bid) {
        status = filemgr_fetch_header(handle->file, handle->last_hdr_bid,
                                      header_buf, &header_len, &seqnum,
                                      &latest_header_revnum, &deltasize, &version,
                                      NULL, &handle->log_callback);
        if (status != FDB_RESULT_SUCCESS) {
            free(handle->filename);
            handle->filename = NULL;
            filemgr_close(handle->file, false, handle->filename,
                              &handle->log_callback);
            return status;
        }
    } else { // Normal open
        filemgr_get_header(handle->file, header_buf, &header_len,
                           &handle->last_hdr_bid, &seqnum, &latest_header_revnum);
        version = handle->file->version;
    }

    // initialize the docio handle so kv headers may be read
    handle->dhandle = (struct docio_handle *)
                      calloc(1, sizeof(struct docio_handle));
    handle->dhandle->log_callback = &handle->log_callback;
    docio_init(handle->dhandle, handle->file, config->compress_document_body);

    // fetch previous superblock bitmap info if exists
    // (this should be done after 'handle->dhandle' is initialized)
    if (handle->file->sb) {
        status = sb_bmp_fetch_doc(handle);
        if (status != FDB_RESULT_SUCCESS) {
            docio_free(handle->dhandle);
            free(handle->dhandle);
            free(handle->filename);
            handle->filename = NULL;
            filemgr_close(handle->file, false, handle->filename,
                              &handle->log_callback);
            return status;
        }
    }


    if (header_len > 0) {
        fdb_fetch_header(version, header_buf, &trie_root_bid, &seq_root_bid,
                         &stale_root_bid, &ndocs, &ndeletes, &nlivenodes,
                         &datasize, &last_wal_flush_hdr_bid, &kv_info_offset,
                         &header_flags, &compacted_filename, &prev_filename);
        // use existing setting for seqtree_opt
        if (header_flags & FDB_FLAG_SEQTREE_USE) {
            seqtree_opt = FDB_SEQTREE_USE;
        } else {
            seqtree_opt = FDB_SEQTREE_NOT_USE;
        }
        // Retrieve seqnum for multi-kv mode
        if (handle->kvs && handle->kvs->getKvsId() > 0) {
            if (kv_info_offset != BLK_NOT_FOUND) {
                if (!filemgr_get_kv_header(handle->file)) {
                    struct kvs_header *kv_header;
                    _fdb_kvs_header_create(&kv_header);
                    // KV header already exists but not loaded .. read & import
                    fdb_kvs_header_read(kv_header, handle->dhandle,
                                        kv_info_offset, version, false);
                    if (!filemgr_set_kv_header(handle->file, kv_header,
                                               fdb_kvs_header_free)) {
                        _fdb_kvs_header_free(kv_header);
                    }
                }
                seqnum = _fdb_kvs_get_seqnum(handle->file->kv_header,
                                             handle->kvs->getKvsId());
            } else { // no kv_info offset, ok to set seqnum to zero
                seqnum = 0;
            }
        }
        // other flags
        if (header_flags & FDB_FLAG_ROOT_INITIALIZED) {
            handle->fhandle->setFlags(handle->fhandle->getFlags() |
                                      FHANDLE_ROOT_INITIALIZED);
        }
        if (header_flags & FDB_FLAG_ROOT_CUSTOM_CMP) {
            handle->fhandle->setFlags(handle->fhandle->getFlags() |
                                      FHANDLE_ROOT_CUSTOM_CMP);
        }
        // use existing setting for multi KV instance mode
        if (kv_info_offset == BLK_NOT_FOUND) {
            multi_kv_instances = false;
        } else {
            multi_kv_instances = true;
        }
    }

    handle->config = *config;
    handle->config.seqtree_opt = seqtree_opt;
    handle->config.multi_kv_instances = multi_kv_instances;

    if (handle->shandle && handle->max_seqnum == FDB_SNAPSHOT_INMEM) {
        // Either an in-memory snapshot or cloning from an existing snapshot..
        hdr_bid = 0; // This prevents _fdb_restore_wal() as incoming handle's
                     // *_open() should have already restored it
    } else { // Persisted snapshot or file rollback..

        // get the BID of the latest block
        // (it is OK if the block is not a DB header)
        bool dirty_data_exists = false;
        struct superblock *sb = handle->file->sb;

        if (sb_bmp_exists(sb)) {
            dirty_data_exists = false;
            bid_t sb_last_hdr_bid = atomic_get_uint64_t(&sb->last_hdr_bid);
            if (sb_last_hdr_bid != BLK_NOT_FOUND) {
                // add 1 since we subtract 1 from 'hdr_bid' below soon
                hdr_bid = sb_last_hdr_bid + 1;
                if (atomic_get_uint64_t(&sb->cur_alloc_bid) != hdr_bid) {
                    // seq number has been increased since the last commit
                    seqnum = fdb_kvs_get_committed_seqnum(handle);
                }
            } else {
                hdr_bid = BLK_NOT_FOUND;
            }
        } else {
            hdr_bid = filemgr_get_pos(handle->file) / FDB_BLOCKSIZE;
            dirty_data_exists = (hdr_bid > handle->last_hdr_bid);
        }

        if (hdr_bid == BLK_NOT_FOUND ||
            (sb && hdr_bid <= sb->config->num_sb)) {
            hdr_bid = 0;
        } else if (hdr_bid > 0) {
            --hdr_bid;
        }

        if (handle->max_seqnum) {
            KvsStat stat_ori;
            // backup original stats
            if (handle->kvs) {
                _kvs_stat_get(handle->file, handle->kvs->getKvsId(), &stat_ori);
            } else {
                _kvs_stat_get(handle->file, 0, &stat_ori);
            }

            if (dirty_data_exists){
                // uncommitted data exists beyond the last DB header
                // get the last committed seq number
                fdb_seqnum_t seq_commit;
                seq_commit = fdb_kvs_get_committed_seqnum(handle);
                if (seq_commit == 0 || seq_commit < handle->max_seqnum) {
                    // In case, snapshot_open is attempted with latest uncommitted
                    // sequence number
                    header_len = 0;
                } else if (seq_commit == handle->max_seqnum) {
                    // snapshot/rollback on the latest commit header
                    seqnum = seq_commit; // skip file reverse scan
                }
                hdr_bid = filemgr_get_header_bid(handle->file);
            }
            // Reverse scan the file to locate the DB header with seqnum marker
            header_revnum = latest_header_revnum;
            while (header_len && seqnum != handle->max_seqnum) {
                hdr_bid = filemgr_fetch_prev_header(handle->file, hdr_bid,
                                          header_buf, &header_len, &seqnum,
                                          &header_revnum, NULL, &version, NULL,
                                          &handle->log_callback);
                if (header_len == 0) {
                    continue; // header doesn't exist
                }
                fdb_fetch_header(version, header_buf, &trie_root_bid,
                                 &seq_root_bid, &stale_root_bid,
                                 &ndocs, &ndeletes, &nlivenodes,
                                 &datasize, &last_wal_flush_hdr_bid,
                                 &kv_info_offset, &header_flags,
                                 &compacted_filename, NULL);
                handle->last_hdr_bid = hdr_bid;

                if (!handle->kvs || handle->kvs->getKvsId() == 0) {
                    // single KVS mode OR default KVS
                    if (!handle->shandle) {
                        // rollback
                        KvsStat stat_dst;
                        _kvs_stat_get(handle->file, 0, &stat_dst);
                        stat_dst.ndocs = ndocs;
                        stat_dst.ndeletes = ndeletes;
                        stat_dst.datasize = datasize;
                        stat_dst.nlivenodes = nlivenodes;
                        stat_dst.deltasize = deltasize;
                        _kvs_stat_set(handle->file, 0, stat_dst);
                    }
                    continue;
                }

                int64_t doc_offset;
                struct kvs_header *kv_header;
                struct docio_object doc;

                _fdb_kvs_header_create(&kv_header);
                memset(&doc, 0, sizeof(struct docio_object));
                doc_offset = docio_read_doc(handle->dhandle,
                                            kv_info_offset, &doc, true);

                if (doc_offset <= 0) {
                    header_len = 0; // fail
                    _fdb_kvs_header_free(kv_header);
                } else {
                    _fdb_kvs_header_import(kv_header, doc.body,
                                           doc.length.bodylen, version, false);
                    // get local sequence number for the KV instance
                    seqnum = _fdb_kvs_get_seqnum(kv_header,
                                                 handle->kvs->getKvsId());
                    if (!handle->shandle) {
                        // rollback: replace kv_header stats
                        // read from the current header's kv_header
                        KvsStat stat_src, stat_dst;
                        _kvs_stat_get_kv_header(kv_header,
                                                handle->kvs->getKvsId(),
                                                &stat_src);
                        _kvs_stat_get(handle->file,
                                      handle->kvs->getKvsId(),
                                      &stat_dst);
                        // update ndocs, datasize, nlivenodes
                        // into the current file's kv_header
                        // Note: stats related to WAL should not be updated
                        //       at this time. They will be adjusted through
                        //       discard & restore routines below.
                        stat_dst.ndocs = stat_src.ndocs;
                        stat_dst.datasize = stat_src.datasize;
                        stat_dst.nlivenodes = stat_src.nlivenodes;
                        _kvs_stat_set(handle->file,
                                      handle->kvs->getKvsId(),
                                      stat_dst);
                    }
                    _fdb_kvs_header_free(kv_header);
                    free_docio_object(&doc, true, true, true);
                }
            }

            if (header_len && // header exists
                config->block_reusing_threshold > 0 && // block reuse is enabled
                config->block_reusing_threshold < 100 &&
                header_revnum < sb_get_min_live_revnum(handle->file)) {
                // cannot perform rollback/snapshot beyond the last live header
                header_len = 0;
            }

            if (!header_len) { // Marker MUST match that of DB commit!
                // rollback original stats
                if (handle->kvs) {
                    _kvs_stat_get(handle->file, handle->kvs->getKvsId(), &stat_ori);
                } else {
                    _kvs_stat_get(handle->file, 0, &stat_ori);
                }

                docio_free(handle->dhandle);
                free(handle->dhandle);
                free(handle->filename);
                free(prev_filename);
                handle->filename = NULL;
                filemgr_close(handle->file, false, handle->filename,
                              &handle->log_callback);
                return FDB_RESULT_NO_DB_INSTANCE;
            }

            if (!handle->shandle) { // Rollback mode, destroy file WAL..
                if (handle->config.multi_kv_instances) {
                    // multi KV instance mode
                    // clear only WAL items belonging to the instance
                    wal_close_kv_ins(handle->file,
                                     (handle->kvs) ? handle->kvs->getKvsId() : 0,
                                     &handle->log_callback);
                } else {
                    wal_shutdown(handle->file, &handle->log_callback);
                }
            }
        } else { // snapshot to sequence number 0 requested..
            if (handle->shandle) { // fdb_snapshot_open API call
                if (seqnum) {
                    // Database currently has a non-zero seq number,
                    // but the snapshot was requested with a seq number zero.
                    docio_free(handle->dhandle);
                    free(handle->dhandle);
                    free(handle->filename);
                    free(prev_filename);
                    handle->filename = NULL;
                    filemgr_close(handle->file, false, handle->filename,
                                  &handle->log_callback);
                    return FDB_RESULT_NO_DB_INSTANCE;
                }
            } // end of zero max_seqnum but non-rollback check
        } // end of zero max_seqnum check
    } // end of durable snapshot locating

    handle->btreeblkops = btreeblk_get_ops();
    handle->bhandle = (struct btreeblk_handle *)
                      calloc(1, sizeof(struct btreeblk_handle));
    handle->bhandle->log_callback = &handle->log_callback;

    handle->dirty_updates = 0;

    if (handle->config.compaction_buf_maxsize == 0) {
        handle->config.compaction_buf_maxsize = FDB_COMP_BUF_MINSIZE;
    }

    btreeblk_init(handle->bhandle, handle->file, handle->file->blocksize);

    handle->cur_header_revnum = latest_header_revnum;
    if (header_revnum) {
        if (filemgr_is_rollback_on(handle->file)) {
            // rollback mode
            // set rollback header revnum
            handle->rollback_revnum = header_revnum;
        } else {
            // snapshot mode (only for snapshot)
            handle->cur_header_revnum = header_revnum;
        }
    }
    handle->last_wal_flush_hdr_bid = last_wal_flush_hdr_bid;

    memset(&empty_stat, 0x0, sizeof(empty_stat));
    _kvs_stat_get(handle->file, 0, &stat);
    if (!memcmp(&stat, &empty_stat, sizeof(stat))) { // first open
        // sync (default) KVS stat with DB header
        stat.nlivenodes = nlivenodes;
        stat.ndocs = ndocs;
        stat.datasize = datasize;
        _kvs_stat_set(handle->file, 0, stat);
    }

    handle->kv_info_offset = kv_info_offset;
    if (handle->config.multi_kv_instances && !handle->shandle) {
        // multi KV instance mode
        filemgr_mutex_lock(handle->file);
        if (kv_info_offset == BLK_NOT_FOUND) {
            // there is no KV header .. create & initialize
            fdb_kvs_header_create(handle->file);
            // TODO: If another handle is opened before the first header is appended,
            // an unnecessary KV info doc is appended. We need to address it.
            kv_info_offset = fdb_kvs_header_append(handle);
        } else if (handle->file->kv_header == NULL) {
            // KV header already exists but not loaded .. read & import
            fdb_kvs_header_create(handle->file);
            fdb_kvs_header_read(handle->file->kv_header, handle->dhandle,
                                kv_info_offset, version, false);
        }
        filemgr_mutex_unlock(handle->file);

        // validation check for key order of all KV stores
        if (handle == handle->fhandle->getRootHandle()) {
            fdb_status fs = fdb_kvs_cmp_check(handle);
            if (fs != FDB_RESULT_SUCCESS) { // cmp function mismatch
                docio_free(handle->dhandle);
                free(handle->dhandle);
                btreeblk_free(handle->bhandle);
                free(handle->bhandle);
                free(handle->filename);
                handle->filename = NULL;
                filemgr_close(handle->file, false, handle->filename,
                              &handle->log_callback);
                return fs;
            }
        }
    }
    handle->kv_info_offset = kv_info_offset;

    if (handle->kv_info_offset != BLK_NOT_FOUND &&
        handle->kvs == NULL) {
        // multi KV instance mode .. turn on config flag
        handle->config.multi_kv_instances = true;
        // only super handle can be opened using fdb_open(...)
        fdb_kvs_info_create(NULL, handle, handle->file, NULL);
    }

    if (handle->shandle) { // Populate snapshot stats..
        if (kv_info_offset == BLK_NOT_FOUND) { // Single KV mode
            memset(&handle->shandle->stat, 0x0,
                    sizeof(handle->shandle->stat));
            handle->shandle->stat.ndocs = ndocs;
            handle->shandle->stat.datasize = datasize;
            handle->shandle->stat.nlivenodes = nlivenodes;
        } else { // Multi KV instance mode, populate specific kv stats
            memset(&handle->shandle->stat, 0x0,
                    sizeof(handle->shandle->stat));
            _kvs_stat_get(handle->file, handle->kvs->getKvsId(),
                    &handle->shandle->stat);
            // Since wal is restored below, we have to reset
            // wal stats to zero.
            handle->shandle->stat.wal_ndeletes = 0;
            handle->shandle->stat.wal_ndocs = 0;
        }
    }

    // initialize pointer to the global operational stats of this KV store
    handle->op_stats = filemgr_get_ops_stats(handle->file, handle->kvs);
    if (!handle->op_stats) {
        const char *msg = "Database open fails due to the error in retrieving "
            "the global operational stats of KV store in a database file '%s'\n";
        fdb_log(&handle->log_callback, FDB_RESULT_OPEN_FAIL, msg,
                handle->file->filename);
        return FDB_RESULT_OPEN_FAIL;
    }

    handle->trie = (struct hbtrie *)malloc(sizeof(struct hbtrie));
    hbtrie_init(handle->trie, config->chunksize, OFFSET_SIZE,
                handle->file->blocksize, trie_root_bid,
                (void *)handle->bhandle, handle->btreeblkops,
                (void *)handle->dhandle, _fdb_readkey_wrap);
    // set aux for cmp wrapping function
    hbtrie_set_leaf_height_limit(handle->trie, 0xff);
    hbtrie_set_leaf_cmp(handle->trie, _fdb_custom_cmp_wrap);

    if (handle->kvs) {
        hbtrie_set_map_function(handle->trie, fdb_kvs_find_cmp_chunk);
    }

    handle->seqnum = seqnum;
    if (handle->config.seqtree_opt == FDB_SEQTREE_USE) {
        if (handle->config.multi_kv_instances) {
            // multi KV instance mode .. HB+trie
            handle->seqtrie = (struct hbtrie *)malloc(sizeof(struct hbtrie));
            hbtrie_init(handle->seqtrie, sizeof(fdb_kvs_id_t), OFFSET_SIZE,
                        handle->file->blocksize, seq_root_bid,
                        (void *)handle->bhandle, handle->btreeblkops,
                        (void *)handle->dhandle, _fdb_readseq_wrap);

        } else {
            // single KV instance mode .. normal B+tree
            struct btree_kv_ops *seq_kv_ops =
                (struct btree_kv_ops *)malloc(sizeof(struct btree_kv_ops));
            seq_kv_ops = btree_kv_get_kb64_vb64(seq_kv_ops);
            seq_kv_ops->cmp = _cmp_uint64_t_endian_safe;

            handle->seqtree = (struct btree*)malloc(sizeof(struct btree));
            if (seq_root_bid == BLK_NOT_FOUND) {
                btree_init(handle->seqtree, (void *)handle->bhandle,
                           handle->btreeblkops, seq_kv_ops,
                           handle->config.blocksize, sizeof(fdb_seqnum_t),
                           OFFSET_SIZE, 0x0, NULL);
            }else{
                btree_init_from_bid(handle->seqtree, (void *)handle->bhandle,
                                    handle->btreeblkops, seq_kv_ops,
                                    handle->config.blocksize, seq_root_bid);
            }
        }
    }else{
        handle->seqtree = NULL;
    }

    // Stale-block tree (supported since MAGIC_002)
    // this tree is independent to multi/single KVS mode option
    if (ver_staletree_support(handle->file->version)) {
        // normal B+tree
        struct btree_kv_ops *stale_kv_ops =
            (struct btree_kv_ops *)calloc(1, sizeof(struct btree_kv_ops));
        stale_kv_ops = btree_kv_get_kb64_vb64(stale_kv_ops);
        stale_kv_ops->cmp = _cmp_uint64_t_endian_safe;

        handle->staletree = (struct btree*)calloc(1, sizeof(struct btree));
        if (stale_root_bid == BLK_NOT_FOUND) {
            btree_init(handle->staletree, (void *)handle->bhandle,
                       handle->btreeblkops, stale_kv_ops,
                       handle->config.blocksize, sizeof(filemgr_header_revnum_t),
                       OFFSET_SIZE, 0x0, NULL);
         }else{
            btree_init_from_bid(handle->staletree, (void *)handle->bhandle,
                                handle->btreeblkops, stale_kv_ops,
                                handle->config.blocksize, stale_root_bid);
            // prefetch stale info into memory
            fdb_load_inmem_stale_info(handle);
         }
    } else {
        handle->staletree = NULL;
    }

    if (handle->config.multi_kv_instances && handle->max_seqnum) {
        // restore only docs belonging to the KV instance
        // handle->kvs should not be NULL
        _fdb_restore_wal(handle, FDB_RESTORE_KV_INS,
                         hdr_bid, (handle->kvs) ? handle->kvs->getKvsId() : 0);
    } else {
        // normal restore
        _fdb_restore_wal(handle, FDB_RESTORE_NORMAL, hdr_bid, 0);
    }

    if (compacted_filename &&
        filemgr_get_file_status(handle->file) == FILE_NORMAL &&
        !(config->flags & FDB_OPEN_FLAG_RDONLY)) { // do not recover read-only
        _fdb_recover_compaction(handle, compacted_filename);
    }

    if (prev_filename) {
        if (!handle->shandle && strcmp(prev_filename, handle->file->filename)) {
            // record the old filename into the file handle of current file
            // and REMOVE old file on the first open
            // WARNING: snapshots must have been opened before this call
            if (filemgr_update_file_status(handle->file,
                                           filemgr_get_file_status(handle->file),
                                           prev_filename)) {
                // Open the old file with read-only mode.
                // (Temporarily disable log callback at this time since
                //  the old file might be already removed.)
                ErrLogCallback dummy_cb(fdb_dummy_log_callback, NULL);
                fconfig.options = FILEMGR_READONLY;
                filemgr_open_result result = filemgr_open(prev_filename,
                                                          handle->fileops,
                                                          &fconfig,
                                                          &dummy_cb);
                if (result.file) {
                    filemgr_remove_pending(result.file, handle->file,
                                           &handle->log_callback);
                    filemgr_close(result.file, 0, handle->filename,
                                  &handle->log_callback);
                }
            } else {
                free(prev_filename);
            }
        } else {
            free(prev_filename);
        }
    }

    status = btreeblk_end(handle->bhandle);
    if (status != FDB_RESULT_SUCCESS) {
        return status;
    }

    // do not register read-only handles
    if (!(config->flags & FDB_OPEN_FLAG_RDONLY)) {
        if (config->compaction_mode == FDB_COMPACTION_AUTO) {
            status = compactor_register_file(handle->file,
                                             (fdb_config *)config,
                                             &handle->log_callback);
        }
        if (status == FDB_RESULT_SUCCESS) {
            status = bgflusher_register_file(handle->file,
                                             (fdb_config *)config,
                                             &handle->log_callback);
        }
    }

    return status;
}

LIBFDB_API
fdb_status fdb_set_log_callback(fdb_kvs_handle *handle,
                                fdb_log_callback log_callback,
                                void *ctx_data)
{
    if (!handle) {
        return FDB_RESULT_INVALID_HANDLE;
    }

    handle->log_callback.setCallback(log_callback);
    handle->log_callback.setCtxData(ctx_data);
    return FDB_RESULT_SUCCESS;
}

LIBFDB_API
void fdb_set_fatal_error_callback(fdb_fatal_error_callback err_callback)
{
    fatal_error_callback = err_callback;
}

LIBFDB_API
fdb_status fdb_doc_create(fdb_doc **doc, const void *key, size_t keylen,
                          const void *meta, size_t metalen,
                          const void *body, size_t bodylen)
{
    if (doc == NULL || keylen > FDB_MAX_KEYLEN ||
        metalen > FDB_MAX_METALEN || bodylen > FDB_MAX_BODYLEN) {
        return FDB_RESULT_INVALID_ARGS;
    }

    *doc = (fdb_doc*)calloc(1, sizeof(fdb_doc));
    if (*doc == NULL) { // LCOV_EXCL_START
        return FDB_RESULT_ALLOC_FAIL;
    } // LCOV_EXCL_STOP

    (*doc)->seqnum = SEQNUM_NOT_USED;

    if (key && keylen > 0) {
        (*doc)->key = (void *)malloc(keylen);
        if ((*doc)->key == NULL) { // LCOV_EXCL_START
            return FDB_RESULT_ALLOC_FAIL;
        } // LCOV_EXCL_STOP
        memcpy((*doc)->key, key, keylen);
        (*doc)->keylen = keylen;
    } else {
        (*doc)->key = NULL;
        (*doc)->keylen = 0;
    }

    if (meta && metalen > 0) {
        (*doc)->meta = (void *)malloc(metalen);
        if ((*doc)->meta == NULL) { // LCOV_EXCL_START
            return FDB_RESULT_ALLOC_FAIL;
        } // LCOV_EXCL_STOP
        memcpy((*doc)->meta, meta, metalen);
        (*doc)->metalen = metalen;
    } else {
        (*doc)->meta = NULL;
        (*doc)->metalen = 0;
    }

    if (body && bodylen > 0) {
        (*doc)->body = (void *)malloc(bodylen);
        if ((*doc)->body == NULL) { // LCOV_EXCL_START
            return FDB_RESULT_ALLOC_FAIL;
        } // LCOV_EXCL_STOP
        memcpy((*doc)->body, body, bodylen);
        (*doc)->bodylen = bodylen;
    } else {
        (*doc)->body = NULL;
        (*doc)->bodylen = 0;
    }

    return FDB_RESULT_SUCCESS;
}

LIBFDB_API
fdb_status fdb_doc_update(fdb_doc **doc,
                          const void *meta, size_t metalen,
                          const void *body, size_t bodylen)
{
    if (doc == NULL ||
        metalen > FDB_MAX_METALEN || bodylen > FDB_MAX_BODYLEN) {
        return FDB_RESULT_INVALID_ARGS;
    }
    if (*doc == NULL) {
        return FDB_RESULT_INVALID_ARGS;
    }

    if (meta && metalen > 0) {
        // free previous metadata
        free((*doc)->meta);
        // allocate new metadata
        (*doc)->meta = (void *)malloc(metalen);
        if ((*doc)->meta == NULL) { // LCOV_EXCL_START
            return FDB_RESULT_ALLOC_FAIL;
        } // LCOV_EXCL_STOP
        memcpy((*doc)->meta, meta, metalen);
        (*doc)->metalen = metalen;
    }

    if (body && bodylen > 0) {
        // free previous body
        free((*doc)->body);
        // allocate new body
        (*doc)->body = (void *)malloc(bodylen);
        if ((*doc)->body == NULL) { // LCOV_EXCL_START
            return FDB_RESULT_ALLOC_FAIL;
        } // LCOV_EXCL_STOP
        memcpy((*doc)->body, body, bodylen);
        (*doc)->bodylen = bodylen;
    }

    (*doc)->seqnum = SEQNUM_NOT_USED;
    return FDB_RESULT_SUCCESS;
}

LIBFDB_API
void fdb_doc_set_seqnum(fdb_doc *doc,
                        const fdb_seqnum_t seqnum)
{
    if (doc) {
        doc->seqnum = seqnum;
        if (seqnum != SEQNUM_NOT_USED) {
            doc->flags |= FDB_CUSTOM_SEQNUM; // fdb_set will now use above seqnum
        } else { // reset custom seqnum flag, fdb_set will now generate new seqnum
            doc->flags &= ~FDB_CUSTOM_SEQNUM;
        }
    }
}

// doc MUST BE allocated by malloc
LIBFDB_API
fdb_status fdb_doc_free(fdb_doc *doc)
{
    if (doc) {
        free(doc->key);
        free(doc->meta);
        free(doc->body);
        free(doc);
    }
    return FDB_RESULT_SUCCESS;
}

INLINE uint64_t _fdb_wal_get_old_offset(void *voidhandle,
                                        struct wal_item *item)
{
    fdb_kvs_handle *handle = (fdb_kvs_handle *)voidhandle;
    uint64_t old_offset = 0;

    if (item->action == WAL_ACT_REMOVE) {
        // For immediate remove, old_offset value is critical
        // so that we should get an exact value.
        hbtrie_find(handle->trie,
                    item->header->key,
                    item->header->keylen,
                    (void*)&old_offset);
    } else {
        hbtrie_find_offset(handle->trie,
                           item->header->key,
                           item->header->keylen,
                           (void*)&old_offset);
    }
    btreeblk_end(handle->bhandle);
    old_offset = _endian_decode(old_offset);

    return old_offset;
}

// A stale sequence number entry that can be purged from the sequence tree
// during the WAL flush.
struct wal_stale_seq_entry {
    fdb_kvs_id_t kv_id;
    fdb_seqnum_t seqnum;
    struct avl_node avl_entry;
};

// Delta changes in KV store stats during the WAL flush
struct wal_kvs_delta_stat {
    fdb_kvs_id_t kv_id;
    int64_t nlivenodes;
    int64_t ndocs;
    int64_t ndeletes;
    int64_t datasize;
    int64_t deltasize;
    struct avl_node avl_entry;
};

INLINE int _fdb_seq_entry_cmp(struct avl_node *a, struct avl_node *b, void *aux)
{
    (void) aux;
    struct wal_stale_seq_entry *entry1 = _get_entry(a, struct wal_stale_seq_entry,
                                                    avl_entry);
    struct wal_stale_seq_entry *entry2 = _get_entry(b, struct wal_stale_seq_entry,
                                                    avl_entry);
    if (entry1->kv_id < entry2->kv_id) {
        return -1;
    } else if (entry1->kv_id > entry2->kv_id) {
        return 1;
    } else {
        return _CMP_U64(entry1->seqnum, entry2->seqnum);
    }
}


// Compare function to sort KVS delta stat entries in the AVL tree during WAL flush
INLINE int _kvs_delta_stat_cmp(struct avl_node *a, struct avl_node *b, void *aux)
{
    (void) aux;
    struct wal_kvs_delta_stat *stat1 = _get_entry(a, struct wal_kvs_delta_stat,
                                                  avl_entry);
    struct wal_kvs_delta_stat *stat2 = _get_entry(b, struct wal_kvs_delta_stat,
                                                  avl_entry);
    if (stat1->kv_id < stat2->kv_id) {
        return -1;
    } else if (stat1->kv_id > stat2->kv_id) {
        return 1;
    } else {
        return 0;
    }
}

INLINE void _fdb_wal_flush_seq_purge(void *dbhandle,
                                     struct avl_tree *stale_seqnum_list,
                                     struct avl_tree *kvs_delta_stats)
{
    fdb_seqnum_t _seqnum;
    int64_t nlivenodes;
    int64_t ndeltanodes;
    int64_t delta;
    uint8_t kvid_seqnum[sizeof(fdb_kvs_id_t) + sizeof(fdb_seqnum_t)];
    struct wal_stale_seq_entry *seq_entry;
    struct wal_kvs_delta_stat *delta_stat;
    struct wal_kvs_delta_stat kvs_delta_query;

    fdb_kvs_handle *handle = (fdb_kvs_handle *)dbhandle;
    struct avl_node *node = avl_first(stale_seqnum_list);
    while (node) {
        seq_entry = _get_entry(node, struct wal_stale_seq_entry, avl_entry);
        node = avl_next(node);
        nlivenodes = handle->bhandle->nlivenodes;
        ndeltanodes = handle->bhandle->ndeltanodes;
        _seqnum = _endian_encode(seq_entry->seqnum);
        if (handle->kvs) {
            // multi KV instance mode .. HB+trie
            kvid2buf(sizeof(fdb_kvs_id_t), seq_entry->kv_id, kvid_seqnum);
            memcpy(kvid_seqnum + sizeof(fdb_kvs_id_t), &_seqnum, sizeof(fdb_seqnum_t));
            hbtrie_remove(handle->seqtrie, (void*)kvid_seqnum,
                          sizeof(fdb_kvs_id_t) + sizeof(fdb_seqnum_t));
        } else {
            btree_remove(handle->seqtree, (void*)&_seqnum);
        }
        btreeblk_end(handle->bhandle);

        kvs_delta_query.kv_id = seq_entry->kv_id;
        avl_node *delta_stat_node = avl_search(kvs_delta_stats,
                                               &kvs_delta_query.avl_entry,
                                               _kvs_delta_stat_cmp);
        if (delta_stat_node) {
            delta_stat = _get_entry(delta_stat_node, struct wal_kvs_delta_stat,
                                    avl_entry);
            delta = handle->bhandle->nlivenodes - nlivenodes;
            delta_stat->nlivenodes += delta;
            delta = handle->bhandle->ndeltanodes - ndeltanodes;
            delta *= handle->config.blocksize;
            delta_stat->deltasize += delta;
        }
        avl_remove(stale_seqnum_list, &seq_entry->avl_entry);
        free(seq_entry);
    }
}

INLINE void _fdb_wal_flush_kvs_delta_stats(struct filemgr *file,
                                           struct avl_tree *kvs_delta_stats)
{
    struct avl_node *node;
    struct wal_kvs_delta_stat *delta_stat;
    node = avl_first(kvs_delta_stats);
    while (node) {
        delta_stat = _get_entry(node, struct wal_kvs_delta_stat, avl_entry);
        node = avl_next(node);
        _kvs_stat_update_attr(file, delta_stat->kv_id,
                              KVS_STAT_DATASIZE, delta_stat->datasize);
        _kvs_stat_update_attr(file, delta_stat->kv_id,
                              KVS_STAT_NDOCS, delta_stat->ndocs);
        _kvs_stat_update_attr(file, delta_stat->kv_id,
                              KVS_STAT_NDELETES, delta_stat->ndeletes);
        _kvs_stat_update_attr(file, delta_stat->kv_id,
                              KVS_STAT_NLIVENODES, delta_stat->nlivenodes);
        _kvs_stat_update_attr(file, delta_stat->kv_id,
                              KVS_STAT_DELTASIZE, delta_stat->deltasize);
        avl_remove(kvs_delta_stats, &delta_stat->avl_entry);
        free(delta_stat);
    }
}

INLINE fdb_status _fdb_wal_flush_func(void *voidhandle,
                                      struct wal_item *item,
                                      struct avl_tree *stale_seqnum_list,
                                      struct avl_tree *kvs_delta_stats)
{
    hbtrie_result hr;
    fdb_kvs_handle *handle = (fdb_kvs_handle *)voidhandle;
    fdb_seqnum_t _seqnum;
    fdb_kvs_id_t kv_id = 0;
    fdb_status fs = FDB_RESULT_SUCCESS;
    uint8_t *var_key = alca(uint8_t, handle->config.chunksize);
    int size_id, size_seq;
    uint8_t *kvid_seqnum;
    uint64_t old_offset;
    int64_t _offset;
    int64_t delta;
    struct docio_object _doc;
    struct filemgr *file = handle->dhandle->file;

    memset(var_key, 0, handle->config.chunksize);
    if (handle->kvs) {
        buf2kvid(handle->config.chunksize, item->header->key, &kv_id);
    } else {
        kv_id = 0;
    }

    struct wal_kvs_delta_stat *kvs_delta_stat;
    struct wal_kvs_delta_stat kvs_delta_query;
    kvs_delta_query.kv_id = kv_id;
    avl_node *delta_stat_node = avl_search(kvs_delta_stats,
                                           &kvs_delta_query.avl_entry,
                                           _kvs_delta_stat_cmp);
    if (delta_stat_node) {
        kvs_delta_stat = _get_entry(delta_stat_node, struct wal_kvs_delta_stat,
                                    avl_entry);
    } else {
        kvs_delta_stat = (struct wal_kvs_delta_stat *)
            calloc(1, sizeof(struct wal_kvs_delta_stat));
        kvs_delta_stat->kv_id = kv_id;
        avl_insert(kvs_delta_stats, &kvs_delta_stat->avl_entry,
                   _kvs_delta_stat_cmp);
    }

    int64_t nlivenodes = handle->bhandle->nlivenodes;
    int64_t ndeltanodes = handle->bhandle->ndeltanodes;

    if (item->action == WAL_ACT_INSERT ||
        item->action == WAL_ACT_LOGICAL_REMOVE) {
        _offset = _endian_encode(item->offset);

        hbtrie_insert(handle->trie,
                      item->header->key,
                      item->header->keylen,
                      (void *)&_offset,
                      (void *)&old_offset);

        fs = btreeblk_end(handle->bhandle);
        if (fs != FDB_RESULT_SUCCESS) {
            return fs;
        }
        old_offset = _endian_decode(old_offset);

        if (handle->config.seqtree_opt == FDB_SEQTREE_USE) {
            _seqnum = _endian_encode(item->seqnum);
            if (handle->kvs) {
                // multi KV instance mode .. HB+trie
                uint64_t old_offset_local;

                size_id = sizeof(fdb_kvs_id_t);
                size_seq = sizeof(fdb_seqnum_t);
                kvid_seqnum = alca(uint8_t, size_id + size_seq);
                kvid2buf(size_id, kv_id, kvid_seqnum);
                memcpy(kvid_seqnum + size_id, &_seqnum, size_seq);
                hbtrie_insert(handle->seqtrie, kvid_seqnum, size_id + size_seq,
                              (void *)&_offset, (void *)&old_offset_local);
            } else {
                btree_insert(handle->seqtree, (void *)&_seqnum,
                             (void *)&_offset);
            }
            fs = btreeblk_end(handle->bhandle);
            if (fs != FDB_RESULT_SUCCESS) {
                return fs;
            }
        }

        delta = handle->bhandle->nlivenodes - nlivenodes;
        kvs_delta_stat->nlivenodes += delta;
        delta = handle->bhandle->ndeltanodes - ndeltanodes;
        delta *= handle->config.blocksize;
        kvs_delta_stat->deltasize += delta;

        if (old_offset == BLK_NOT_FOUND) {
            if (item->action == WAL_ACT_INSERT) {
                ++kvs_delta_stat->ndocs;
            } else { // inserted a logical deleted doc into main index
                ++kvs_delta_stat->ndeletes;
            }
            kvs_delta_stat->datasize += item->doc_size;
            kvs_delta_stat->deltasize += item->doc_size;
        } else { // update or logical delete
            // This block is already cached when we call HBTRIE_INSERT.
            // No additional block access.
            char dummy_key[FDB_MAX_KEYLEN];
            _doc.meta = _doc.body = NULL;
            _doc.key = &dummy_key;
            _offset = docio_read_doc_key_meta(handle->dhandle, old_offset,
                                              &_doc, true);
            if (_offset < 0) {
                return (fdb_status) _offset;
            } else if (_offset == 0) {
                // Note that this is not an error as old_offset is pointing to
                // the zero-filled region in a document block.
                return FDB_RESULT_KEY_NOT_FOUND;
            }
            free(_doc.meta);
            filemgr_mark_stale(file, old_offset, _fdb_get_docsize(_doc.length));

            if (!(_doc.length.flag & DOCIO_DELETED)) {//prev doc was not deleted
                if (item->action == WAL_ACT_LOGICAL_REMOVE) { // now deleted
                    --kvs_delta_stat->ndocs;
                    ++kvs_delta_stat->ndeletes;
                } // else no change (prev doc was insert, now just an update)
            } else { // prev doc in main index was a logically deleted doc
                if (item->action == WAL_ACT_INSERT) { // now undeleted
                    ++kvs_delta_stat->ndocs;
                    --kvs_delta_stat->ndeletes;
                } // else no change (prev doc was deleted, now re-deleted)
            }

            delta = (int)item->doc_size - (int)_fdb_get_docsize(_doc.length);
            kvs_delta_stat->datasize += delta;
            if (handle->last_hdr_bid * handle->config.blocksize < old_offset) {
                kvs_delta_stat->deltasize += delta;
            } else {
                kvs_delta_stat->deltasize += (int)item->doc_size;
            }

            // Avoid duplicates (remove previous sequence number)
            if (handle->config.seqtree_opt == FDB_SEQTREE_USE) {
                struct wal_stale_seq_entry *entry = (struct wal_stale_seq_entry *)
                    calloc(1, sizeof(struct wal_stale_seq_entry));
                entry->kv_id = kv_id;
                entry->seqnum = _doc.seqnum;
                avl_insert(stale_seqnum_list, &entry->avl_entry,
                           _fdb_seq_entry_cmp);
            }
        }
    } else {
        // Immediate remove
        old_offset = item->old_offset;
        hr = hbtrie_remove(handle->trie, item->header->key,
                           item->header->keylen);
        fs = btreeblk_end(handle->bhandle);
        if (fs != FDB_RESULT_SUCCESS) {
            return fs;
        }

        if (hr == HBTRIE_RESULT_SUCCESS) {
            // This block is already cached when we call _fdb_wal_get_old_offset
            // No additional block access should be done.
            char dummy_key[FDB_MAX_KEYLEN];
            _doc.meta = _doc.body = NULL;
            _doc.key = &dummy_key;
            _offset = docio_read_doc_key_meta(handle->dhandle, old_offset,
                                              &_doc, true);
            if (_offset < 0) {
                return (fdb_status) _offset;
            } else if (_offset == 0) {
                return FDB_RESULT_KEY_NOT_FOUND;
            }
            free(_doc.meta);
            filemgr_mark_stale(file, old_offset, _fdb_get_docsize(_doc.length));

            // Reduce the total number of docs by one
            --kvs_delta_stat->ndocs;
            if (_doc.length.flag & DOCIO_DELETED) {//prev deleted doc is dropped
                --kvs_delta_stat->ndeletes;
            }

            // Reduce the total datasize by size of previously present doc
            delta = -(int)_fdb_get_docsize(_doc.length);
            kvs_delta_stat->datasize += delta;
            // if multiple wal flushes happen before commit, then it's possible
            // that this doc deleted was inserted & flushed after last commit
            // In this case we need to update the deltasize too which tracks
            // the amount of new data inserted between commits.
            if (handle->last_hdr_bid * handle->config.blocksize < old_offset) {
                kvs_delta_stat->deltasize += delta;
            }

            // remove sequence number for the removed doc
            if (handle->config.seqtree_opt == FDB_SEQTREE_USE) {
                struct wal_stale_seq_entry *entry = (struct wal_stale_seq_entry *)
                    calloc(1, sizeof(struct wal_stale_seq_entry));
                entry->kv_id = kv_id;
                entry->seqnum = _doc.seqnum;
                avl_insert(stale_seqnum_list, &entry->avl_entry, _fdb_seq_entry_cmp);
            }

            // Update index size to new size after the remove operation
            delta = handle->bhandle->nlivenodes - nlivenodes;
            kvs_delta_stat->nlivenodes += delta;

            // ndeltanodes measures number of new index nodes created due to
            // this hbtrie_remove() operation
            delta = (int)handle->bhandle->ndeltanodes - ndeltanodes;
            delta *= handle->config.blocksize;
            kvs_delta_stat->deltasize += delta;
        }
    }
    return FDB_RESULT_SUCCESS;
}

void fdb_sync_db_header(fdb_kvs_handle *handle)
{
    uint64_t cur_revnum = filemgr_get_header_revnum(handle->file);
    if (handle->cur_header_revnum != cur_revnum) {
        void *header_buf = NULL;
        size_t header_len;
        bid_t hdr_bid;
        filemgr_header_revnum_t revnum;

        header_buf = filemgr_get_header(handle->file, NULL, &header_len,
                                        &hdr_bid, NULL, &revnum);
        if (header_len > 0) {
            uint64_t header_flags, dummy64, version;
            bid_t idtree_root;
            bid_t new_seq_root;
            bid_t new_stale_root;
            char *compacted_filename;
            char *prev_filename = NULL;

            version = handle->file->version;
            handle->last_hdr_bid = hdr_bid;
            handle->cur_header_revnum = revnum;

            fdb_fetch_header(version, header_buf, &idtree_root,
                             &new_seq_root, &new_stale_root, &dummy64,
                             &dummy64, &dummy64,
                             &dummy64, &handle->last_wal_flush_hdr_bid,
                             &handle->kv_info_offset, &header_flags,
                             &compacted_filename, &prev_filename);

            if (handle->dirty_updates) {
                // discard all cached writable b+tree nodes
                // to avoid data inconsistency with other writers
                btreeblk_discard_blocks(handle->bhandle);
            }

            handle->trie->root_bid = idtree_root;

            if (handle->config.seqtree_opt == FDB_SEQTREE_USE) {
                if (new_seq_root != handle->seqtree->root_bid) {
                    if (handle->config.multi_kv_instances) {
                        handle->seqtrie->root_bid = new_seq_root;
                    } else {
                        btree_init_from_bid(handle->seqtree,
                                            handle->seqtree->blk_handle,
                                            handle->seqtree->blk_ops,
                                            handle->seqtree->kv_ops,
                                            handle->seqtree->blksize,
                                            new_seq_root);
                    }
                }
            }

            if (ver_staletree_support(version)) {
                btree_init_from_bid(handle->staletree,
                                    handle->staletree->blk_handle,
                                    handle->staletree->blk_ops,
                                    handle->staletree->kv_ops,
                                    handle->staletree->blksize,
                                    new_stale_root);
            } else {
                handle->staletree = NULL;
            }

            if (prev_filename) {
                free(prev_filename);
            }

            handle->dirty_updates = 0;
            if (handle->kvs) {
                // multiple KV instance mode AND sub handle
                handle->seqnum = fdb_kvs_get_seqnum(handle->file,
                                                    handle->kvs->getKvsId());
            } else {
                // super handle OR single KV instance mode
                handle->seqnum = filemgr_get_seqnum(handle->file);
            }
        } else {
            handle->last_hdr_bid = filemgr_get_header_bid(handle->file);
        }

        if (header_buf) {
            free(header_buf);
        }
    }
}

fdb_status fdb_check_file_reopen(fdb_kvs_handle *handle, file_status_t *status)
{
    bool fhandle_ret;
    fdb_status fs = FDB_RESULT_SUCCESS;
    file_status_t fstatus = filemgr_get_file_status(handle->file);
    // check whether the compaction is done
    if (fstatus == FILE_REMOVED_PENDING) {
        uint64_t ndocs, ndeletes, datasize, nlivenodes, last_wal_flush_hdr_bid;
        uint64_t kv_info_offset, header_flags;
        size_t header_len;
        char *new_filename;
        uint8_t *buf = alca(uint8_t, handle->config.blocksize);
        bid_t trie_root_bid, seq_root_bid, stale_root_bid;
        fdb_config config = handle->config;

        // close the current file and newly open the new file
        if (handle->config.compaction_mode == FDB_COMPACTION_AUTO) {
            // compaction daemon mode .. just close and then open
            char filename[FDB_MAX_FILENAME_LEN];
            strcpy(filename, handle->filename);

            // We don't need to maintain fhandle list for the old file
            // as there will be no more mutation on the file.
            fhandle_ret = filemgr_fhandle_remove(handle->file, handle->fhandle);
            fs = _fdb_close(handle);
            if (fs != FDB_RESULT_SUCCESS) {
                if (fhandle_ret) {
                    filemgr_fhandle_add(handle->file, handle->fhandle);
                }
                return fs;
            }

            fs = _fdb_open(handle, filename, FDB_VFILENAME, &config);
            if (fs != FDB_RESULT_SUCCESS) {
                return fs;
            }
            filemgr_fhandle_add(handle->file, handle->fhandle);

        } else {
            filemgr_get_header(handle->file, buf, &header_len, NULL, NULL, NULL);
            fdb_fetch_header(handle->file->version, buf,
                             &trie_root_bid, &seq_root_bid, &stale_root_bid,
                             &ndocs, &ndeletes, &nlivenodes, &datasize,
                             &last_wal_flush_hdr_bid,
                             &kv_info_offset, &header_flags,
                             &new_filename, NULL);

            fhandle_ret = filemgr_fhandle_remove(handle->file, handle->fhandle);
            fs = _fdb_close(handle);
            if (fs != FDB_RESULT_SUCCESS) {
                if (fhandle_ret) {
                    filemgr_fhandle_add(handle->file, handle->fhandle);
                }
                return fs;
            }

            fs = _fdb_open(handle, new_filename, FDB_AFILENAME, &config);
            if (fs != FDB_RESULT_SUCCESS) {
                return fs;
            }
            filemgr_fhandle_add(handle->file, handle->fhandle);
        }
    }
    if (status) {
        *status = fstatus;
    }
    return fs;
}

static void _fdb_sync_dirty_root(fdb_kvs_handle *handle)
{
    bid_t dirty_idtree_root = BLK_NOT_FOUND;
    bid_t dirty_seqtree_root = BLK_NOT_FOUND;

    if (handle->shandle) {
        // skip snapshot
        return;
    }

    struct filemgr_dirty_update_node *dirty_update;
    dirty_update = filemgr_dirty_update_get_latest(handle->file);
    btreeblk_set_dirty_update(handle->bhandle, dirty_update);

    if (dirty_update) {
        filemgr_dirty_update_get_root(handle->file, dirty_update,
                                      &dirty_idtree_root, &dirty_seqtree_root);
        _fdb_import_dirty_root(handle, dirty_idtree_root, dirty_seqtree_root);
        btreeblk_discard_blocks(handle->bhandle);
    }

    return;
}

static void _fdb_release_dirty_root(fdb_kvs_handle *handle)
{
    if (!handle->shandle) {
        struct filemgr_dirty_update_node *dirty_update;
        dirty_update = btreeblk_get_dirty_update(handle->bhandle);
        if (dirty_update) {
            filemgr_dirty_update_close_node(handle->file, dirty_update);
            btreeblk_clear_dirty_update(handle->bhandle);
        }
    }
}

fdb_status _fdb_get(fdb_kvs_handle *handle, fdb_doc *doc,
                    bool metaOnly)
{
    uint64_t offset;
    struct docio_object _doc;
    struct docio_handle *dhandle;
    struct filemgr *wal_file = NULL;
    struct _fdb_key_cmp_info cmp_info;
    fdb_status wr;
    hbtrie_result hr = HBTRIE_RESULT_FAIL;
    fdb_txn *txn;
    fdb_doc doc_kv;
    LATENCY_STAT_START();

    if (!handle) {
        return FDB_RESULT_INVALID_HANDLE;
    }

    if (!doc || !doc->key ||
        doc->keylen == 0 || doc->keylen > FDB_MAX_KEYLEN ||
        (handle->kvs_config.custom_cmp &&
            doc->keylen > handle->config.blocksize - HBTRIE_HEADROOM)) {
        return FDB_RESULT_INVALID_ARGS;
    }

    if (!atomic_cas_uint8_t(&handle->handle_busy, 0, 1)) {
        return FDB_RESULT_HANDLE_BUSY;
    }

    doc_kv = *doc;

    if (handle->kvs) {
        // multi KV instance mode
        int size_chunk = handle->config.chunksize;
        doc_kv.keylen = doc->keylen + size_chunk;
        doc_kv.key = alca(uint8_t, doc_kv.keylen);
        kvid2buf(size_chunk, handle->kvs->getKvsId(), doc_kv.key);
        memcpy((uint8_t*)doc_kv.key + size_chunk, doc->key, doc->keylen);
    }

    if (!handle->shandle) {
        fdb_check_file_reopen(handle, NULL);
        txn = handle->fhandle->getRootHandle()->txn;
        if (!txn) {
            txn = &handle->file->global_txn;
        }
    } else {
        txn = handle->shandle->snap_txn;
    }

    cmp_info.kvs_config = handle->kvs_config;
    cmp_info.kvs = handle->kvs;
    wal_file = handle->file;
    dhandle = handle->dhandle;

    if (handle->kvs) {
        wr = wal_find(txn, wal_file, &cmp_info, handle->shandle, &doc_kv,
                      &offset);
    } else {
        wr = wal_find(txn, wal_file, &cmp_info, handle->shandle, doc,
                      &offset);
    }

    if (!handle->shandle) {
        fdb_sync_db_header(handle);
    }

    atomic_incr_uint64_t(&handle->op_stats->num_gets,
                         std::memory_order_relaxed);

    if (wr == FDB_RESULT_KEY_NOT_FOUND) {
        _fdb_sync_dirty_root(handle);

        if (handle->kvs) {
            hr = hbtrie_find(handle->trie, doc_kv.key, doc_kv.keylen,
                             (void *)&offset);
        } else {
            hr = hbtrie_find(handle->trie, doc->key, doc->keylen,
                             (void *)&offset);
        }
        btreeblk_end(handle->bhandle);
        offset = _endian_decode(offset);

        _fdb_release_dirty_root(handle);
    }

    if ((wr == FDB_RESULT_SUCCESS && offset != BLK_NOT_FOUND) ||
        hr == HBTRIE_RESULT_SUCCESS) {

        bool alloced_meta = doc->meta ? false : true;
        bool alloced_body = (metaOnly || doc->body) ? false : true;

        if (handle->kvs) {
            _doc.key = doc_kv.key;
            _doc.length.keylen = doc_kv.keylen;
            if (!metaOnly) {
                doc->deleted = doc_kv.deleted; // update deleted field if wal_find
            }
        } else {
            _doc.key = doc->key;
            _doc.length.keylen = doc->keylen;
        }

        _doc.meta = doc->meta;
        _doc.body = doc->body;

        if (!metaOnly && wr == FDB_RESULT_SUCCESS && doc->deleted) {
            atomic_cas_uint8_t(&handle->handle_busy, 1, 0);
            return FDB_RESULT_KEY_NOT_FOUND;
        }

        int64_t _offset = 0;
        if (metaOnly) {
            _offset = docio_read_doc_key_meta(dhandle, offset, &_doc, true);
        } else {
            _offset = docio_read_doc(dhandle, offset, &_doc, true);
        }

        if (_offset <= 0) {
            atomic_cas_uint8_t(&handle->handle_busy, 1, 0);
            return _offset < 0 ? (fdb_status)_offset : FDB_RESULT_KEY_NOT_FOUND;
        }

        if ((_doc.length.keylen != doc_kv.keylen) ||
            (!metaOnly && (_doc.length.flag & DOCIO_DELETED))) {
            free_docio_object(&_doc, false, alloced_meta, alloced_body);
            atomic_cas_uint8_t(&handle->handle_busy, 1, 0);
            return FDB_RESULT_KEY_NOT_FOUND;
        }

        doc->seqnum = _doc.seqnum;
        doc->metalen = _doc.length.metalen;
        doc->bodylen = _doc.length.bodylen;
        doc->meta = _doc.meta;
        doc->body = _doc.body;
        doc->deleted = _doc.length.flag & DOCIO_DELETED;
        doc->size_ondisk = _fdb_get_docsize(_doc.length);
        doc->offset = offset;

        LATENCY_STAT_END(handle->file, FDB_LATENCY_GETS);
        atomic_cas_uint8_t(&handle->handle_busy, 1, 0);
        return FDB_RESULT_SUCCESS;
    }

    atomic_cas_uint8_t(&handle->handle_busy, 1, 0);
    return FDB_RESULT_KEY_NOT_FOUND;
}

LIBFDB_API
fdb_status fdb_get(fdb_kvs_handle *handle, fdb_doc *doc)
{
    return _fdb_get(handle, doc, /*metaOnly*/false);
}

// search document metadata using key
LIBFDB_API
fdb_status fdb_get_metaonly(fdb_kvs_handle *handle, fdb_doc *doc)
{
    return _fdb_get(handle, doc, /*metaOnly*/true);
}

fdb_status _fdb_get_byseq(fdb_kvs_handle *handle,
                          fdb_doc *doc,
                          bool metaOnly)
{
    uint64_t offset;
    struct docio_object _doc;
    struct docio_handle *dhandle;
    struct filemgr *wal_file = NULL;
    fdb_status wr;
    btree_result br = BTREE_RESULT_FAIL;
    fdb_seqnum_t _seqnum;
    fdb_txn *txn;
    struct _fdb_key_cmp_info cmp_info;
    LATENCY_STAT_START();

    if (!handle) {
        return FDB_RESULT_INVALID_HANDLE;
    }

    if (!doc || doc->seqnum == SEQNUM_NOT_USED) {
        return FDB_RESULT_INVALID_ARGS;
    }

    // Sequence trees are a must for byseq operations
    if (handle->config.seqtree_opt != FDB_SEQTREE_USE) {
        return FDB_RESULT_INVALID_CONFIG;
    }

    if (!atomic_cas_uint8_t(&handle->handle_busy, 0, 1)) {
        return FDB_RESULT_HANDLE_BUSY;
    }

    if (!handle->shandle) {
        fdb_check_file_reopen(handle, NULL);

        txn = handle->fhandle->getRootHandle()->txn;
        if (!txn) {
            txn = &handle->file->global_txn;
        }
    } else {
        txn = handle->shandle->snap_txn;
    }

    cmp_info.kvs_config = handle->kvs_config;
    cmp_info.kvs = handle->kvs;
    wal_file = handle->file;
    dhandle = handle->dhandle;

    // prevent searching by key in WAL if 'doc' is not empty
    size_t key_len = doc->keylen;
    doc->keylen = 0;
    if (handle->kvs) {
        wr = wal_find_kv_id(txn, wal_file, handle->kvs->getKvsId(), &cmp_info,
                            handle->shandle, doc, &offset);
    } else {
        wr = wal_find(txn, wal_file, &cmp_info, handle->shandle, doc, &offset);
    }

    doc->keylen = key_len;
    if (!handle->shandle) {
        fdb_sync_db_header(handle);
    }

    atomic_incr_uint64_t(&handle->op_stats->num_gets, std::memory_order_relaxed);

    if (wr == FDB_RESULT_KEY_NOT_FOUND) {
        _fdb_sync_dirty_root(handle);

        _seqnum = _endian_encode(doc->seqnum);
        if (handle->kvs) {
            int size_id, size_seq;
            uint8_t *kv_seqnum;
            hbtrie_result hr;
            fdb_kvs_id_t _kv_id;

            _kv_id = _endian_encode(handle->kvs->getKvsId());
            size_id = sizeof(fdb_kvs_id_t);
            size_seq = sizeof(fdb_seqnum_t);
            kv_seqnum = alca(uint8_t, size_id + size_seq);
            memcpy(kv_seqnum, &_kv_id, size_id);
            memcpy(kv_seqnum + size_id, &_seqnum, size_seq);
            hr = hbtrie_find(handle->seqtrie, (void *)kv_seqnum,
                             size_id + size_seq, (void *)&offset);
            br = (hr == HBTRIE_RESULT_SUCCESS)?(BTREE_RESULT_SUCCESS):(br);
        } else {
            br = btree_find(handle->seqtree, (void *)&_seqnum, (void *)&offset);
        }
        btreeblk_end(handle->bhandle);
        offset = _endian_decode(offset);

        _fdb_release_dirty_root(handle);
    }

    if ((wr == FDB_RESULT_SUCCESS && offset != BLK_NOT_FOUND) ||
         br != BTREE_RESULT_FAIL) {
        bool alloc_key, alloc_meta, alloc_body;
        if (!handle->kvs) { // single KVS mode
            _doc.key = doc->key;
            _doc.length.keylen = doc->keylen;
            alloc_key = doc->key ? false : true;
        } else {
            _doc.key = NULL;
            alloc_key = true;
        }
        alloc_meta = doc->meta ? false : true;
        _doc.meta = doc->meta;
        alloc_body = (metaOnly || doc->body) ? false : true;
        _doc.body = doc->body;

        if (!metaOnly && wr == FDB_RESULT_SUCCESS && doc->deleted) {
            atomic_cas_uint8_t(&handle->handle_busy, 1, 0);
            return FDB_RESULT_KEY_NOT_FOUND;
        }

        int64_t _offset = 0;
        if (metaOnly) {
            _offset = docio_read_doc_key_meta(dhandle, offset, &_doc, true);
        } else {
            _offset = docio_read_doc(dhandle, offset, &_doc, true);
        }

        if (_offset <= 0) {
            atomic_cas_uint8_t(&handle->handle_busy, 1, 0);
            return _offset < 0 ? (fdb_status)_offset : FDB_RESULT_KEY_NOT_FOUND;
        }

        if ((metaOnly && doc->seqnum != _doc.seqnum) ||
            (!metaOnly && (_doc.length.flag & DOCIO_DELETED))) {
                atomic_cas_uint8_t(&handle->handle_busy, 1, 0);
                free_docio_object(&_doc, alloc_key, alloc_meta, alloc_body);
                return FDB_RESULT_KEY_NOT_FOUND;
        }

        doc->seqnum = _doc.seqnum;

        if (handle->kvs) {
            int size_chunk = handle->config.chunksize;
            doc->keylen = _doc.length.keylen - size_chunk;
            if (doc->key) { // doc->key is given by user
                memcpy(doc->key, (uint8_t*)_doc.key + size_chunk, doc->keylen);
                free_docio_object(&_doc, true, false, false);
            } else {
                doc->key = _doc.key;
                memmove(doc->key, (uint8_t*)doc->key + size_chunk, doc->keylen);
            }
        } else {
            doc->keylen = _doc.length.keylen;
            doc->key = _doc.key;
        }

        doc->metalen = _doc.length.metalen;
        doc->bodylen = _doc.length.bodylen;
        doc->meta = _doc.meta;
        doc->body = _doc.body;
        doc->deleted = _doc.length.flag & DOCIO_DELETED;
        doc->size_ondisk = _fdb_get_docsize(_doc.length);
        doc->offset = offset;

        atomic_cas_uint8_t(&handle->handle_busy, 1, 0);
        LATENCY_STAT_END(handle->file, FDB_LATENCY_GETS);
        return FDB_RESULT_SUCCESS;
    }

    atomic_cas_uint8_t(&handle->handle_busy, 1, 0);
    return FDB_RESULT_KEY_NOT_FOUND;
}

// search document using sequence number
LIBFDB_API
fdb_status fdb_get_byseq(fdb_kvs_handle *handle, fdb_doc *doc)
{
    return _fdb_get_byseq(handle, doc, /*metaOnly*/false);
}

// search document metadata using sequence number
LIBFDB_API
fdb_status fdb_get_metaonly_byseq(fdb_kvs_handle *handle, fdb_doc *doc)
{
    return _fdb_get_byseq(handle, doc, /*metaOnly*/true);
}

static uint8_t equal_docs(fdb_doc *doc, struct docio_object *_doc) {
    uint8_t rv = 1;
    // Compare a seq num if seq tree is enabled.
    if (doc->seqnum != SEQNUM_NOT_USED) {
        if (doc->seqnum != _doc->seqnum) {
            free(_doc->key);
            free(_doc->meta);
            free(_doc->body);
            _doc->key = _doc->meta = _doc->body = NULL;
            rv = 0;
        }
    } else { // Compare key and metadata
        if ((doc->key && memcmp(doc->key, _doc->key, doc->keylen)) ||
            (doc->meta && memcmp(doc->meta, _doc->meta, doc->metalen))) {
            free(_doc->key);
            free(_doc->meta);
            free(_doc->body);
            _doc->key = _doc->meta = _doc->body = NULL;
            rv = 0;
        }
    }
    return rv;
}

INLINE void _remove_kv_id(fdb_kvs_handle *handle, struct docio_object *doc)
{
    size_t size_chunk = handle->config.chunksize;
    doc->length.keylen -= size_chunk;
    memmove(doc->key, (uint8_t*)doc->key + size_chunk, doc->length.keylen);
}

// Retrieve a doc's metadata and body with a given doc offset in the database file.
LIBFDB_API
fdb_status fdb_get_byoffset(fdb_kvs_handle *handle, fdb_doc *doc)
{
    if (!handle) {
        return FDB_RESULT_INVALID_HANDLE;
    }

    if (!doc) {
        return FDB_RESULT_INVALID_ARGS;
    }

    uint64_t offset = doc->offset;
    struct docio_object _doc;

    if (!offset || offset == BLK_NOT_FOUND) {
        return FDB_RESULT_INVALID_ARGS;
    }

    if (!atomic_cas_uint8_t(&handle->handle_busy, 0, 1)) {
        return FDB_RESULT_HANDLE_BUSY;
    }

    atomic_incr_uint64_t(&handle->op_stats->num_gets, std::memory_order_relaxed);
    memset(&_doc, 0, sizeof(struct docio_object));

    int64_t _offset = docio_read_doc(handle->dhandle, offset, &_doc, true);
    if (_offset <= 0 || !_doc.key || (_doc.length.flag & DOCIO_TXN_COMMITTED)) {
        atomic_cas_uint8_t(&handle->handle_busy, 1, 0);
        return _offset < 0 ? (fdb_status)_offset : FDB_RESULT_KEY_NOT_FOUND;
    } else {
        if (handle->kvs) {
            fdb_kvs_id_t kv_id;
            buf2kvid(handle->config.chunksize, _doc.key, &kv_id);
            if (kv_id != handle->kvs->getKvsId()) {
                atomic_cas_uint8_t(&handle->handle_busy, 1, 0);
                free_docio_object(&_doc, true, true, true);
                return FDB_RESULT_KEY_NOT_FOUND;
            }
            _remove_kv_id(handle, &_doc);
        }
        if (!equal_docs(doc, &_doc)) {
            free_docio_object(&_doc, true, true, true);
            atomic_cas_uint8_t(&handle->handle_busy, 1, 0);
            return FDB_RESULT_KEY_NOT_FOUND;
        }
    }

    doc->seqnum = _doc.seqnum;
    doc->keylen = _doc.length.keylen;
    doc->metalen = _doc.length.metalen;
    doc->bodylen = _doc.length.bodylen;
    if (doc->key) {
        free(_doc.key);
    } else {
        doc->key = _doc.key;
    }
    if (doc->meta) {
        free(_doc.meta);
    } else {
        doc->meta = _doc.meta;
    }
    if (doc->body) {
        if (_doc.length.bodylen > 0) {
            memcpy(doc->body, _doc.body, _doc.length.bodylen);
        }
        free(_doc.body);
    } else {
        doc->body = _doc.body;
    }
    doc->deleted = _doc.length.flag & DOCIO_DELETED;
    doc->size_ondisk = _fdb_get_docsize(_doc.length);
    if (handle->kvs) {
        // Since _doc.length was adjusted in _remove_kv_id(),
        // we need to compensate it.
        doc->size_ondisk += handle->config.chunksize;
    }

    if (_doc.length.flag & DOCIO_DELETED) {
        atomic_cas_uint8_t(&handle->handle_busy, 1, 0);
        return FDB_RESULT_KEY_NOT_FOUND;
    }

    atomic_cas_uint8_t(&handle->handle_busy, 1, 0);
    return FDB_RESULT_SUCCESS;
}

INLINE uint64_t _fdb_get_wal_threshold(fdb_kvs_handle *handle)
{
    return handle->config.wal_threshold;
}

LIBFDB_API
fdb_status fdb_set(fdb_kvs_handle *handle, fdb_doc *doc)
{
    if (!handle) {
        return FDB_RESULT_INVALID_HANDLE;
    }

    uint64_t offset;
    struct docio_object _doc;
    struct filemgr *file;
    struct docio_handle *dhandle;
    struct timeval tv;
    bool txn_enabled = false;
    bool sub_handle = false;
    bool wal_flushed = false;
    bool immediate_remove = false;
    file_status_t fstatus;
    fdb_txn *txn = handle->fhandle->getRootHandle()->txn;
    struct _fdb_key_cmp_info cmp_info;
    fdb_status wr = FDB_RESULT_SUCCESS;
    LATENCY_STAT_START();

    if (handle->config.flags & FDB_OPEN_FLAG_RDONLY) {
        return fdb_log(&handle->log_callback, FDB_RESULT_RONLY_VIOLATION,
                       "Warning: SET is not allowed on the read-only DB file '%s'.",
                       handle->file->filename);
    }

    if (!doc || doc->key == NULL ||
        doc->keylen == 0 || doc->keylen > FDB_MAX_KEYLEN ||
        (doc->metalen > 0 && doc->meta == NULL) ||
        (doc->bodylen > 0 && doc->body == NULL) ||
        (handle->kvs_config.custom_cmp &&
            doc->keylen > handle->config.blocksize - HBTRIE_HEADROOM)) {
        return FDB_RESULT_INVALID_ARGS;
    }

    if (!atomic_cas_uint8_t(&handle->handle_busy, 0, 1)) {
        return FDB_RESULT_HANDLE_BUSY;
    }

    _doc.length.keylen = doc->keylen;
    _doc.length.metalen = doc->metalen;
    _doc.length.bodylen = doc->deleted ? 0 : doc->bodylen;
    _doc.key = doc->key;
    _doc.meta = doc->meta;
    _doc.body = doc->deleted ? NULL : doc->body;

    if (handle->kvs) {
        // multi KV instance mode
        // allocate more (temporary) space for key, to store ID number
        int size_chunk = handle->config.chunksize;
        _doc.length.keylen = doc->keylen + size_chunk;
        _doc.key = alca(uint8_t, _doc.length.keylen);
        // copy ID
        kvid2buf(size_chunk, handle->kvs->getKvsId(), _doc.key);
        // copy key
        memcpy((uint8_t*)_doc.key + size_chunk, doc->key, doc->keylen);

        if (handle->kvs->getKvsType() == KVS_SUB) {
            sub_handle = true;
        } else {
            sub_handle = false;
        }
    }

fdb_set_start:
    fdb_check_file_reopen(handle, NULL);

    size_t throttling_delay = filemgr_get_throttling_delay(handle->file);
    if (throttling_delay) {
        usleep(throttling_delay);
    }

    cmp_info.kvs_config = handle->kvs_config;
    cmp_info.kvs = handle->kvs;

    filemgr_mutex_lock(handle->file);
    fdb_sync_db_header(handle);

    if (filemgr_is_rollback_on(handle->file)) {
        filemgr_mutex_unlock(handle->file);
        atomic_cas_uint8_t(&handle->handle_busy, 1, 0);
        return FDB_RESULT_FAIL_BY_ROLLBACK;
    }

    file = handle->file;
    dhandle = handle->dhandle;

    fstatus = filemgr_get_file_status(file);
    if (fstatus == FILE_REMOVED_PENDING) {
        // we must not write into this file
        // file status was changed by other thread .. start over
        filemgr_mutex_unlock(file);
        goto fdb_set_start;
    }

    if (sub_handle) {
        // multiple KV instance mode AND sub handle
        fdb_seqnum_t kv_seqnum = fdb_kvs_get_seqnum(file,
                                                    handle->kvs->id);
        if (doc->seqnum != SEQNUM_NOT_USED &&
            doc->flags & FDB_CUSTOM_SEQNUM) { // User specified own seqnum
            if (kv_seqnum < doc->seqnum) { // track highest seqnum in handle,kv
                handle->seqnum = doc->seqnum;
                fdb_kvs_set_seqnum(file, handle->kvs->id,
                                   handle->seqnum);
            }
            doc->flags &= ~FDB_CUSTOM_SEQNUM; // clear flag for fdb_doc reuse
<<<<<<< HEAD
        } else {
            doc->seqnum = fdb_kvs_get_seqnum(file, handle->kvs->getKvsId()) + 1;
        }
        if (handle->seqnum < doc->seqnum) { // keep handle's seqnum the highest
            handle->seqnum = doc->seqnum;
            fdb_kvs_set_seqnum(file, handle->kvs->getKvsId(), handle->seqnum);
=======
        } else { // normal monotonically increasing sequence numbers..
            doc->seqnum = ++kv_seqnum;
            handle->seqnum = doc->seqnum; // keep handle's seqnum the highest
            fdb_kvs_set_seqnum(file, handle->kvs->id, handle->seqnum);
>>>>>>> 05b1f487
        }
    } else {
        fdb_seqnum_t kv_seqnum = filemgr_get_seqnum(file);
        // super handle OR single KV instance mode
        if (doc->seqnum != SEQNUM_NOT_USED &&
            doc->flags & FDB_CUSTOM_SEQNUM) { // User specified own seqnum
            if (kv_seqnum < doc->seqnum) { // track highest seqnum in handle,kv
                handle->seqnum = doc->seqnum;
                filemgr_set_seqnum(file, handle->seqnum);
            }
            doc->flags &= ~FDB_CUSTOM_SEQNUM; // clear flag for fdb_doc reuse
        } else { // normal monotonically increasing sequence numbers..
            doc->seqnum = ++kv_seqnum;
            handle->seqnum = doc->seqnum;
            filemgr_set_seqnum(file, handle->seqnum);
        }
    }
    _doc.seqnum = doc->seqnum;

    if (doc->deleted) {
        // set timestamp
        gettimeofday(&tv, NULL);
        _doc.timestamp = (timestamp_t)tv.tv_sec;
    } else {
        _doc.timestamp = 0;
    }

    if (txn) {
        txn_enabled = true;
    }

    offset = docio_append_doc(dhandle, &_doc, doc->deleted, txn_enabled);
    if (offset == BLK_NOT_FOUND) {
        filemgr_mutex_unlock(file);
        atomic_cas_uint8_t(&handle->handle_busy, 1, 0);
        return FDB_RESULT_WRITE_FAIL;
    }

    if (doc->deleted && !handle->config.purging_interval) {
        // immediately remove from hbtrie upon WAL flush
        immediate_remove = true;
    }

    doc->size_ondisk = _fdb_get_docsize(_doc.length);
    doc->offset = offset;
    if (!txn) {
        txn = &file->global_txn;
    }
    if (handle->kvs) {
        // multi KV instance mode
        fdb_doc kv_ins_doc = *doc;
        kv_ins_doc.key = _doc.key;
        kv_ins_doc.keylen = _doc.length.keylen;
        if (!immediate_remove) {
            wal_insert(txn, file, &cmp_info, &kv_ins_doc, offset,
                       WAL_INS_WRITER);
        } else {
            wal_immediate_remove(txn, file, &cmp_info, &kv_ins_doc, offset,
                                 WAL_INS_WRITER);
        }
    } else {
        if (!immediate_remove) {
            wal_insert(txn, file, &cmp_info, doc, offset, WAL_INS_WRITER);
        } else {
            wal_immediate_remove(txn, file, &cmp_info, doc, offset,
                                 WAL_INS_WRITER);
        }
    }

    if (wal_get_dirty_status(file)== FDB_WAL_CLEAN) {
        wal_set_dirty_status(file, FDB_WAL_DIRTY);
    }

    if (handle->config.auto_commit &&
        wal_get_num_flushable(file) > _fdb_get_wal_threshold(handle)) {
        // we don't need dirty WAL flushing in auto commit mode
        // (_fdb_commit() is internally called at the end of this function)
        wal_flushed = true;

    } else if (handle->config.wal_flush_before_commit) {

        bid_t dirty_idtree_root = BLK_NOT_FOUND;
        bid_t dirty_seqtree_root = BLK_NOT_FOUND;

        if (!txn_enabled) {
            handle->dirty_updates = 1;
        }

        if (wal_get_num_flushable(file) > _fdb_get_wal_threshold(handle)) {
            union wal_flush_items flush_items;

            // commit only for non-transactional WAL entries
            wr = wal_commit(&file->global_txn, file, NULL, &handle->log_callback);
            if (wr != FDB_RESULT_SUCCESS) {
                filemgr_mutex_unlock(file);
                atomic_cas_uint8_t(&handle->handle_busy, 1, 0);
                return wr;
            }

            struct filemgr_dirty_update_node *prev_node = NULL, *new_node = NULL;

            _fdb_dirty_update_ready(handle, &prev_node, &new_node,
                                    &dirty_idtree_root, &dirty_seqtree_root, true);

            wr = wal_flush(file, (void *)handle,
                           _fdb_wal_flush_func, _fdb_wal_get_old_offset,
                           _fdb_wal_flush_seq_purge, _fdb_wal_flush_kvs_delta_stats,
                           &flush_items);

            if (wr != FDB_RESULT_SUCCESS) {
                btreeblk_clear_dirty_update(handle->bhandle);
                filemgr_dirty_update_close_node(handle->file, prev_node);
                filemgr_dirty_update_remove_node(handle->file, new_node);
                filemgr_mutex_unlock(file);
                atomic_cas_uint8_t(&handle->handle_busy, 1, 0);
                return wr;
            }

            _fdb_dirty_update_finalize(handle, prev_node, new_node,
                                       &dirty_idtree_root, &dirty_seqtree_root, false);

            wal_set_dirty_status(file, FDB_WAL_PENDING);
            // it is ok to release flushed items becuase
            // these items are not actually committed yet.
            // they become visible after fdb_commit is invoked.
            wal_release_flushed_items(file, &flush_items);

            wal_flushed = true;
            btreeblk_reset_subblock_info(handle->bhandle);
        }
    }

    filemgr_mutex_unlock(file);

    LATENCY_STAT_END(file, FDB_LATENCY_SETS);

    if (!doc->deleted) {
        atomic_incr_uint64_t(&handle->op_stats->num_sets, std::memory_order_relaxed);
    }

    if (wal_flushed && handle->config.auto_commit) {
        atomic_cas_uint8_t(&handle->handle_busy, 1, 0);
        return _fdb_commit(handle->fhandle->getRootHandle(), FDB_COMMIT_NORMAL,
                           false); // asynchronous commit only
    }
    atomic_cas_uint8_t(&handle->handle_busy, 1, 0);
    return FDB_RESULT_SUCCESS;
}

LIBFDB_API
fdb_status fdb_del(fdb_kvs_handle *handle, fdb_doc *doc)
{
    if (!handle) {
        return FDB_RESULT_INVALID_HANDLE;
    }

    if (!doc) {
        return FDB_RESULT_INVALID_ARGS;
    }

    if (handle->config.flags & FDB_OPEN_FLAG_RDONLY) {
        return fdb_log(&handle->log_callback, FDB_RESULT_RONLY_VIOLATION,
                       "Warning: DEL is not allowed on the read-only DB file '%s'.",
                       handle->file->filename);
    }

    if (doc->key == NULL || doc->keylen == 0 ||
        doc->keylen > FDB_MAX_KEYLEN ||
        (handle->kvs_config.custom_cmp &&
            doc->keylen > handle->config.blocksize - HBTRIE_HEADROOM)) {
        return FDB_RESULT_INVALID_ARGS;
    }

    doc->deleted = true;
    fdb_doc _doc;
    _doc = *doc;
    _doc.bodylen = 0;
    _doc.body = NULL;

    atomic_incr_uint64_t(&handle->op_stats->num_dels, std::memory_order_relaxed);

    return fdb_set(handle, &_doc);
}

static uint64_t _fdb_export_header_flags(fdb_kvs_handle *handle)
{
    uint64_t rv = 0;
    if (handle->config.seqtree_opt == FDB_SEQTREE_USE) {
        // seq tree is used
        rv |= FDB_FLAG_SEQTREE_USE;
    }
    if (handle->fhandle->getFlags() & FHANDLE_ROOT_INITIALIZED) {
        // the default KVS is once opened
        rv |= FDB_FLAG_ROOT_INITIALIZED;
    }
    if (handle->fhandle->getFlags() & FHANDLE_ROOT_CUSTOM_CMP) {
        // the default KVS is based on custom key order
        rv |= FDB_FLAG_ROOT_CUSTOM_CMP;
    }
    return rv;
}

uint64_t fdb_set_file_header(fdb_kvs_handle *handle, bool inc_revnum)
{
    /*
    <ForestDB header>
    [offset]: (description)
    [     0]: BID of root node of root B+Tree of HB+Trie: 8 bytes
    [     8]: BID of root node of seq B+Tree: 8 bytes (0xFF.. if not used)
    [    16]: BID of root node of stale block B+Tree: 8 bytes (since V3)
    [    24]: # of live documents: 8 bytes
    [    32]: # of deleted documents: 8 bytes (version specific)
    [    40]: # of live B+Tree nodes: 8 bytes
    [    48]: Data size (byte): 8 bytes
    [    56]: BID of the DB header created when last WAL flush: 8 bytes
    [    64]: Offset of the document containing KV instances' info: 8 bytes
    [    72]: Header flags: 8 bytes
    [    80]: Size of newly compacted target file name : 2 bytes
    [    82]: Size of old file name before compaction :  2 bytes
    [    84]: File name of newly compacted file : x bytes
    [  84+x]: File name of old file before compcation : y bytes
    [84+x+y]: CRC32: 4 bytes
    total size (header's length): 88+x+y bytes

    Note: the list of functions that need to be modified
          if the header structure is changed:

        fdb_fetch_header() and associated callers in forestdb.cc
        ver_get_new_filename_off() in version.cc
        _fdb_redirect_header() in forestdb.cc
        filemgr_destroy_file() in filemgr.cc
        print_header() in dump_common.cc
        decode_dblock() and dblock in forestdb_hexamine.cc
        fdb_get_reusable_block() in staleblock.cc
    */

    uint8_t *buf = alca(uint8_t, handle->config.blocksize);
    uint16_t new_filename_len = 0;
    uint16_t old_filename_len = 0;
    uint16_t _edn_safe_16;
    uint32_t crc;
    uint64_t _edn_safe_64;
    size_t offset = 0;
    struct filemgr *cur_file;
    KvsStat stat;

    cur_file = handle->file;

    // hb+trie or idtree root bid
    _edn_safe_64 = _endian_encode(handle->trie->root_bid);
    seq_memcpy(buf + offset, &_edn_safe_64, sizeof(handle->trie->root_bid), offset);

    if (handle->config.seqtree_opt == FDB_SEQTREE_USE) {
        // b+tree root bid
        _edn_safe_64 = _endian_encode(handle->seqtree->root_bid);
        seq_memcpy(buf + offset, &_edn_safe_64,
            sizeof(handle->seqtree->root_bid), offset);
    } else {
        memset(buf + offset, 0xff, sizeof(uint64_t));
        offset += sizeof(uint64_t);
    }

    // stale block tree root bid (MAGIC_002)
    if (ver_staletree_support(handle->file->version)) {
        _edn_safe_64 = _endian_encode(handle->staletree->root_bid);
        seq_memcpy(buf + offset, &_edn_safe_64,
                   sizeof(handle->staletree->root_bid), offset);
    }

    // get stat
    _kvs_stat_get(cur_file, 0, &stat);

    // # docs
    _edn_safe_64 = _endian_encode(stat.ndocs);
    seq_memcpy(buf + offset, &_edn_safe_64, sizeof(_edn_safe_64), offset);

    // # deleted docs
    _edn_safe_64 = _endian_encode(stat.ndeletes);
    seq_memcpy(buf + offset, &_edn_safe_64, sizeof(_edn_safe_64), offset);

    // # live nodes
    _edn_safe_64 = _endian_encode(stat.nlivenodes);
    seq_memcpy(buf + offset, &_edn_safe_64,
               sizeof(_edn_safe_64), offset);
    // data size
    _edn_safe_64 = _endian_encode(stat.datasize);
    seq_memcpy(buf + offset, &_edn_safe_64, sizeof(_edn_safe_64), offset);

    // last header bid
    _edn_safe_64 = _endian_encode(handle->last_wal_flush_hdr_bid);
    seq_memcpy(buf + offset, &_edn_safe_64,
               sizeof(handle->last_wal_flush_hdr_bid), offset);
    // kv info offset
    _edn_safe_64 = _endian_encode(handle->kv_info_offset);
    seq_memcpy(buf + offset, &_edn_safe_64,
               sizeof(handle->kv_info_offset), offset);
    // header flags
    _edn_safe_64 = _fdb_export_header_flags(handle);
    _edn_safe_64 = _endian_encode(_edn_safe_64);
    seq_memcpy(buf + offset, &_edn_safe_64,
               sizeof(_edn_safe_64), offset);

    // size of newly compacted target file name
    if (handle->file->new_file) {
        new_filename_len = strlen(handle->file->new_file->filename) + 1;
    }
    _edn_safe_16 = _endian_encode(new_filename_len);
    seq_memcpy(buf + offset, &_edn_safe_16, sizeof(new_filename_len), offset);

    // size of old filename before compaction
    if (handle->file->old_filename) {
        old_filename_len = strlen(handle->file->old_filename) + 1;
    }
    _edn_safe_16 = _endian_encode(old_filename_len);
    seq_memcpy(buf + offset, &_edn_safe_16, sizeof(old_filename_len), offset);

    if (new_filename_len) {
        seq_memcpy(buf + offset, handle->file->new_file->filename,
                   new_filename_len, offset);
    }

    if (old_filename_len) {
        seq_memcpy(buf + offset, handle->file->old_filename,
                   old_filename_len, offset);
    }

    // crc32
    crc = get_checksum(buf, offset, handle->file->crc_mode);
    crc = _endian_encode(crc);
    seq_memcpy(buf + offset, &crc, sizeof(crc), offset);

    return filemgr_update_header(handle->file, buf, offset, inc_revnum);
}

static
char *_fdb_redirect_header(struct filemgr *old_file, uint8_t *buf,
                           filemgr* new_file) {
    uint16_t old_compact_filename_len; // size of existing old_filename in buf
    uint16_t new_compact_filename_len; // size of existing new_filename in buf
    uint16_t new_filename_len = strlen(new_file->filename) + 1;
    uint16_t new_filename_len_enc = _endian_encode(new_filename_len);
    uint32_t crc;
    size_t crc_offset;
    size_t new_fnamelen_off = ver_get_new_filename_off(old_file->version);
    size_t new_fname_off = new_fnamelen_off + 4;
    size_t offset = new_fnamelen_off;
    char *old_filename;
    // Read existing DB header's size of newly compacted filename
    seq_memcpy(&new_compact_filename_len, buf + offset, sizeof(uint16_t),
               offset);
    new_compact_filename_len = _endian_decode(new_compact_filename_len);

    // Read existing DB header's size of filename before its compaction
    seq_memcpy(&old_compact_filename_len, buf + offset, sizeof(uint16_t),
               offset);
    old_compact_filename_len = _endian_decode(old_compact_filename_len);

    // Update DB header's size of newly compacted filename to redirected one
    memcpy(buf + new_fnamelen_off, &new_filename_len_enc, sizeof(uint16_t));

    // Copy over existing DB header's old_filename to its new location
    old_filename = (char*)buf + offset + new_filename_len;
    if (new_compact_filename_len != new_filename_len) {
        memmove(old_filename, buf + offset + new_compact_filename_len,
                old_compact_filename_len);
    }
    // Update the DB header's new_filename to the redirected one
    memcpy(buf + new_fname_off, new_file->filename, new_filename_len);
    // Compute the DB header's new crc32 value
    crc_offset = new_fname_off + new_filename_len + old_compact_filename_len;
    crc = get_checksum(buf, crc_offset, new_file->crc_mode);
    crc = _endian_encode(crc);
    // Update the DB header's new crc32 value
    memcpy(buf + crc_offset, &crc, sizeof(crc));
    // If the DB header indicated an old_filename, return it
    return old_compact_filename_len ? old_filename : NULL;
}

static fdb_status _fdb_append_commit_mark(void *voidhandle, uint64_t offset)
{
    uint64_t marker_offset;
    fdb_kvs_handle *handle = (fdb_kvs_handle *)voidhandle;
    struct docio_handle *dhandle;

    dhandle = handle->dhandle;
    marker_offset = docio_append_commit_mark(dhandle, offset);
    if (marker_offset == BLK_NOT_FOUND) {
        return FDB_RESULT_WRITE_FAIL;
    }
    // Note: Since transaction commit marker is used only for crash recovery
    // (or WAL reconstruction), we can mark it as stale immediately. Stale regions
    // by those markers will be inserted into stale-tree at the next WAL flushing
    // commit, thus will be reclaimed when the corresponding commit header
    // becomes unreachable. After that, those commit markers becomes unnecessary
    // for both crash recovery and WAL restore.
    filemgr_mark_stale(handle->file, marker_offset, DOCIO_COMMIT_MARK_SIZE);
    return FDB_RESULT_SUCCESS;
}

LIBFDB_API
fdb_status fdb_commit(fdb_file_handle *fhandle, fdb_commit_opt_t opt)
{
    if (!fhandle) {
        return FDB_RESULT_INVALID_HANDLE;
    }

    return _fdb_commit(fhandle->getRootHandle(), opt,
                       !(fhandle->getRootHandle()->config.durability_opt & FDB_DRB_ASYNC));
}

fdb_status _fdb_commit(fdb_kvs_handle *handle,
                       fdb_commit_opt_t opt,
                       bool sync)
{
    if (!handle) {
        return FDB_RESULT_INVALID_HANDLE;
    }

    uint64_t cur_bmp_revnum;
    fdb_txn *txn = handle->fhandle->getRootHandle()->txn;
    fdb_txn *earliest_txn;
    file_status_t fstatus;
    fdb_status fs = FDB_RESULT_SUCCESS;
    bool wal_flushed = false;
    bid_t dirty_idtree_root = BLK_NOT_FOUND;
    bid_t dirty_seqtree_root = BLK_NOT_FOUND;
    union wal_flush_items flush_items;
    fdb_status wr = FDB_RESULT_SUCCESS;
    LATENCY_STAT_START();

    if (handle->kvs) {
        if (handle->kvs->getKvsType() == KVS_SUB) {
            // deny commit on sub handle
            return FDB_RESULT_INVALID_HANDLE;
        }
    }
    if (handle->config.flags & FDB_OPEN_FLAG_RDONLY) {
        return fdb_log(&handle->log_callback, FDB_RESULT_RONLY_VIOLATION,
                       "Warning: Commit is not allowed on the read-only DB file '%s'.",
                       handle->file->filename);
    }

    if (!atomic_cas_uint8_t(&handle->handle_busy, 0, 1)) {
        return FDB_RESULT_HANDLE_BUSY;
    }

fdb_commit_start:
    fdb_check_file_reopen(handle, NULL);
    filemgr_mutex_lock(handle->file);
    fdb_sync_db_header(handle);

    if (filemgr_is_rollback_on(handle->file)) {
        filemgr_mutex_unlock(handle->file);
        atomic_cas_uint8_t(&handle->handle_busy, 1, 0);
        return FDB_RESULT_FAIL_BY_ROLLBACK;
    }

    fstatus = filemgr_get_file_status(handle->file);
    if (fstatus == FILE_REMOVED_PENDING) {
        // we must not commit this file
        // file status was changed by other thread .. start over
        filemgr_mutex_unlock(handle->file);
        goto fdb_commit_start;
    }

    fs = btreeblk_end(handle->bhandle);
    if (fs != FDB_RESULT_SUCCESS) {
        filemgr_mutex_unlock(handle->file);
        atomic_cas_uint8_t(&handle->handle_busy, 1, 0);
        return fs;
    }

    // commit wal
    if (txn) {
        // transactional updates
        wr = wal_commit(txn, handle->file, _fdb_append_commit_mark,
                        &handle->log_callback);
        if (wr != FDB_RESULT_SUCCESS) {
            filemgr_mutex_unlock(handle->file);
            atomic_cas_uint8_t(&handle->handle_busy, 1, 0);
            return wr;
        }
        if (wal_get_dirty_status(handle->file)== FDB_WAL_CLEAN) {
            wal_set_dirty_status(handle->file, FDB_WAL_DIRTY);
        }
    } else {
        // non-transactional updates
        wal_commit(&handle->file->global_txn, handle->file, NULL,
                   &handle->log_callback);
    }

    if (wal_get_num_flushable(handle->file) > _fdb_get_wal_threshold(handle) ||
        wal_get_dirty_status(handle->file) == FDB_WAL_PENDING ||
        opt & FDB_COMMIT_MANUAL_WAL_FLUSH) {
        // wal flush when
        // 1. wal size exceeds threshold
        // 2. wal is already flushed before commit
        //    (in this case, flush the rest of entries)
        // 3. user forces to manually flush wal

        struct filemgr_dirty_update_node *prev_node = NULL, *new_node = NULL;

        _fdb_dirty_update_ready(handle, &prev_node, &new_node,
                                &dirty_idtree_root, &dirty_seqtree_root, false);

        wr = wal_flush(handle->file, (void *)handle,
                       _fdb_wal_flush_func, _fdb_wal_get_old_offset,
                       _fdb_wal_flush_seq_purge, _fdb_wal_flush_kvs_delta_stats,
                       &flush_items);

        if (wr != FDB_RESULT_SUCCESS) {
            btreeblk_clear_dirty_update(handle->bhandle);
            filemgr_dirty_update_close_node(handle->file, prev_node);
            filemgr_dirty_update_remove_node(handle->file, new_node);
            filemgr_mutex_unlock(handle->file);
            atomic_cas_uint8_t(&handle->handle_busy, 1, 0);
            return wr;
        }
        wal_set_dirty_status(handle->file, FDB_WAL_CLEAN);
        wal_flushed = true;

        _fdb_dirty_update_finalize(handle, prev_node, new_node,
                                   &dirty_idtree_root, &dirty_seqtree_root, true);
    }

    // Note: Appending KVS header must be done after flushing WAL
    //       because KVS stats info is updated during WAL flushing.
    if (handle->kvs) {
        // multi KV instance mode .. append up-to-date KV header
        handle->kv_info_offset = fdb_kvs_header_append(handle);
    }

    filemgr_header_revnum_t next_revnum;
    next_revnum = filemgr_get_header_revnum(handle->file)+1;

    if (handle->rollback_revnum) {
        // if this commit is called by rollback API,
        // remove all stale-tree entries related to the rollback
        fdb_rollback_stale_blocks(handle, next_revnum);
        handle->rollback_revnum = 0;
    }

    if (wal_flushed) {
        fdb_gather_stale_blocks(handle,
                                next_revnum,
                                handle->last_hdr_bid,
                                handle->kv_info_offset,
                                filemgr_get_seqnum(handle->file),
                                NULL, false);
    }

    // Note: Getting header BID must be done after
    //       all other data are written into the file!!
    //       Or, header BID inconsistency will occur (it will
    //       point to wrong block).
    handle->last_hdr_bid = filemgr_alloc(handle->file, &handle->log_callback);
    cur_bmp_revnum = sb_get_bmp_revnum(handle->file);

    if (wal_get_dirty_status(handle->file) == FDB_WAL_CLEAN) {
        earliest_txn = wal_earliest_txn(handle->file,
                                        (txn)?(txn):(&handle->file->global_txn));
        if (earliest_txn) {
            filemgr_header_revnum_t last_revnum;
            last_revnum = _fdb_get_header_revnum(handle, handle->last_wal_flush_hdr_bid);
            // there exists other transaction that is not committed yet
            if (last_revnum < earliest_txn->prev_revnum) {
                handle->last_wal_flush_hdr_bid = earliest_txn->prev_hdr_bid;
            }
        } else {
            // there is no other transaction .. now WAL is empty
            handle->last_wal_flush_hdr_bid = handle->last_hdr_bid;
        }
    }

    // file header should be set after stale-block tree is updated.
    handle->cur_header_revnum = fdb_set_file_header(handle, true);

    if (txn == NULL) {
        // update global_txn's previous header BID
        handle->file->global_txn.prev_hdr_bid = handle->last_hdr_bid;
        // reset TID (this is thread-safe as filemgr_mutex is grabbed)
        handle->file->global_txn.prev_revnum = handle->cur_header_revnum;
    }

    if (handle->file->sb) {
        // sync superblock
        sb_update_header(handle);
        if (sb_check_sync_period(handle) && wal_flushed) {
            sb_decision_t decision;
            bool block_reclaimed = false;

            decision = sb_check_block_reusing(handle);
            if (decision == SBD_RECLAIM) {
                // gather reusable blocks
                btreeblk_discard_blocks(handle->bhandle);
                block_reclaimed = sb_reclaim_reusable_blocks(handle);
                if (block_reclaimed) {
                    sb_bmp_append_doc(handle);
                }
            } else if (decision == SBD_RESERVE) {
                // reserve reusable blocks
                btreeblk_discard_blocks(handle->bhandle);
                block_reclaimed = sb_reserve_next_reusable_blocks(handle);
                if (block_reclaimed) {
                    sb_rsv_append_doc(handle);
                }
            } else if (decision == SBD_SWITCH) {
                // switch reserved reusable blocks
                btreeblk_discard_blocks(handle->bhandle);
                sb_switch_reserved_blocks(handle->file);
            }
            // header should be updated one more time
            // since block reclaiming or stale block gathering changes root nodes
            // of each tree. but at this time we don't increase header revision number.
            handle->cur_header_revnum = fdb_set_file_header(handle, false);
            sb_update_header(handle);
            sb_sync_circular(handle);
            // reset allocation counter for next reclaim check
            sb_reset_num_alloc(handle);
        } else {
            // update superblock for every commit
            sb_sync_circular(handle);
        }
    }

    // file commit
    fs = filemgr_commit_bid(handle->file, handle->last_hdr_bid,
                            cur_bmp_revnum, sync, &handle->log_callback);
    if (wal_flushed) {
        wal_release_flushed_items(handle->file, &flush_items);
    }

    btreeblk_reset_subblock_info(handle->bhandle);

    handle->dirty_updates = 0;
    filemgr_mutex_unlock(handle->file);

    LATENCY_STAT_END(handle->file, FDB_LATENCY_COMMITS);
    atomic_incr_uint64_t(&handle->op_stats->num_commits, std::memory_order_relaxed);
    atomic_cas_uint8_t(&handle->handle_busy, 1, 0);
    return fs;
}

static fdb_status _fdb_commit_and_remove_pending(fdb_kvs_handle *handle,
                                           struct filemgr *old_file,
                                           struct filemgr *new_file)
{
    // Note: new_file == handle->file

    fdb_txn *earliest_txn;
    bool wal_flushed = false;
    bid_t dirty_idtree_root = BLK_NOT_FOUND;
    bid_t dirty_seqtree_root = BLK_NOT_FOUND;
    union wal_flush_items flush_items;
    fdb_status status = FDB_RESULT_SUCCESS;
    struct filemgr *very_old_file;

    btreeblk_end(handle->bhandle);

    // sync dirty root nodes
    struct filemgr_dirty_update_node *prev_node = NULL, *new_node = NULL;

    _fdb_dirty_update_ready(handle, &prev_node, &new_node,
                            &dirty_idtree_root, &dirty_seqtree_root, false);

    wal_commit(&new_file->global_txn, new_file, NULL, &handle->log_callback);
    if (wal_get_num_flushable(new_file)) {
        // flush wal if not empty
        wal_flush(new_file, (void *)handle,
                  _fdb_wal_flush_func, _fdb_wal_get_old_offset,
                  _fdb_wal_flush_seq_purge, _fdb_wal_flush_kvs_delta_stats,
                  &flush_items);
        wal_set_dirty_status(new_file, FDB_WAL_CLEAN);
        wal_flushed = true;
    } else if (wal_get_size(new_file) == 0) {
        // empty WAL
        wal_set_dirty_status(new_file, FDB_WAL_CLEAN);
    }

    _fdb_dirty_update_finalize(handle, prev_node, new_node,
                               &dirty_idtree_root, &dirty_seqtree_root, true);

    // Note: Appending KVS header must be done after flushing WAL
    //       because KVS stats info is updated during WAL flushing.
    if (handle->kvs) {
        // multi KV instance mode .. append up-to-date KV header
        handle->kv_info_offset = fdb_kvs_header_append(handle);
    }

    fdb_gather_stale_blocks(handle,
                            filemgr_get_header_revnum(handle->file)+1,
                            filemgr_get_header_bid(handle->file),
                            handle->kv_info_offset,
                            filemgr_get_seqnum(handle->file),
                            NULL, false);
    handle->last_hdr_bid = filemgr_get_next_alloc_block(new_file);
    if (wal_get_dirty_status(new_file) == FDB_WAL_CLEAN) {
        earliest_txn = wal_earliest_txn(new_file,
                                        &new_file->global_txn);
        if (earliest_txn) {
            // there exists other transaction that is not committed yet
            if (handle->last_wal_flush_hdr_bid < earliest_txn->prev_hdr_bid) {
                handle->last_wal_flush_hdr_bid = earliest_txn->prev_hdr_bid;
            }
        } else {
            // there is no other transaction .. now WAL is empty
            handle->last_wal_flush_hdr_bid = handle->last_hdr_bid;
        }
    }

    // update global_txn's previous header BID
    new_file->global_txn.prev_hdr_bid = handle->last_hdr_bid;
    // file header should be set after stale-block tree is updated.
    handle->cur_header_revnum = fdb_set_file_header(handle, true);
    if (handle->file->sb) {
        // sync superblock
        sb_update_header(handle);
        sb_sync_circular(handle);
    }
    status = filemgr_commit(new_file,
                            !(handle->config.durability_opt & FDB_DRB_ASYNC),
                            &handle->log_callback);
    if (status != FDB_RESULT_SUCCESS) {
        filemgr_mutex_unlock(old_file);
        filemgr_mutex_unlock(new_file);
        return status;
    }

    if (wal_flushed) {
        wal_release_flushed_items(new_file, &flush_items);
    }

    compactor_switch_file(old_file, new_file, &handle->log_callback);
    do { // Find all files pointing to old_file and redirect them to new file..
        very_old_file = filemgr_search_stale_links(old_file);
        if (very_old_file) {
            filemgr_redirect_old_file(very_old_file, new_file,
                                      _fdb_redirect_header);
            filemgr_commit(very_old_file,
                           !(handle->config.durability_opt & FDB_DRB_ASYNC),
                           &handle->log_callback);
            // I/O errors here are not propogated since this is best-effort
            // Since filemgr_search_stale_links() will have opened the file
            // we must close it here to ensure decrement of ref counter
            filemgr_close(very_old_file, 1, very_old_file->filename,
                          &handle->log_callback);
        }
    } while (very_old_file);

    // Migrate the operational statistics to the new_file, because
    // from this point onward all callers will re-open new_file
    handle->op_stats = filemgr_migrate_op_stats(old_file, new_file);
    fdb_assert(handle->op_stats, 0, 0);
#ifdef _LATENCY_STATS
    // Migrate latency stats from old file to new file..
    filemgr_migrate_latency_stats(old_file, new_file);
#endif // _LATENCY_STATS

    // Mark the old file as "remove_pending".
    // Note that a file deletion will be pended until there is no handle
    // referring the file.
    filemgr_remove_pending(old_file, new_file, &handle->log_callback);
    // This mutex was acquired by the caller (i.e., _fdb_compact_file()).
    filemgr_mutex_unlock(old_file);

    // After compaction is done, we don't need to maintain
    // fhandle list in superblock.
    filemgr_fhandle_remove(old_file, handle->fhandle);

    // Don't clean up the buffer cache entries for the old file.
    // They will be cleaned up later.
    filemgr_close(old_file, 0, handle->filename, &handle->log_callback);

    btreeblk_reset_subblock_info(handle->bhandle);

    filemgr_mutex_unlock(new_file);

    atomic_incr_uint64_t(&handle->op_stats->num_compacts, std::memory_order_relaxed);

    if (handle->config.compaction_cb &&
        handle->config.compaction_cb_mask & FDB_CS_COMPLETE) {
        atomic_cas_uint8_t(&handle->handle_busy, 1, 0);
        handle->config.compaction_cb(handle->fhandle, FDB_CS_COMPLETE,
                                     NULL, NULL, BLK_NOT_FOUND, BLK_NOT_FOUND,
                                     handle->config.compaction_cb_ctx);
        atomic_cas_uint8_t(&handle->handle_busy, 0, 1);
    }
    return status;
}

INLINE int _fdb_cmp_uint64_t(const void *key1, const void *key2)
{
    uint64_t a,b;
    // must ensure that key1 and key2 are pointers to uint64_t values
    a = deref64(key1);
    b = deref64(key2);

#ifdef __BIT_CMP
    return _CMP_U64(a, b);

#else
    if (a < b) {
        return -1;
    } else if (a > b) {
        return 1;
    } else {
        return 0;
    }
#endif
}

static fdb_status _fdb_move_wal_docs(fdb_kvs_handle *handle,
                                     bid_t start_bid,
                                     bid_t stop_bid,
                                     struct filemgr *new_file,
                                     struct hbtrie *new_trie,
                                     struct btree *new_idtree,
                                     struct btree *new_seqtree,
                                     struct btree *new_staletree,
                                     struct docio_handle *new_dhandle,
                                     struct btreeblk_handle *new_bhandle)
{
    struct timeval tv;
    timestamp_t cur_timestamp;
    fdb_kvs_handle new_handle;
    uint32_t blocksize = handle->file->blocksize;
    uint64_t offset; // starting point
    uint64_t new_offset;
    uint64_t stop_offset = stop_bid * blocksize; // stopping point
    uint64_t n_moved_docs = 0;
    uint64_t filesize = filemgr_get_pos(handle->file);
    uint64_t doc_scan_limit;
    uint64_t start_bmp_revnum, stop_bmp_revnum;
    uint64_t cur_bmp_revnum = (uint64_t)-1;
    struct _fdb_key_cmp_info cmp_info;
    fdb_compact_decision decision;
    ErrLogCallback *log_callback;
    fdb_status fs = FDB_RESULT_SUCCESS;

    gettimeofday(&tv, NULL);
    cur_timestamp = tv.tv_sec;

    if (start_bid == BLK_NOT_FOUND || start_bid == stop_bid) {
        return fs;
    } else {
        offset = (start_bid + 1) * blocksize;
    }

    // TODO: Need to adapt docio_read_doc to separate false checksum errors.
    log_callback = handle->dhandle->log_callback;
    handle->dhandle->log_callback = NULL;
    cmp_info.kvs_config = handle->kvs_config;
    cmp_info.kvs = handle->kvs;

    start_bmp_revnum = _fdb_get_bmp_revnum(handle, start_bid);
    stop_bmp_revnum= _fdb_get_bmp_revnum(handle, stop_bid);
    cur_bmp_revnum = start_bmp_revnum;

    do {
        // The fundamental logic is same to that in WAL restore process.
        // Please refer to comments in _fdb_restore_wal().
         if (cur_bmp_revnum == stop_bmp_revnum && offset >= stop_offset) {
             break;
        }
        if (cur_bmp_revnum == stop_bmp_revnum) {
            doc_scan_limit = stop_offset;
        } else {
            doc_scan_limit = filesize;
        }

        if (!docio_check_buffer(handle->dhandle, offset / blocksize,
                                cur_bmp_revnum)) {
            // not a document block .. move to next block
        } else {
            uint64_t offset_original = offset;
            do {
                fdb_doc wal_doc;
                uint8_t deleted;
                struct docio_object doc;
                int64_t _offset;
                memset(&doc, 0, sizeof(doc));
                _offset = docio_read_doc(handle->dhandle, offset, &doc, true);
                if (_offset < 0) {
                    // Read error
                    free(doc.key);
                    free(doc.meta);
                    free(doc.body);
                    if (ver_non_consecutive_doc(handle->file->version)) {
                        // Since MAGIC_002: should terminate the compaction.
                        return (fdb_status) _offset;
                    } else {
                        // MAGIC_000, 001: due to garbage (allocated but not written)
                        // block, false alarm should be tolerable.
                        break;
                    }
                }
                if (_offset == 0 ||
                    (!doc.key && !(doc.length.flag & DOCIO_TXN_COMMITTED))) {
                    // No more documents in this block, break and move to the next block
                    free(doc.key);
                    free(doc.meta);
                    free(doc.body);
                    break;
                }
                // check if the doc is transactional or not, and
                // also check if the doc contains system info
                if (doc.length.flag & DOCIO_TXN_DIRTY ||
                    doc.length.flag & DOCIO_SYSTEM) {
                    // skip transactional document or system document
                    free(doc.key);
                    free(doc.meta);
                    free(doc.body);
                    offset = _offset;
                    continue;
                    // do not break.. read next doc
                }
                if (doc.length.flag & DOCIO_TXN_COMMITTED) {
                    // commit mark .. read the previously skipped doc
                    _offset = docio_read_doc(handle->dhandle, doc.doc_offset, &doc, true);
                    if (_offset <= 0) { // doc read error
                        // Should terminate the compaction
                        free(doc.key);
                        free(doc.meta);
                        free(doc.body);
                        return _offset < 0 ? (fdb_status) _offset : FDB_RESULT_KEY_NOT_FOUND;
                    }
                }

                // If a rollback was requested on this file, skip
                // any db items written past the rollback point
                if (!handle->kvs) {
                    if (doc.seqnum > handle->seqnum) {
                        free(doc.key);
                        free(doc.meta);
                        free(doc.body);
                        offset = _offset;
                        continue;
                    }
                } else {
                    // check seqnum before insert
                    fdb_kvs_id_t kv_id;
                    fdb_seqnum_t kv_seqnum;
                    buf2kvid(handle->config.chunksize, doc.key, &kv_id);

                    kv_seqnum = fdb_kvs_get_seqnum(handle->file, kv_id);
                    // Only pick up items written before any rollback
                    if (doc.seqnum > kv_seqnum) {
                        free(doc.key);
                        free(doc.meta);
                        free(doc.body);
                        offset = _offset;
                        continue;
                    }
                }
                deleted = doc.length.flag & DOCIO_DELETED;
                wal_doc.keylen = doc.length.keylen;
                wal_doc.metalen = doc.length.metalen;
                wal_doc.bodylen = doc.length.bodylen;
                wal_doc.key = doc.key;
                wal_doc.meta = doc.meta;
                wal_doc.seqnum = doc.seqnum;
                wal_doc.deleted = deleted;
                wal_doc.size_ondisk = _fdb_get_docsize(doc.length);
                // If user has specified a callback for move doc then
                // the decision on to whether or not the document is moved
                // into new file will rest completely on the return value
                // from the callback
                if (handle->config.compaction_cb &&
                    handle->config.compaction_cb_mask & FDB_CS_MOVE_DOC) {
                    size_t key_offset;
                    const char *kvs_name = _fdb_kvs_extract_name_off(handle,
                                                   wal_doc.key, &key_offset);
                    wal_doc.keylen -= key_offset;
                    wal_doc.key = (void *)((uint8_t*)wal_doc.key + key_offset);
                    atomic_cas_uint8_t(&handle->handle_busy, 1, 0);
                    decision = handle->config.compaction_cb(
                               handle->fhandle, FDB_CS_MOVE_DOC,
                               kvs_name, &wal_doc, offset, BLK_NOT_FOUND,
                               handle->config.compaction_cb_ctx);
                    atomic_cas_uint8_t(&handle->handle_busy, 0, 1);
                    wal_doc.key = (void *)((uint8_t*)wal_doc.key - key_offset);
                    wal_doc.keylen += key_offset;
                } else {
                    // compare timestamp
                    if (!deleted ||
                        (cur_timestamp < doc.timestamp +
                         handle->config.purging_interval &&
                         deleted)) {
                        // re-write the document to new file when
                        // 1. the document is not deleted
                        // 2. the document is logically deleted but
                        //    its timestamp isn't overdue
                        decision = FDB_CS_KEEP_DOC;
                    } else {
                        decision = FDB_CS_DROP_DOC;
                    }
                }
                if (decision == FDB_CS_KEEP_DOC) {
                    // Re-Write Document to new_file based on decision above
                    new_offset = docio_append_doc(new_dhandle, &doc, deleted, 0);
                    if (new_offset == BLK_NOT_FOUND) {
                        free(doc.key);
                        free(doc.meta);
                        free(doc.body);
                        return FDB_RESULT_WRITE_FAIL;
                    }
                } else {
                    new_offset = BLK_NOT_FOUND;
                }

                wal_insert(&new_file->global_txn, new_file, &cmp_info,
                           &wal_doc, new_offset, WAL_INS_COMPACT_PHASE1);

                n_moved_docs++;
                free(doc.key);
                free(doc.meta);
                free(doc.body);
                offset = _offset;
            } while (offset + sizeof(struct docio_length) < doc_scan_limit);

            // Due to non-consecutive doc blocks, offset value may decrease
            // and cause an infinite loop. To avoid this issue, we have to
            // restore the last offset value if offset value is decreased.
            if (offset < offset_original) {
                offset = offset_original;
            }
        }

        offset = ((offset / blocksize) + 1) * blocksize;
        if (ver_superblock_support(handle->file->version) &&
            offset >= filesize && cur_bmp_revnum < stop_bmp_revnum) {
            // circular scan
            offset = blocksize * handle->file->sb->config->num_sb;
            cur_bmp_revnum++;
        }
    } while(true);

    // wal flush into new file so all documents are reflected in its main index
    if (n_moved_docs) {
        union wal_flush_items flush_items;
        new_handle = *handle;
        new_handle.file = new_file;
        new_handle.trie = new_trie;
        if (handle->kvs) {
            new_handle.seqtrie = (struct hbtrie *)new_seqtree;
        } else {
            new_handle.seqtree = new_seqtree;
        }
        new_handle.staletree = new_staletree;
        new_handle.dhandle = new_dhandle;
        new_handle.bhandle = new_bhandle;

        wal_flush(new_file, (void*)&new_handle,
                  _fdb_wal_flush_func, _fdb_wal_get_old_offset,
                  _fdb_wal_flush_seq_purge, _fdb_wal_flush_kvs_delta_stats,
                  &flush_items);
        wal_set_dirty_status(new_file, FDB_WAL_PENDING);
        wal_release_flushed_items(new_file, &flush_items);
    }

    handle->dhandle->log_callback = log_callback;
    return fs;
}

static uint64_t _fdb_calculate_throttling_delay(uint64_t n_moved_docs,
                                                struct timeval tv)
{
    uint64_t elapsed_us, delay_us;
    struct timeval cur_tv, gap;

    if (n_moved_docs == 0) {
        return 0;
    }

    gettimeofday(&cur_tv, NULL);
    gap = _utime_gap(tv, cur_tv);
    elapsed_us = (uint64_t)gap.tv_sec * 1000000 + gap.tv_usec;
    // Set writer's delay = 2x of compactor's delay per doc
    // For example,
    // 1) if compactor's speed is 10,000 docs/sec,
    // 2) then the average delay per doc is 100 us.
    // 3) In this case, we set the writer sleep delay to 200 (= 2*100) us.
    // To avoid quick fluctuation of writer's delay,
    // we use the entire average speed of compactor, not an instant speed.
    delay_us = elapsed_us * 2 / n_moved_docs;
    if (delay_us > 1000) { // Limit the max delay to 1ms
        delay_us = 1000;
    }

    return delay_us;
}

INLINE void _fdb_adjust_prob(size_t cur_ratio, size_t *prob, size_t max_prob)
{
    if (cur_ratio < FDB_COMP_RATIO_MIN) {
        // writer is slower than the minimum speed
        // decrease the probability variable
        if ((*prob) >= FDB_COMP_PROB_UNIT_DEC) {
            (*prob) -= FDB_COMP_PROB_UNIT_DEC;
        } else {
            *prob = 0;
        }
    }

    if (cur_ratio > FDB_COMP_RATIO_MAX) {
        // writer is faster than the maximum speed
        if (cur_ratio > 200) {
            // writer is at least twice faster than compactor!
            // double the probability variable
            if (*prob == 0) {
                *prob = FDB_COMP_PROB_UNIT_INC;
            }
            (*prob) += (*prob);
        } else {
            // increase the probability variable
            (*prob) += FDB_COMP_PROB_UNIT_INC;
        }

        if (*prob > max_prob) {
            *prob = max_prob;
        }
    }
}

INLINE void _fdb_update_block_distance(bid_t writer_curr_bid,
                                       bid_t compactor_curr_bid,
                                       bid_t *writer_prev_bid,
                                       bid_t *compactor_prev_bid,
                                       size_t *prob,
                                       size_t max_prob)
{
    bid_t writer_bid_gap = writer_curr_bid - (*writer_prev_bid);
    bid_t compactor_bid_gap = compactor_curr_bid - (*compactor_prev_bid);

    if (compactor_bid_gap) {
        // throughput ratio of writer / compactor (percentage)
        size_t cur_ratio = writer_bid_gap*100 / compactor_bid_gap;
        // adjust probability
        _fdb_adjust_prob(cur_ratio, prob, max_prob);
    }
    *writer_prev_bid = writer_curr_bid;
    *compactor_prev_bid = compactor_curr_bid;
}

#ifdef _COW_COMPACTION
// Warning: This api assumes writer cannot access newly compacted file until
// compaction is complete. If this behavior changes to interleave writer with
// compactor in new file, this function must be modified!
static fdb_status _fdb_compact_clone_docs(fdb_kvs_handle *handle,
                                          struct filemgr *new_file,
                                          struct hbtrie *new_trie,
                                          struct btree *new_idtree,
                                          struct btree *new_seqtree,
                                          struct btree *new_staletree,
                                          struct docio_handle *new_dhandle,
                                          struct btreeblk_handle *new_bhandle,
                                          size_t *prob)
{
    uint8_t deleted;
    uint64_t offset, _offset;
    uint64_t old_offset, new_offset;
    uint64_t *offset_array;
    uint64_t src_bid, dst_bid, contiguous_bid;
    uint64_t clone_len;
    uint64_t n_moved_docs = 0;
    uint32_t blocksize;
    size_t i, c, rv;
    size_t offset_array_max;
    hbtrie_result hr;
    struct docio_object doc, *_doc;
    struct hbtrie_iterator it;
    struct timeval tv;
    fdb_doc wal_doc;
    fdb_kvs_handle new_handle;
    bid_t compactor_curr_bid, writer_curr_bid;
    bid_t compactor_prev_bid, writer_prev_bid;
    struct _fdb_key_cmp_info cmp_info;
    bool locked = false;

    timestamp_t cur_timestamp;
    fdb_status fs = FDB_RESULT_SUCCESS;
    blocksize = handle->file->config->blocksize;

    compactor_prev_bid = 0;
    writer_prev_bid = filemgr_get_pos(handle->file) /
                      handle->file->config->blocksize;

    // Init AIO buffer, callback, event instances.
    struct async_io_handle *aio_handle_ptr = NULL;
    struct async_io_handle aio_handle;
    aio_handle.queue_depth = ASYNC_IO_QUEUE_DEPTH;
    aio_handle.block_size = handle->file->config->blocksize;
    aio_handle.fd = handle->file->fd;
    if (handle->file->ops->aio_init(&aio_handle) == FDB_RESULT_SUCCESS) {
        aio_handle_ptr = &aio_handle;
    }
    if (handle->config.compaction_cb &&
        handle->config.compaction_cb_mask & FDB_CS_BEGIN) {
        atomic_cas_uint8_t(&handle->handle_busy, 1, 0);
        handle->config.compaction_cb(handle->fhandle, FDB_CS_BEGIN, NULL, NULL,
                                     0, 0, handle->config.compaction_cb_ctx);
        atomic_cas_uint8_t(&handle->handle_busy, 0, 1);
    }

    gettimeofday(&tv, NULL);
    cur_timestamp = tv.tv_sec;

    cmp_info.kvs_config = handle->kvs_config;
    cmp_info.kvs = handle->kvs;

    new_handle = *handle;
    new_handle.file = new_file;
    new_handle.trie = new_trie;
    if (handle->kvs) {
        new_handle.seqtrie = (struct hbtrie *)new_seqtree;
    } else {
        new_handle.seqtree = new_seqtree;
    }
    new_handle.staletree = new_staletree;
    new_handle.dhandle = new_dhandle;
    new_handle.bhandle = new_bhandle;

    _doc = (struct docio_object *)
        calloc(FDB_COMP_BATCHSIZE, sizeof(struct docio_object));
    offset_array_max = FDB_COMP_BATCHSIZE / sizeof(uint64_t);
    offset_array = (uint64_t*)malloc(sizeof(uint64_t) * offset_array_max);

    c = old_offset = new_offset = 0;

    hr = hbtrie_iterator_init(handle->trie, &it, NULL, 0);

    while( hr == HBTRIE_RESULT_SUCCESS ) {

        hr = hbtrie_next_value_only(&it, (void*)&offset);
        fs = btreeblk_end(handle->bhandle);
        if (fs != FDB_RESULT_SUCCESS) {
            free(_doc);
            hbtrie_iterator_free(&it);
            free(offset_array);
            return fs;
        }
        offset = _endian_decode(offset);

        if ( hr == HBTRIE_RESULT_SUCCESS ) {
            // add to offset array
            offset_array[c] = offset;
            c++;
        }

        // if array exceeds the threshold, OR
        // there's no next item (hr == HBTRIE_RESULT_FAIL),
        // sort and move the documents in the array
        if (c >= offset_array_max ||
            (c > 0 && hr != HBTRIE_RESULT_SUCCESS)) {
            // quick sort
            qsort(offset_array, c, sizeof(uint64_t), _fdb_cmp_uint64_t);

            size_t num_batch_reads =
            docio_batch_read_docs(handle->dhandle, &offset_array[0],
                    _doc, c, FDB_COMP_MOVE_UNIT,
                    (size_t) (-1), // We are not reading the value portion
                    aio_handle_ptr, true);
            if (num_batch_reads == (size_t) -1 || num_batch_reads != c) {
                fs = FDB_RESULT_COMPACTION_FAIL;
                break;
            }
            src_bid = offset_array[0] / blocksize;
            contiguous_bid = src_bid;
            clone_len = 0;
            docio_reset(new_dhandle);
            dst_bid = filemgr_get_pos(new_file) / blocksize;
            if (filemgr_get_pos(new_file) % blocksize) {
                dst_bid = dst_bid + 1; // adjust to start of next block
            } // else This means destination file position is already
              // at a block boundary, no need to adjust to next block start

            // 1) read all document key, meta in offset_array, and
            // 2) flush WAL periodically
            for (i = 0; i < c; ++i) {
                uint64_t _bid;
                fdb_compact_decision decision;
                doc = _doc[i];
                // === read docs from the old file ===
                offset = offset_array[i];
                _bid = offset / blocksize;
                _offset = offset + _fdb_get_docsize(doc.length);
                deleted = doc.length.flag & DOCIO_DELETED;
                wal_doc.keylen = doc.length.keylen;
                wal_doc.metalen = doc.length.metalen;
                wal_doc.bodylen = doc.length.bodylen;
                wal_doc.key = doc.key;
                wal_doc.seqnum = doc.seqnum;

                wal_doc.deleted = deleted;
                // If user has specified a callback for move doc then
                // the decision on to whether or not the document is moved
                // into new file will rest completely on the return value
                // from the callback
                if (handle->config.compaction_cb &&
                    handle->config.compaction_cb_mask & FDB_CS_MOVE_DOC) {
                    size_t key_offset;
                    const char *kvs_name = _fdb_kvs_extract_name_off(handle,
                                                     wal_doc.key, &key_offset);
                    wal_doc.keylen -= key_offset;
                    wal_doc.key = (void *)((uint8_t*)wal_doc.key + key_offset);
                    atomic_cas_uint8_t(&handle->handle_busy, 1, 0);
                    decision = handle->config.compaction_cb(
                               handle->fhandle, FDB_CS_MOVE_DOC,
                               kvs_name, &wal_doc, _offset, BLK_NOT_FOUND,
                               handle->config.compaction_cb_ctx);
                    atomic_cas_uint8_t(&handle->handle_busy, 0, 1);
                    wal_doc.key = (void *)((uint8_t*)wal_doc.key - key_offset);
                    wal_doc.keylen += key_offset;
                } else {
                    // compare timestamp
                    // 1. the document is not deleted
                    // 2. the document is logically deleted but
                    //    its timestamp isn't overdue
                    if (!deleted ||
                        (cur_timestamp < doc.timestamp +
                                     handle->config.purging_interval &&
                        deleted)) {
                        decision = FDB_CS_KEEP_DOC;
                    } else {
                        decision = FDB_CS_DROP_DOC;
                    }
                }

                if (decision == FDB_CS_KEEP_DOC) { // Clone doc to new file
                    if (_bid - contiguous_bid > 1) {
                        // Non-Contiguous copy range hit!
                        // Perform file range copy over existing blocks
                        fs = filemgr_copy_file_range(handle->file, new_file,
                                                     src_bid, dst_bid,
                                                     1 + clone_len);
                        if (fs != FDB_RESULT_SUCCESS) {
                            break;
                        }

                        dst_bid = dst_bid + 1 + clone_len;

                        // reset start block id, contiguous bid & len for
                        src_bid = _bid; // .. next round of file range copy
                        contiguous_bid = src_bid;
                        clone_len = 0;
                    } else if (_bid == contiguous_bid + 1) {
                        contiguous_bid = _bid; // next contiguous block
                        ++clone_len;
                    } // else the document is from the same block as previous

                    // compute document's offset in new_file
                    new_offset = (dst_bid + clone_len) * blocksize
                               + (offset % blocksize);

                    // Adjust contiguous_bid & clone_len if doc spans 1+ blocks
                    if (_offset / blocksize > offset / blocksize) {
                        uint64_t more_blocks = _offset / blocksize
                                             - offset / blocksize;
                        contiguous_bid = _offset / blocksize;
                        clone_len += more_blocks;
                    }

                    old_offset = offset;
                    wal_doc.offset = new_offset;
                    wal_doc.size_ondisk= _fdb_get_docsize(doc.length);

                    wal_insert(&new_file->global_txn, new_file, &cmp_info,
                               &wal_doc, new_offset, WAL_INS_COMPACT_PHASE1);
                    ++n_moved_docs;
                } // if non-deleted or deleted-but-not-yet-purged doc check
                free(doc.key);
                free(doc.meta);

                if (handle->config.compaction_cb &&
                    handle->config.compaction_cb_mask & FDB_CS_BATCH_MOVE) {
                    atomic_cas_uint8_t(&handle->handle_busy, 1, 0);
                    handle->config.compaction_cb(handle->fhandle,
                                                 FDB_CS_BATCH_MOVE, NULL, NULL,
                                                 old_offset, new_offset,
                                                 handle->config.compaction_cb_ctx);
                    atomic_cas_uint8_t(&handle->handle_busy, 0, 1);
                }
            } // repeat until no more offset in the offset_array

            // copy out the last set of contiguous blocks
            fs = filemgr_copy_file_range(handle->file, new_file, src_bid,
                                         dst_bid, 1 + clone_len);
            if (fs != FDB_RESULT_SUCCESS) {
                break;
            }
            // === flush WAL entries by compactor ===
            if (wal_get_num_flushable(new_file) > 0) {
                uint64_t delay_us = _fdb_calculate_throttling_delay(n_moved_docs, tv);
                // We intentionally try to slow down the normal writer if
                // the compactor can't catch up with the writer. This is a
                // short-term approach and we plan to address this issue without
                // sacrificing the writer's performance soon.
                rv = (size_t)random(100);
                if (rv < *prob) {
                    // Set the sleep time for the normal writer
                    // according to the current speed of compactor
                    filemgr_set_throttling_delay(handle->file, delay_us);
                    locked = true;
                } else {
                    locked = false;
                }
                union wal_flush_items flush_items;
                wal_flush_by_compactor(new_file, (void*)&new_handle,
                                       _fdb_wal_flush_func,
                                       _fdb_wal_get_old_offset,
                                       _fdb_wal_flush_seq_purge,
                                       _fdb_wal_flush_kvs_delta_stats,
                                       &flush_items);
                wal_set_dirty_status(new_file, FDB_WAL_PENDING);
                wal_release_flushed_items(new_file, &flush_items);
                if (locked) {
                    filemgr_set_throttling_delay(handle->file, 0);
                }

                if (handle->config.compaction_cb &&
                    handle->config.compaction_cb_mask & FDB_CS_FLUSH_WAL) {
                    atomic_cas_uint8_t(&handle->handle_busy, 1, 0);
                    handle->config.compaction_cb(handle->fhandle,
                                                 FDB_CS_FLUSH_WAL, NULL, NULL,
                                                 old_offset, new_offset,
                                                 handle->config.compaction_cb_ctx);
                    atomic_cas_uint8_t(&handle->handle_busy, 0, 1);
                }
            }

            writer_curr_bid = filemgr_get_pos(handle->file) /
                              handle->file->config->blocksize;
            compactor_curr_bid = filemgr_get_pos(new_file) /
                                 new_file->config->blocksize;
            _fdb_update_block_distance(writer_curr_bid, compactor_curr_bid,
                    &writer_prev_bid, &compactor_prev_bid,
                    prob, handle->config.max_writer_lock_prob);

            // If the rollback operation is issued, abort the compaction task.
            if (filemgr_is_rollback_on(handle->file)) {
                fs = FDB_RESULT_FAIL_BY_ROLLBACK;
                break;
            }
            if (filemgr_is_compaction_cancellation_requested(handle->file)) {
                fs = FDB_RESULT_COMPACTION_CANCELLATION;
                break;
            }

            c = 0; // reset offset_array
        } // end of if (array exceeded threshold || no more docs in trie)
        if (fs == FDB_RESULT_FAIL_BY_ROLLBACK ||
            fs == FDB_RESULT_COMPACTION_CANCELLATION) {
            break;
        }
    } // end of while (hr != HBTRIE_RESULT_FAIL) (forall items in trie)

    free(_doc);
    hbtrie_iterator_free(&it);
    free(offset_array);

    if (handle->config.compaction_cb &&
        handle->config.compaction_cb_mask & FDB_CS_END) {
        atomic_cas_uint8_t(&handle->handle_busy, 1, 0);
        handle->config.compaction_cb(handle->fhandle, FDB_CS_END,
                                     NULL, NULL, old_offset, new_offset,
                                     handle->config.compaction_cb_ctx);
        atomic_cas_uint8_t(&handle->handle_busy, 0, 1);
    }

    return fs;
}
#endif // _COW_COMPACTION

static fdb_status _fdb_compact_move_docs(fdb_kvs_handle *handle,
                                         struct filemgr *new_file,
                                         struct hbtrie *new_trie,
                                         struct btree *new_idtree,
                                         struct btree *new_seqtree,
                                         struct btree *new_staletree,
                                         struct docio_handle *new_dhandle,
                                         struct btreeblk_handle *new_bhandle,
                                         size_t *prob,
                                         bool clone_docs)
{
    uint8_t deleted;
    uint64_t window_size;
    uint64_t offset;
    uint64_t old_offset, new_offset;
    uint64_t *offset_array;
    uint64_t n_moved_docs;
    size_t i, j, c, count, rv;
    size_t offset_array_max;
    hbtrie_result hr;
    struct docio_object *doc;
    struct hbtrie_iterator it;
    struct timeval tv;
    struct _fdb_key_cmp_info cmp_info;
    fdb_doc wal_doc;
    fdb_kvs_handle new_handle;
    timestamp_t cur_timestamp;
    fdb_status fs = FDB_RESULT_SUCCESS;

    bid_t compactor_curr_bid, writer_curr_bid;
    bid_t compactor_prev_bid, writer_prev_bid;
    bool locked = false;

#ifdef _COW_COMPACTION
    if (clone_docs) {
        if (!filemgr_is_cow_supported(handle->file, new_file)) {
            return FDB_RESULT_COMPACTION_FAIL;
        }
        return _fdb_compact_clone_docs(handle, new_file, new_trie,
                                       new_idtree, new_seqtree, new_staletree, new_dhandle,
                                       new_bhandle, prob);
    }
#else
    (void)clone_docs;
#endif // _COW_COMPACTION

    compactor_prev_bid = 0;
    writer_prev_bid = filemgr_get_pos(handle->file) /
                      handle->file->config->blocksize;

    // Init AIO buffer, callback, event instances.
    struct async_io_handle *aio_handle_ptr = NULL;
    struct async_io_handle aio_handle;
    aio_handle.queue_depth = ASYNC_IO_QUEUE_DEPTH;
    aio_handle.block_size = handle->file->config->blocksize;
    aio_handle.fd = handle->file->fd;
    if (handle->file->ops->aio_init(&aio_handle) == FDB_RESULT_SUCCESS) {
        aio_handle_ptr = &aio_handle;
    }

    if (handle->config.compaction_cb &&
        handle->config.compaction_cb_mask & FDB_CS_BEGIN) {
        atomic_cas_uint8_t(&handle->handle_busy, 1, 0);
        handle->config.compaction_cb(handle->fhandle, FDB_CS_BEGIN, NULL, NULL,
                                     0, 0, handle->config.compaction_cb_ctx);
        atomic_cas_uint8_t(&handle->handle_busy, 0, 1);
    }

    gettimeofday(&tv, NULL);
    cur_timestamp = tv.tv_sec;

    cmp_info.kvs_config = handle->kvs_config;
    cmp_info.kvs = handle->kvs;

    new_handle = *handle;
    new_handle.file = new_file;
    new_handle.trie = new_trie;
    if (handle->kvs) {
        new_handle.seqtrie = (struct hbtrie *)new_seqtree;
    } else {
        new_handle.seqtree = new_seqtree;
    }
    new_handle.staletree = new_staletree;
    new_handle.dhandle = new_dhandle;
    new_handle.bhandle = new_bhandle;

    // 1/10 of the block cache size or
    // if block cache is disabled, set to the minimum size
    window_size = handle->config.buffercache_size / 10;
    if (window_size < FDB_COMP_BUF_MINSIZE) {
        window_size = FDB_COMP_BUF_MINSIZE;
    } else if (window_size > FDB_COMP_BUF_MAXSIZE) {
        window_size = FDB_COMP_BUF_MAXSIZE;
    }
    fdb_file_info db_info;
    if (fdb_get_file_info(handle->fhandle, &db_info) == FDB_RESULT_SUCCESS) {
        uint64_t doc_offset_mem = db_info.doc_count * sizeof(uint64_t);
        if (doc_offset_mem < window_size) {
            // Offsets of all the docs can be sorted with the buffer whose size
            // is num_of_docs * sizeof(offset)
            window_size = doc_offset_mem < FDB_COMP_BUF_MINSIZE ?
                FDB_COMP_BUF_MINSIZE : doc_offset_mem;
        }
    }

    offset_array_max = window_size / sizeof(uint64_t);
    offset_array = (uint64_t*)malloc(sizeof(uint64_t) * offset_array_max);

    doc = (struct docio_object *)
        calloc(FDB_COMP_BATCHSIZE, sizeof(struct docio_object));
    c = count = n_moved_docs = old_offset = new_offset = 0;

    hr = hbtrie_iterator_init(handle->trie, &it, NULL, 0);

    while( hr == HBTRIE_RESULT_SUCCESS ) {

        hr = hbtrie_next_value_only(&it, (void*)&offset);
        fs = btreeblk_end(handle->bhandle);
        if (fs != FDB_RESULT_SUCCESS) {
            break;
        }
        offset = _endian_decode(offset);

        if ( hr == HBTRIE_RESULT_SUCCESS ) {
            // add to offset array
            offset_array[c] = offset;
            c++;
        }

        // if array exceeds the threshold, OR
        // there's no next item (hr == HBTRIE_RESULT_FAIL),
        // sort and move the documents in the array
        if (c > offset_array_max ||
            (c > 0 && hr != HBTRIE_RESULT_SUCCESS)) {
            // Sort offsets to minimize random accesses.
            qsort(offset_array, c, sizeof(uint64_t), _fdb_cmp_uint64_t);

            // 1) read all documents in offset_array, and
            // 2) move them into the new file.
            // 3) flush WAL periodically
            i = 0;
            do {
                // === read docs from the old file ===
                size_t start_idx = i;
                size_t num_batch_reads =
                    docio_batch_read_docs(handle->dhandle, &offset_array[start_idx],
                                          doc, c - start_idx,
                                          FDB_COMP_MOVE_UNIT, FDB_COMP_BATCHSIZE,
                                          aio_handle_ptr, false);
                if (num_batch_reads == (size_t) -1) {
                    fs = FDB_RESULT_COMPACTION_FAIL;
                    break;
                }
                i += num_batch_reads;

                // === write docs into the new file ===
                for (j=0; j<num_batch_reads; ++j) {
                    fdb_compact_decision decision;
                    if (!doc[j].key) {
                        continue;
                    }

                    deleted = doc[j].length.flag & DOCIO_DELETED;
                    wal_doc.keylen = doc[j].length.keylen;
                    wal_doc.metalen = doc[j].length.metalen;
                    wal_doc.bodylen = doc[j].length.bodylen;
                    wal_doc.key = doc[j].key;
                    wal_doc.seqnum = doc[j].seqnum;
                    wal_doc.deleted = deleted;
                    wal_doc.meta = doc[j].meta;

                    // If user has specified a callback for move doc then
                    // the decision on to whether or not the document is moved
                    // into new file will rest completely on the return value
                    // from the callback
                    if (handle->config.compaction_cb &&
                        handle->config.compaction_cb_mask & FDB_CS_MOVE_DOC) {
                        size_t key_offset;
                        const char *kvs_name = _fdb_kvs_extract_name_off(handle,
                                                      wal_doc.key, &key_offset);
                        wal_doc.keylen -= key_offset;
                        wal_doc.key = (void *)((uint8_t*)wal_doc.key
                                    + key_offset);
                        atomic_cas_uint8_t(&handle->handle_busy, 1, 0);
                        decision = handle->config.compaction_cb(
                                   handle->fhandle, FDB_CS_MOVE_DOC,
                                   kvs_name, &wal_doc,
                                   offset_array[start_idx + j],
                                   BLK_NOT_FOUND,
                                   handle->config.compaction_cb_ctx);
                        atomic_cas_uint8_t(&handle->handle_busy, 0, 1);
                        wal_doc.key = (void *)((uint8_t*)wal_doc.key
                                    - key_offset);
                        wal_doc.keylen += key_offset;
                    } else {
                        // compare timestamp
                        if (!deleted ||
                            (cur_timestamp < doc[j].timestamp +
                             handle->config.purging_interval &&
                             deleted)) {
                            // re-write the document to new file when
                            // 1. the document is not deleted
                            // 2. the document is logically deleted but
                            //    its timestamp isn't overdue
                            decision = FDB_CS_KEEP_DOC;
                        } else {
                            decision = FDB_CS_DROP_DOC;
                        }
                    }
                    if (decision == FDB_CS_KEEP_DOC) {
                        new_offset = docio_append_doc(new_dhandle, &doc[j],
                                                      deleted, 0);
                        old_offset = offset_array[start_idx + j];

                        wal_doc.body = doc[j].body;
                        wal_doc.size_ondisk= _fdb_get_docsize(doc[j].length);
                        wal_doc.offset = new_offset;

                        wal_insert(&new_file->global_txn, new_file, &cmp_info,
                                   &wal_doc, new_offset, WAL_INS_COMPACT_PHASE1);
                        n_moved_docs++;
                    }
                    free(doc[j].key);
                    free(doc[j].meta);
                    free(doc[j].body);
                    doc[j].key = doc[j].meta = doc[j].body = NULL;
                }

                if (handle->config.compaction_cb &&
                    handle->config.compaction_cb_mask & FDB_CS_BATCH_MOVE) {
                    atomic_cas_uint8_t(&handle->handle_busy, 1, 0);
                    handle->config.compaction_cb(handle->fhandle,
                                                 FDB_CS_BATCH_MOVE, NULL, NULL,
                                                 old_offset, new_offset,
                                                 handle->config.compaction_cb_ctx);
                    atomic_cas_uint8_t(&handle->handle_busy, 0, 1);
                }

                // === flush WAL entries by compactor ===
                if (wal_get_num_flushable(new_file) > 0) {
                    uint64_t delay_us;
                    delay_us = _fdb_calculate_throttling_delay(n_moved_docs, tv);

                    // Note that we don't need to grab a lock on the new file
                    // during the compaction because the new file is only accessed
                    // by the compactor.
                    // However, we intentionally try to slow down the normal writer if
                    // the compactor can't catch up with the writer. This is a
                    // short-term approach and we plan to address this issue without
                    // sacrificing the writer's performance soon.
                    rv = (size_t)random(100);
                    if (rv < *prob) {
                        // Set the sleep time for the normal writer
                        // according to the current speed of compactor
                        filemgr_set_throttling_delay(handle->file, delay_us);
                        locked = true;
                    } else {
                        locked = false;
                    }
                    union wal_flush_items flush_items;
                    wal_flush_by_compactor(new_file, (void*)&new_handle,
                                           _fdb_wal_flush_func,
                                           _fdb_wal_get_old_offset,
                                           _fdb_wal_flush_seq_purge,
                                           _fdb_wal_flush_kvs_delta_stats,
                                           &flush_items);
                    wal_set_dirty_status(new_file, FDB_WAL_PENDING);
                    wal_release_flushed_items(new_file, &flush_items);
                    if (locked) {
                        filemgr_set_throttling_delay(handle->file, 0);
                    }

                    if (handle->config.compaction_cb &&
                        handle->config.compaction_cb_mask & FDB_CS_FLUSH_WAL) {
                        atomic_cas_uint8_t(&handle->handle_busy, 1, 0);
                        handle->config.compaction_cb(handle->fhandle,
                                                     FDB_CS_FLUSH_WAL, NULL,
                                                     NULL,
                                                     old_offset, new_offset,
                                                     handle->
                                                     config.compaction_cb_ctx);
                        atomic_cas_uint8_t(&handle->handle_busy, 0, 1);
                    }
                }

                writer_curr_bid = filemgr_get_pos(handle->file) /
                                  handle->file->config->blocksize;
                compactor_curr_bid = filemgr_get_pos(new_file)
                                   / new_file->config->blocksize;
                _fdb_update_block_distance(writer_curr_bid, compactor_curr_bid,
                                           &writer_prev_bid,
                                           &compactor_prev_bid,
                                           prob,
                                           handle->config.max_writer_lock_prob);

                // If the rollback operation is issued, abort the compaction task.
                if (filemgr_is_rollback_on(handle->file)) {
                    fs = FDB_RESULT_FAIL_BY_ROLLBACK;
                    break;
                }
                if (filemgr_is_compaction_cancellation_requested(handle->file)) {
                    fs = FDB_RESULT_COMPACTION_CANCELLATION;
                    break;
                }

                // repeat until no more offset in the offset_array
            } while (i < c);
            // reset offset_array
            c = 0;
        }
        if (fs != FDB_RESULT_SUCCESS) {
            break;
        }
    }

    hbtrie_iterator_free(&it);
    free(offset_array);
    free(doc);

    if (aio_handle_ptr) {
        handle->file->ops->aio_destroy(aio_handle_ptr);
    }

    if (handle->config.compaction_cb &&
        handle->config.compaction_cb_mask & FDB_CS_END) {
        atomic_cas_uint8_t(&handle->handle_busy, 1, 0);
        handle->config.compaction_cb(handle->fhandle, FDB_CS_END,
                                     NULL, NULL, old_offset, new_offset,
                                     handle->config.compaction_cb_ctx);
        atomic_cas_uint8_t(&handle->handle_busy, 0, 1);
    }

    return fs;
}

static fdb_status
_fdb_compact_move_docs_upto_marker(fdb_kvs_handle *rhandle,
                                   struct filemgr *new_file,
                                   struct hbtrie *new_trie,
                                   struct btree *new_idtree,
                                   struct btree *new_seqtree,
                                   struct btree *new_staletree,
                                   struct docio_handle *new_dhandle,
                                   struct btreeblk_handle *new_bhandle,
                                   bid_t marker_bid,
                                   bid_t last_hdr_bid,
                                   fdb_seqnum_t last_seq,
                                   size_t *prob,
                                   bool clone_docs)
{
    size_t header_len = 0;
    bid_t old_hdr_bid = 0;
    fdb_seqnum_t old_seqnum = 0;
    filemgr_header_revnum_t old_hdr_revnum = 0;
    filemgr_header_revnum_t last_hdr_revnum, marker_revnum;
    filemgr_header_revnum_t last_wal_hdr_revnum;
    ErrLogCallback *log_callback = &rhandle->log_callback;
    uint64_t version = 0;
    fdb_status fs;

    last_hdr_revnum = _fdb_get_header_revnum(rhandle, last_hdr_bid);
    marker_revnum = _fdb_get_header_revnum(rhandle, marker_bid);
    if (last_hdr_revnum == 0 || marker_revnum == 0){
        return FDB_RESULT_NO_DB_INSTANCE;
    }

    if (last_hdr_revnum < marker_revnum) {
        return FDB_RESULT_NO_DB_INSTANCE;
    } else if (last_hdr_bid == marker_bid) {
        // compact_upto marker is the same as the latest commit header.
        return _fdb_compact_move_docs(rhandle, new_file, new_trie, new_idtree,
                                      new_seqtree, new_staletree, new_dhandle, new_bhandle,
                                      prob, clone_docs);
    }

    old_hdr_bid = last_hdr_bid;
    old_seqnum = last_seq;
    old_hdr_revnum = last_hdr_revnum;

    while (marker_revnum < old_hdr_revnum) {
        old_hdr_bid = filemgr_fetch_prev_header(rhandle->file,
                                                old_hdr_bid, NULL, &header_len,
                                                &old_seqnum, &old_hdr_revnum, NULL, &version,
                                                NULL, log_callback);
        if (!header_len) { // LCOV_EXCL_START
            return FDB_RESULT_READ_FAIL;
        } // LCOV_EXCL_STOP

        if (rhandle->config.block_reusing_threshold > 0 &&
            rhandle->config.block_reusing_threshold < 100) {
            // block reuse is enabled
            if (old_hdr_revnum < sb_get_min_live_revnum(rhandle->file)) {
                // gone past the last live header
                return FDB_RESULT_NO_DB_INSTANCE;
            }
        } else {
            // block reuse is disabled
            if (old_hdr_bid < marker_bid) {
                // gone past the snapshot marker
                return FDB_RESULT_NO_DB_INSTANCE;
            }
        }
    }

    // First, move all the docs belonging to a given marker to the new file.
    fdb_kvs_handle handle, new_handle;
    struct snap_handle shandle;
    KvsInfo kvs;
    fdb_kvs_config kvs_config = rhandle->kvs_config;
    fdb_config config = rhandle->config;
    struct filemgr *file = rhandle->file;
    bid_t last_wal_hdr_bid;

    memset(&handle, 0, sizeof(fdb_kvs_handle));
    memset(&shandle, 0, sizeof(struct snap_handle));
    // Setup a temporary handle to look like a snapshot of the old_file
    // at the compaction marker.
    handle.last_hdr_bid = old_hdr_bid; // Fast rewind on open
    handle.max_seqnum = FDB_SNAPSHOT_INMEM; // Prevent WAL restore on open
    handle.shandle = &shandle;
    handle.fhandle = rhandle->fhandle;
    atomic_init_uint8_t(&handle.handle_busy, 0);
    if (rhandle->kvs) {
        handle.kvs = &kvs;
        _fdb_kvs_init_root(&handle, file);
    }
    handle.log_callback = *log_callback;
    handle.config = config;
    handle.kvs_config = kvs_config;
    handle.cur_header_revnum = old_hdr_revnum;

    config.flags |= FDB_OPEN_FLAG_RDONLY;
    // do not perform compaction for snapshot
    config.compaction_mode = FDB_COMPACTION_MANUAL;
    if (rhandle->kvs) {
        // sub-handle in multi KV instance mode
        fs = _fdb_kvs_open(NULL,
                           &config, &kvs_config, file,
                           file->filename,
                           NULL,
                           &handle);
    } else {
        fs = _fdb_open(&handle, file->filename, FDB_AFILENAME, &config);
    }
    if (fs != FDB_RESULT_SUCCESS) {
        return fs;
    }

    // Set the old_file's sequence numbers into the header of a new_file
    // so they gets migrated correctly for the fdb_set_file_header below.
    filemgr_set_seqnum(new_file, old_seqnum);
    if (rhandle->kvs) {
        // Copy the old file's sequence numbers to the new file.
        fdb_kvs_header_read(new_file->kv_header, handle.dhandle,
                            handle.kv_info_offset, version, true);
        // Reset KV stats as they are updated while moving documents below.
        fdb_kvs_header_reset_all_stats(new_file);
    }

    // Move all docs from old file to new file
    fs = _fdb_compact_move_docs(&handle, new_file, new_trie, new_idtree,
                                new_seqtree, new_staletree, new_dhandle, new_bhandle,
                                prob, clone_docs);
    if (fs != FDB_RESULT_SUCCESS) {
        btreeblk_end(handle.bhandle);
        _fdb_close(&handle);
        return fs;
    }

    // Restore docs between [last WAL flush header] ~ [compact_upto marker]
    last_wal_hdr_bid = handle.last_wal_flush_hdr_bid;
    if (last_wal_hdr_bid == BLK_NOT_FOUND) {
        // WAL has not been flushed ever
        last_wal_hdr_bid = 0; // scan from the beginning
        last_wal_hdr_revnum = 0;
    } else {
        last_wal_hdr_revnum = _fdb_get_header_revnum(rhandle, last_wal_hdr_bid);
    }

    if (last_wal_hdr_revnum < old_hdr_revnum) {
        fs = _fdb_move_wal_docs(&handle,
                                last_wal_hdr_bid,
                                old_hdr_bid,
                                new_file, new_trie, new_idtree,
                                new_seqtree, new_staletree,
                                new_dhandle,
                                new_bhandle);
        if (fs != FDB_RESULT_SUCCESS) {
            btreeblk_end(handle.bhandle);
            _fdb_close(&handle);
            return fs;
        }
    }

    // Note that WAL commit and flush are already done in fdb_compact_move_docs() AND
    // fdb_move_wal_docs().
    wal_set_dirty_status(new_file, FDB_WAL_CLEAN);

    // Initialize a KVS handle for a new file.
    new_handle = handle;
    new_handle.file = new_file;
    new_handle.dhandle = new_dhandle;
    new_handle.bhandle = new_bhandle;
    new_handle.trie = new_trie;
    new_handle.kv_info_offset = BLK_NOT_FOUND;

    // Note: Appending KVS header must be done after flushing WAL
    //       because KVS stats info is updated during WAL flushing.
    if (new_handle.kvs) {
        // multi KV instance mode .. append up-to-date KV header
        new_handle.kv_info_offset = fdb_kvs_header_append(&new_handle);
        new_handle.seqtrie = (struct hbtrie *) new_seqtree;
    } else {
        new_handle.seqtree = new_seqtree;
    }
    new_handle.staletree = new_staletree;

    new_handle.last_hdr_bid = filemgr_get_pos(new_handle.file) /
                              new_handle.file->blocksize;
    new_handle.last_wal_flush_hdr_bid = new_handle.last_hdr_bid; // WAL was flushed
    new_handle.cur_header_revnum = fdb_set_file_header(&new_handle, true);

    // Commit a new file.
    fs = filemgr_commit(new_handle.file, false, // asynchronous commit is ok
                        log_callback);
    btreeblk_end(handle.bhandle);
    btreeblk_reset_subblock_info(new_handle.bhandle);

    handle.shandle = NULL;
    _fdb_close(&handle);
    return fs;
}

#ifdef _COW_COMPACTION
// WARNING: caller must ensure n_buf > 0!
INLINE void _fdb_clone_batched_delta(fdb_kvs_handle *handle,
                                     fdb_kvs_handle *new_handle,
                                     struct docio_object *doc,
                                     uint64_t *old_offset_array,
                                     uint64_t n_buf,
                                     bool got_lock,
                                     size_t *prob,
                                     uint64_t delay_us)

{
    uint64_t i;
    uint64_t doc_offset = 0;
    struct filemgr *file = handle->file;
    struct filemgr *new_file = new_handle->file;
    uint64_t src_bid, dst_bid, contiguous_bid;
    uint64_t clone_len;
    uint32_t blocksize = handle->file->blocksize;
    struct _fdb_key_cmp_info cmp_info;
    bool locked = false;
    fdb_status fs = FDB_RESULT_SUCCESS;

    cmp_info.kvs_config = handle->kvs_config;
    cmp_info.kvs = handle->kvs;

    clone_len = 0;
    src_bid = old_offset_array[0] / blocksize;
    contiguous_bid = src_bid;
    dst_bid = filemgr_get_pos(new_file) / blocksize;
    if (filemgr_get_pos(new_file) % blocksize) {
        dst_bid = dst_bid + 1; // adjust to start of next block
    } // else This means destination file position is already
     // at a block boundary, no need to adjust to next block start
    for (i=0; i<n_buf; ++i) {
        uint64_t _bid;
        fdb_doc wal_doc;
        uint64_t offset = old_offset_array[i];
        uint64_t end_offset = offset + _fdb_get_docsize(doc[i].length);
        _bid = offset / blocksize;
        if (_bid - contiguous_bid > 1) {
            // Non-Contiguous copy range hit!
            // Perform file range copy over existing blocks
            // IF AND ONLY IF block is evicted to disk!.....
            fs = filemgr_copy_file_range(file, new_file, src_bid, dst_bid,
                                         1 + clone_len);
            if (fs != FDB_RESULT_SUCCESS) {
                break;
            }
            docio_reset(new_handle->dhandle);
            dst_bid = dst_bid + 1 + clone_len;

            // reset start block id, contiguous bid & len for
            src_bid = _bid; // .. next round of file range copy
            contiguous_bid = src_bid;
            clone_len = 0;
        } else if (_bid == contiguous_bid + 1) {
            contiguous_bid = _bid; // next contiguous block
            ++clone_len;
        } // else the document is from the same block as previous

        // compute document's offset in new_file
        doc_offset = (dst_bid + clone_len) * blocksize
                   + (offset % blocksize);

        // Adjust contiguous_bid & clone_len if doc spans 1+ blocks
        if (end_offset / blocksize > offset / blocksize) {
            contiguous_bid = end_offset / blocksize;
            clone_len += end_offset / blocksize - offset / blocksize;
        }
        // insert into the new file's WAL
        wal_doc.keylen = doc[i].length.keylen;
        wal_doc.bodylen = doc[i].length.bodylen;
        wal_doc.key = doc[i].key;
        wal_doc.seqnum = doc[i].seqnum;
        wal_doc.deleted = doc[i].length.flag & DOCIO_DELETED;
        wal_doc.metalen = doc[i].length.metalen;
        wal_doc.meta = doc[i].meta;
        wal_doc.size_ondisk = _fdb_get_docsize(doc[i].length);
        if (handle->config.compaction_cb &&
            handle->config.compaction_cb_mask & FDB_CS_MOVE_DOC) {
            if (locked) {
                filemgr_mutex_unlock(handle->file);
            }
            size_t key_offset;
            const char *kvs_name = _fdb_kvs_extract_name_off(handle,
                                                 wal_doc.key, &key_offset);
            wal_doc.keylen -= key_offset;
            wal_doc.key = (void *)((uint8_t*)wal_doc.key + key_offset);
            atomic_cas_uint8_t(&handle->handle_busy, 1, 0);
            handle->config.compaction_cb(handle->fhandle, FDB_CS_MOVE_DOC,
                                         kvs_name, &wal_doc,
                                         old_offset_array[i],
                                         doc_offset,
                                         handle->config.compaction_cb_ctx);
            atomic_cas_uint8_t(&handle->handle_busy, 0, 1);
            wal_doc.key = (void *)((uint8_t*)wal_doc.key - key_offset);
            wal_doc.keylen += key_offset;
            if (locked) {
                filemgr_mutex_lock(handle->file);
            }
        }

        wal_insert(&new_file->global_txn, new_file, &cmp_info,
                   &wal_doc, doc_offset, WAL_INS_COMPACT_PHASE2);

        // free
        free(doc[i].key);
        free(doc[i].meta);
        free(doc[i].body);
    }

    // copy out the last set of contiguous blocks
    filemgr_copy_file_range(file, new_file, src_bid, dst_bid, 1 + clone_len);
    docio_reset(new_handle->dhandle);

    if (!got_lock) {
        // We intentionally try to slow down the normal writer if
        // the compactor can't catch up with the writer. This is a
        // short-term approach and we plan to address this issue without
        // sacrificing the writer's performance soon.
        size_t rv = (size_t)random(100);
        if (rv < *prob && delay_us) {
            // Set the sleep time for the normal writer
            // according to the current speed of compactor.
            filemgr_set_throttling_delay(handle->file, delay_us);
            locked = true;
        }
    }

    // WAL flush
    union wal_flush_items flush_items;
    wal_commit(&new_handle->file->global_txn, new_handle->file, NULL, &handle->log_callback);
    wal_flush(new_handle->file, (void*)new_handle,
              _fdb_wal_flush_func,
              _fdb_wal_get_old_offset,
              _fdb_wal_flush_seq_purge, _fdb_wal_flush_kvs_delta_stats,
              &flush_items);
    wal_set_dirty_status(new_handle->file, FDB_WAL_PENDING);
    wal_release_flushed_items(new_handle->file, &flush_items);

    if (locked) {
        filemgr_set_throttling_delay(handle->file, 0);
    }

    if (handle->config.compaction_cb &&
        handle->config.compaction_cb_mask & FDB_CS_FLUSH_WAL) {
        atomic_cas_uint8_t(&handle->handle_busy, 1, 0);
        handle->config.compaction_cb(
            handle->fhandle, FDB_CS_FLUSH_WAL, NULL, NULL,
            old_offset_array[i-1], doc_offset,
            handle->config.compaction_cb_ctx);
        atomic_cas_uint8_t(&handle->handle_busy, 0, 1);
    }
}
#endif // _COW_COMPACTION

INLINE void _fdb_append_batched_delta(fdb_kvs_handle *handle,
                                      fdb_kvs_handle *new_handle,
                                      struct docio_object *doc,
                                      uint64_t *old_offset_array,
                                      uint64_t n_buf,
                                      bool clone_docs,
                                      bool got_lock,
                                      size_t *prob,
                                      uint64_t delay_us)
{
    uint64_t i;
    uint64_t doc_offset = 0;
    bool locked = false;
    struct timeval tv;
    struct _fdb_key_cmp_info cmp_info;
    timestamp_t cur_timestamp;

#ifdef _COW_COMPACTION
    if (clone_docs) {
        // Copy on write is a file-system / disk optimization, so it can't be
        // invoked if the blocks of the old-file have not been synced to disk
        bool flushed_blocks = (!got_lock || // blocks before committed DB header
                !handle->file->config->ncacheblock); // buffer cache is disabled
        if (flushed_blocks &&
            filemgr_is_cow_supported(handle->file, new_handle->file)) {
            _fdb_clone_batched_delta(handle, new_handle, doc,
                                     old_offset_array, n_buf, got_lock, prob, delay_us);
            return; // TODO: return status from function above
        }
    }
#endif // _COW_COMPACTION

    cmp_info.kvs_config = handle->kvs_config;
    cmp_info.kvs = handle->kvs;

    gettimeofday(&tv, NULL);
    cur_timestamp  = tv.tv_sec;
    for (i=0; i<n_buf; ++i) {
        bool deleted = doc[i].length.flag & DOCIO_DELETED;
        fdb_compact_decision decision;
        fdb_doc wal_doc;
        wal_doc.keylen = doc[i].length.keylen;
        wal_doc.bodylen = doc[i].length.bodylen;
        wal_doc.key = doc[i].key;
        wal_doc.seqnum = doc[i].seqnum;
        wal_doc.deleted = deleted;
        wal_doc.metalen = doc[i].length.metalen;
        wal_doc.meta = doc[i].meta;
        wal_doc.size_ondisk = _fdb_get_docsize(doc[i].length);
        if (handle->config.compaction_cb &&
            handle->config.compaction_cb_mask & FDB_CS_MOVE_DOC) {
            if (got_lock) {
                filemgr_mutex_unlock(handle->file);
            }
            size_t key_offset;
            const char *kvs_name = _fdb_kvs_extract_name_off(handle,
                                                wal_doc.key, &key_offset);
            wal_doc.keylen -= key_offset;
            wal_doc.key = (void *)((uint8_t*)wal_doc.key + key_offset);
            atomic_cas_uint8_t(&handle->handle_busy, 1, 0);
            decision = handle->config.compaction_cb(
                       handle->fhandle, FDB_CS_MOVE_DOC,
                       kvs_name, &wal_doc, old_offset_array[i],
                       BLK_NOT_FOUND, handle->config.compaction_cb_ctx);
            atomic_cas_uint8_t(&handle->handle_busy, 0, 1);
            wal_doc.key = (void *)((uint8_t*)wal_doc.key - key_offset);
            wal_doc.keylen += key_offset;
            if (got_lock) {
                filemgr_mutex_lock(handle->file);
            }
        } else {
            bool deleted = doc[i].length.flag & DOCIO_DELETED;
            if (!deleted || (cur_timestamp < doc[i].timestamp +
                             handle->config.purging_interval &&
                             deleted)) {
                decision = FDB_CS_KEEP_DOC;
            } else {
                decision = FDB_CS_DROP_DOC;
            }
        }
        if (decision == FDB_CS_KEEP_DOC) {
            // append into the new file
            doc_offset = docio_append_doc(new_handle->dhandle, &doc[i],
                                        doc[i].length.flag & DOCIO_DELETED, 0);
        } else {
            doc_offset = BLK_NOT_FOUND;
        }
        // insert into the new file's WAL
        wal_insert(&new_handle->file->global_txn, new_handle->file,
                   &cmp_info, &wal_doc, doc_offset, WAL_INS_COMPACT_PHASE2);

        // free
        free(doc[i].key);
        free(doc[i].meta);
        free(doc[i].body);
    }

    if (!got_lock) {
        // We intentionally try to slow down the normal writer if
        // the compactor can't catch up with the writer. This is a
        // short-term approach and we plan to address this issue without
        // sacrificing the writer's performance soon.
        size_t rv = (size_t)random(100);
        if (rv < *prob && delay_us) {
            // Set the sleep time for the normal writer
            // according to the current speed of compactor.
            filemgr_set_throttling_delay(handle->file, delay_us);
            locked = true;
        }
    }

    // WAL flush
    union wal_flush_items flush_items;
    wal_commit(&new_handle->file->global_txn, new_handle->file, NULL, &handle->log_callback);
    wal_flush(new_handle->file, (void*)new_handle,
              _fdb_wal_flush_func,
              _fdb_wal_get_old_offset,
              _fdb_wal_flush_seq_purge, _fdb_wal_flush_kvs_delta_stats,
              &flush_items);
    wal_set_dirty_status(new_handle->file, FDB_WAL_PENDING);
    wal_release_flushed_items(new_handle->file, &flush_items);

    if (locked) {
        filemgr_set_throttling_delay(handle->file, 0);
    }

    if (handle->config.compaction_cb &&
        handle->config.compaction_cb_mask & FDB_CS_FLUSH_WAL) {
        atomic_cas_uint8_t(&handle->handle_busy, 1, 0);
        handle->config.compaction_cb(
            handle->fhandle, FDB_CS_FLUSH_WAL, NULL, NULL,
            old_offset_array[i-1], doc_offset,
            handle->config.compaction_cb_ctx);
        atomic_cas_uint8_t(&handle->handle_busy, 0, 1);
    }
}

static fdb_status _fdb_compact_move_delta(fdb_kvs_handle *handle,
                                          struct filemgr *new_file,
                                          struct hbtrie *new_trie,
                                          struct btree *new_idtree,
                                          struct btree *new_seqtree,
                                          struct btree *new_staletree,
                                          struct docio_handle *new_dhandle,
                                          struct btreeblk_handle *new_bhandle,
                                          bid_t begin_hdr, bid_t end_hdr,
                                          bool compact_upto,
                                          bool clone_docs,
                                          bool got_lock,
                                          bool last_loop,
                                          size_t *prob)
{
    uint64_t offset, offset_end;
    uint64_t old_offset, new_offset;
    uint64_t sum_docsize, n_moved_docs;
    uint64_t *old_offset_array;
    uint64_t file_limit = end_hdr * handle->file->blocksize;
    uint64_t doc_scan_limit;
    uint64_t start_bmp_revnum, stop_bmp_revnum;
    uint64_t cur_bmp_revnum = (uint64_t)-1;
    size_t c;
    size_t blocksize = handle->file->config->blocksize;
    struct timeval tv;
    struct docio_object *doc;
    fdb_kvs_handle new_handle;
    timestamp_t cur_timestamp;
    fdb_status fs = FDB_RESULT_SUCCESS;
    ErrLogCallback *log_callback;
    uint8_t *hdr_buf = alca(uint8_t, blocksize);

    bid_t compactor_bid_prev, writer_bid_prev;
    bid_t compactor_curr_bid, writer_curr_bid;
    bool distance_updated = false;

    if (handle->config.compaction_cb &&
        handle->config.compaction_cb_mask & FDB_CS_BEGIN) {
        atomic_cas_uint8_t(&handle->handle_busy, 1, 0);
        handle->config.compaction_cb(handle->fhandle, FDB_CS_BEGIN, NULL, NULL,
                                     0, 0, handle->config.compaction_cb_ctx);
        atomic_cas_uint8_t(&handle->handle_busy, 0, 1);
    }

    // Temporarily disable log callback function
    log_callback = handle->dhandle->log_callback;
    handle->dhandle->log_callback = NULL;

    gettimeofday(&tv, NULL);
    cur_timestamp = tv.tv_sec;
    (void)cur_timestamp;

    new_handle = *handle;
    new_handle.file = new_file;
    new_handle.trie = new_trie;
    if (handle->kvs) {
        new_handle.seqtrie = (struct hbtrie *)new_seqtree;
    } else {
        new_handle.seqtree = new_seqtree;
    }
    new_handle.staletree = new_staletree;
    new_handle.dhandle = new_dhandle;
    new_handle.bhandle = new_bhandle;
    new_handle.kv_info_offset = BLK_NOT_FOUND;

    doc = (struct docio_object *)
          malloc(sizeof(struct docio_object) * FDB_COMP_BATCHSIZE);
    old_offset_array = (uint64_t*)malloc(sizeof(uint64_t) * FDB_COMP_BATCHSIZE);
    c = old_offset = new_offset = sum_docsize = n_moved_docs = 0;
    offset = (begin_hdr+1) * blocksize;
    offset_end = (end_hdr+1) * blocksize;

    compactor_bid_prev = offset / blocksize;
    writer_bid_prev = (filemgr_get_pos(handle->file) / blocksize);

    start_bmp_revnum = _fdb_get_bmp_revnum(handle, begin_hdr);
    if (last_loop) {
        // if last loop, 'end_hdr' may not be a header block .. just linear scan
        stop_bmp_revnum = start_bmp_revnum;
    } else {
        stop_bmp_revnum= _fdb_get_bmp_revnum(handle, end_hdr);
    }
    cur_bmp_revnum = start_bmp_revnum;
    if (stop_bmp_revnum < start_bmp_revnum) {
        // this can happen at the end of delta moving
        // (since end_hdr is just a non-existing file position)
        stop_bmp_revnum = start_bmp_revnum;
    }

    do {
        // Please refer to comments in _fdb_restore_wal().
        // The fundamental logic is similar to that in WAL restore process,
        // but scanning is limited to 'end_hdr', not the current file size.
        if (cur_bmp_revnum == stop_bmp_revnum && offset >= offset_end) {
            break;
        }
        if (cur_bmp_revnum == stop_bmp_revnum) {
            doc_scan_limit = offset_end;
        } else {
            doc_scan_limit = file_limit;
        }

        if (!docio_check_buffer(handle->dhandle, offset / blocksize,
                                cur_bmp_revnum)) {
            if (compact_upto &&
                filemgr_is_commit_header(handle->dhandle->readbuffer, blocksize)) {
                // Read the KV sequence numbers from the old file's commit header
                // and copy them into the new_file.
                size_t len = 0;
                uint64_t version;
                fdb_seqnum_t seqnum = 0;
                uint64_t local_bmp_revnum;

                fs = filemgr_fetch_header(handle->file, offset / blocksize,
                                          hdr_buf, &len, &seqnum, NULL, NULL,
                                          &version, &local_bmp_revnum, NULL);
                if (fs != FDB_RESULT_SUCCESS) {
                    // Invalid and corrupted header.
                    free(doc);
                    free(old_offset_array);
                    fdb_log(log_callback, fs,
                            "A commit header with block id (%" _F64 ") in the file '%s'"
                            " seems corrupted!",
                            offset / blocksize, handle->file->filename);
                    return fs;
                }

                if (local_bmp_revnum != cur_bmp_revnum) {
                    // different version of superblock BMP revnum
                    // we have to ignore this header to preserve the
                    // order of header sequence.
                    goto move_delta_next_loop;
                }

                filemgr_set_seqnum(new_file, seqnum);
                if (new_handle.kvs) {
                    uint64_t dummy64;
                    uint64_t kv_info_offset;
                    char *compacted_filename = NULL;
                    fdb_fetch_header(version, hdr_buf, &dummy64, &dummy64,
                                     &dummy64, &dummy64, &dummy64, &dummy64,
                                     &dummy64, &dummy64,
                                     &kv_info_offset, &dummy64,
                                     &compacted_filename, NULL);

                    fdb_kvs_header_read(new_file->kv_header, handle->dhandle,
                                        kv_info_offset, version, true);
                }

                // As this block is a commit header, flush the WAL and write
                // the commit header to the new file.
                if (c) {
                    uint64_t delay_us;
                    delay_us = _fdb_calculate_throttling_delay(n_moved_docs, tv);
                    // TODO: return error code from this function...
                    _fdb_append_batched_delta(handle, &new_handle, doc,
                                              old_offset_array, c, clone_docs,
                                              got_lock, prob, delay_us);
                    c = sum_docsize = 0;
                }
                btreeblk_end(handle->bhandle);

                if (new_handle.kvs) {
                    // multi KV instance mode .. append up-to-date KV header
                    new_handle.kv_info_offset = fdb_kvs_header_append(&new_handle);
                }
                new_handle.last_hdr_bid = filemgr_get_next_alloc_block(new_file);
                new_handle.last_wal_flush_hdr_bid = new_handle.last_hdr_bid;
                new_handle.cur_header_revnum = fdb_set_file_header(&new_handle, true);
                fdb_gather_stale_blocks(&new_handle,
                                        filemgr_get_header_revnum(new_file)+1,
                                        new_handle.last_hdr_bid,
                                        new_handle.kv_info_offset,
                                        filemgr_get_seqnum(new_file),
                                        NULL, false);
                // If synchrouns commit is enabled, then disable it temporarily for each
                // commit header as synchronous commit is not required in the new file
                // during the compaction.
                fs = filemgr_commit(new_file, false, log_callback);
                if (fs != FDB_RESULT_SUCCESS) {
                    free(doc);
                    free(old_offset_array);
                    fdb_log(log_callback, fs,
                            "Commit failure on a new file '%s' during the compaction!",
                            new_file->filename);
                    return fs;
                }
                btreeblk_reset_subblock_info(new_handle.bhandle);
            }

        } else {
            bool first_doc_in_block = true;
            uint64_t offset_original = offset;
            ErrLogCallback *original_cb;
            ErrLogCallback dummy_cb;

            original_cb = handle->dhandle->log_callback;
            dummy_cb.setCallback(fdb_dummy_log_callback);
            dummy_cb.setCtxData(NULL);

            do {
                int64_t _offset;
                uint64_t doc_offset;
                memset(&doc[c], 0, sizeof(struct docio_object));

                if (first_doc_in_block) {
                    // if we read this doc block first time (offset 0),
                    // checksum error should be tolerable.
                    handle->dhandle->log_callback = &dummy_cb;
                } else {
                    handle->dhandle->log_callback = original_cb;
                }

                _offset = docio_read_doc(handle->dhandle, offset, &doc[c], true);
                if (_offset < 0) {
                    // Read error

                    // NOTE: during the delta phase of compact_upto(),
                    // following case can happen:
                    // (this is also explained in _fdb_restore_wal())

                    // Writer handles W1 and W2
                    // W1: write docs consecutively in BID 101, 102, 4, 5
                    // W2: write docs consecutively in BID 103, 104, 6, 7

                    // Note that consecutive doc blocks are linked using doc block's
                    // meta section.

                    // In this case, after we scan blocks 101 and 102, then jump to
                    // BID 4 following the linked list. But we should not miss BID
                    // 103 and 104, so we remember the last offset (i.e.,
                    // offset_original), BID 102 in this case. After we read BID
                    // 4 and 5, the linked list ends. Then we return back to BID 102,
                    // and start to scan from BID 103.

                    // However, after scanning BID 103, 104, 6, and 7, then we try
                    // to read BID 105, but BID 105 is not a document block. So
                    // the cursor moves to the first block in the bitmap in a
                    // circular manner, BID 4 in this case. But BID 4 is an
                    // intermediate block of the series of consecutive doc blocks
                    // (101, 102, 4, 5), so reading a doc from offset 0 of BID 4
                    // will cause checksum error.

                    // Hence, we need to tolerate this kinds of doc read errors.

                    // Note that BID 4, 5, 6, 7 are already read, so just ignoring
                    // those doc blocks will not cause any problem.

                    if (ver_non_consecutive_doc(handle->file->version) &&
                        !first_doc_in_block) {
                        // Since MAGIC_002: should terminate the compaction.
                        for (size_t i = 0; i <= c; ++i) {
                            free(doc[i].key);
                            free(doc[i].meta);
                            free(doc[i].body);
                        }
                        free(doc);
                        free(old_offset_array);
                        return (fdb_status) offset;
                    } else {
                        // MAGIC_000, 001: due to garbage (allocated but not written)
                        // block, false alarm should be tolerable.
                        break;
                    }
                } else if (_offset == 0) { // Reach zero-filled sub-block and skip it
                    break;
                }

                if ((uint64_t)_offset < offset) {
                    // due to circular reuse, cursor moves to the front of the file.
                    // remember the last offset before moving the cursor.
                    offset_original = offset;
                }

                first_doc_in_block = false;

                if (doc[c].key || (doc[c].length.flag & DOCIO_TXN_COMMITTED)) {
                    // check if the doc is transactional or not, and
                    // also check if the doc contains system info
                    if (!(doc[c].length.flag & DOCIO_TXN_DIRTY) &&
                        !(doc[c].length.flag & DOCIO_SYSTEM)) {
                        if (doc[c].length.flag & DOCIO_TXN_COMMITTED) {
                            // commit mark .. read doc offset
                            doc_offset = doc[c].doc_offset;
                            // read the previously skipped doc
                            _offset = docio_read_doc(handle->dhandle, doc_offset,
                                                     &doc[c], true);
                            if (_offset <= 0) { // doc read error
                                // Should terminate the compaction
                                for (size_t i = 0; i <= c; ++i) {
                                    free(doc[i].key);
                                    free(doc[i].meta);
                                    free(doc[i].body);
                                }
                                free(doc);
                                free(old_offset_array);
                                return _offset < 0 ?
                                    (fdb_status)_offset : FDB_RESULT_KEY_NOT_FOUND;
                            }
                        }

                        old_offset_array[c] = offset;
                        sum_docsize += _fdb_get_docsize(doc[c].length);
                        c++;
                        n_moved_docs++;
                        offset = _offset;

                        if (sum_docsize >= FDB_COMP_MOVE_UNIT ||
                            c >= FDB_COMP_BATCHSIZE) {

                            uint64_t delay_us;
                            delay_us = _fdb_calculate_throttling_delay(n_moved_docs, tv);

                            // append batched docs & flush WAL
                            // TODO: return error code from this function
                            _fdb_append_batched_delta(handle, &new_handle, doc,
                                                      old_offset_array, c, clone_docs,
                                                      got_lock, prob, delay_us);
                            c = sum_docsize = 0;
                            writer_curr_bid = filemgr_get_pos(handle->file) / blocksize;
                            compactor_curr_bid = offset / blocksize;
                            _fdb_update_block_distance(
                                writer_curr_bid, compactor_curr_bid,
                                &writer_bid_prev, &compactor_bid_prev,
                                prob, handle->config.max_writer_lock_prob);
                            distance_updated = true;
                        }

                    } else {
                        // dirty transaction doc OR system doc
                        free(doc[c].key);
                        free(doc[c].meta);
                        free(doc[c].body);
                        offset = _offset;
                        // do not break.. read next doc
                    }
                } else {
                    // not a normal document
                    free(doc[c].key);
                    free(doc[c].meta);
                    free(doc[c].body);
                    offset = _offset;
                    break;
                }

                // If the rollback operation is issued, abort the compaction task.
                if (filemgr_is_rollback_on(handle->file)) {
                    fs = FDB_RESULT_FAIL_BY_ROLLBACK;
                    break;
                }
                if (filemgr_is_compaction_cancellation_requested(handle->file)) {
                    fs = FDB_RESULT_COMPACTION_CANCELLATION;
                    break;
                }

            } while (offset + sizeof(struct docio_length) < doc_scan_limit);

            if (fs == FDB_RESULT_FAIL_BY_ROLLBACK ||
                fs == FDB_RESULT_COMPACTION_CANCELLATION) {
                // abort compaction
                for (size_t i = 0; i < c; ++i) {
                    free(doc[i].key);
                    free(doc[i].meta);
                    free(doc[i].body);
                }
                free(doc);
                free(old_offset_array);
                return fs;
            }

            // Due to non-consecutive doc blocks, offset value may decrease
            // and cause an infinite loop. To avoid this issue, we have to
            // restore the last offset value if offset value is decreased.
            if (offset < offset_original) {
                offset = offset_original;
            }
        }

move_delta_next_loop:
        offset = ((offset / blocksize) + 1) * blocksize;
        if (ver_superblock_support(handle->file->version) &&
            offset >= file_limit && cur_bmp_revnum < stop_bmp_revnum) {
            // circular scan
            offset = blocksize * handle->file->sb->config->num_sb;
            cur_bmp_revnum++;
        }
    } while (true);

    // final append & WAL flush
    if (c) {
        uint64_t delay_us;
        delay_us = _fdb_calculate_throttling_delay(n_moved_docs, tv);

        _fdb_append_batched_delta(handle, &new_handle, doc,
                                  old_offset_array, c, clone_docs, got_lock,
                                  prob, delay_us);
        if (!distance_updated) {
            // Probability was not updated since the amount of delta was not big
            // enough. We need to update it at least once for each iteration.
            writer_curr_bid = filemgr_get_pos(handle->file) / blocksize;
            compactor_curr_bid = offset / blocksize;
            _fdb_update_block_distance(writer_curr_bid, compactor_curr_bid,
                                       &writer_bid_prev, &compactor_bid_prev,
                                       prob, handle->config.max_writer_lock_prob);
        }
    }

    if (handle->config.compaction_cb &&
        handle->config.compaction_cb_mask & FDB_CS_END) {
        atomic_cas_uint8_t(&handle->handle_busy, 1, 0);
        handle->config.compaction_cb(handle->fhandle, FDB_CS_END,
                                     NULL, NULL, old_offset, new_offset,
                                     handle->config.compaction_cb_ctx);
        atomic_cas_uint8_t(&handle->handle_busy, 0, 1);
    }

    handle->dhandle->log_callback = log_callback;

    free(doc);
    free(old_offset_array);

    return fs;
}


static int64_t _fdb_doc_move(void *dbhandle,
                             void *void_new_dhandle,
                             struct wal_item *item,
                             fdb_doc *fdoc)
{
    uint8_t deleted;
    uint64_t new_offset;
    int64_t _offset;
    fdb_kvs_handle *handle = (fdb_kvs_handle*)dbhandle;
    struct docio_handle *new_dhandle = (struct docio_handle*)void_new_dhandle;
    struct docio_object doc;

    // read doc from old file
    doc.key = NULL;
    doc.meta = NULL;
    doc.body = NULL;
    _offset = docio_read_doc(handle->dhandle, item->offset, &doc, true);
    if (_offset <= 0) {
        return _offset;
    }

    // append doc into new file
    deleted = doc.length.flag & DOCIO_DELETED;
    fdoc->keylen = doc.length.keylen;
    fdoc->metalen = doc.length.metalen;
    fdoc->bodylen = doc.length.bodylen;
    fdoc->key = doc.key;
    fdoc->seqnum = doc.seqnum;

    fdoc->meta = doc.meta;
    fdoc->body = doc.body;
    fdoc->size_ondisk= _fdb_get_docsize(doc.length);
    fdoc->deleted = deleted;

    new_offset = docio_append_doc(new_dhandle, &doc, deleted, 1);
    return new_offset;
}

fdb_status _fdb_compact_file_checks(fdb_kvs_handle *handle,
                                    const char *new_filename)
{
    // First of all, update the handle for the case
    // that compaction by other thread is already done
    // (REMOVED_PENDING status).
    fdb_check_file_reopen(handle, NULL);
    fdb_sync_db_header(handle);

    // if the file is already compacted by other thread
    if (filemgr_get_file_status(handle->file) != FILE_NORMAL ||
        handle->file->new_file) {
        // update handle and return
        fdb_check_file_reopen(handle, NULL);
        fdb_sync_db_header(handle);

        return FDB_RESULT_COMPACTION_FAIL;
    }

    if (handle->kvs) {
        if (handle->kvs->getKvsType() == KVS_SUB) {
            // deny compaction on sub handle
            return FDB_RESULT_INVALID_HANDLE;
        }
    }

    // invalid filename
    if (!new_filename) {
        return FDB_RESULT_INVALID_ARGS;
    }
    if (strlen(new_filename) > FDB_MAX_FILENAME_LEN - 8) {
        return FDB_RESULT_TOO_LONG_FILENAME;
    }
    if (!strcmp(new_filename, handle->file->filename)) {
        return FDB_RESULT_INVALID_ARGS;
    }
    if (filemgr_is_rollback_on(handle->file)) {
        return FDB_RESULT_FAIL_BY_ROLLBACK;
    }

    return FDB_RESULT_SUCCESS;
}

static void _fdb_cleanup_compact_err(fdb_kvs_handle *handle,
                                     struct filemgr *new_file,
                                     bool cleanup_cache,
                                     bool got_lock,
                                     struct btreeblk_handle *new_bhandle,
                                     struct docio_handle *new_dhandle,
                                     struct hbtrie *new_trie,
                                     struct hbtrie *new_seqtrie,
                                     struct btree *new_seqtree,
                                     struct btree *new_staletree)
{
    filemgr_set_compaction_state(new_file, NULL, FILE_REMOVED_PENDING);
    if (got_lock) {
        filemgr_mutex_unlock(new_file);
    }
    filemgr_fhandle_remove(new_file, handle->fhandle);
    filemgr_close(new_file, cleanup_cache, new_file->filename,
                  &handle->log_callback);
    // Free all the resources allocated in this function.
    btreeblk_free(new_bhandle);
    free(new_bhandle);
    docio_free(new_dhandle);
    free(new_dhandle);
    hbtrie_free(new_trie);
    free(new_trie);
    if (handle->config.seqtree_opt == FDB_SEQTREE_USE) {
        if (handle->kvs) {
            hbtrie_free(new_seqtrie);
            free(new_seqtrie);
        } else {
            free(new_seqtree);
        }
    }
    free(new_staletree);
}

static fdb_status _fdb_reset(fdb_kvs_handle *handle, fdb_kvs_handle *handle_in)
{
    struct filemgr_config fconfig;
    struct btreeblk_handle *new_bhandle;
    struct docio_handle *new_dhandle;
    struct hbtrie *new_trie = NULL;
    struct btree *new_seqtree = NULL, *old_seqtree;
    struct btree *new_staletree = NULL, *old_staletree;
    struct hbtrie *new_seqtrie = NULL;
    KvsStat kvs_stat;
    filemgr_open_result result;
    size_t filename_len;
    // Copy the incoming handle into the handle that is being reset
    *handle = *handle_in;

    atomic_init_uint8_t(&handle->handle_busy, 0);

    filename_len = strlen(handle_in->filename)+1;
    handle->filename = (char *) malloc(filename_len);
    if (!handle->filename) { // LCOV_EXCL_START
        return FDB_RESULT_ALLOC_FAIL;
    } // LCOV_EXCL_STOP
    strcpy(handle->filename, handle_in->filename);

    // create new hb-trie and related handles
    new_bhandle = (struct btreeblk_handle *)calloc(1, sizeof(struct btreeblk_handle));
    if (!new_bhandle) { // LCOV_EXCL_START
        return FDB_RESULT_ALLOC_FAIL;
    } // LCOV_EXCL_STOP
    new_bhandle->log_callback = &handle->log_callback;
    new_dhandle = (struct docio_handle *)calloc(1, sizeof(struct docio_handle));
    if (!new_dhandle) { // LCOV_EXCL_START
        free(new_bhandle);
        free(handle->filename);
        return FDB_RESULT_ALLOC_FAIL;
    } // LCOV_EXCL_STOP
    new_dhandle->log_callback = &handle->log_callback;

    docio_init(new_dhandle, handle->file,
               handle->config.compress_document_body);
    btreeblk_init(new_bhandle, handle->file, handle->file->blocksize);

    new_trie = (struct hbtrie *)malloc(sizeof(struct hbtrie));
    if (!new_trie) { // LCOV_EXCL_START
        free(handle->filename);
        free(new_bhandle);
        free(new_dhandle);
        return FDB_RESULT_ALLOC_FAIL;
    } // LCOV_EXCL_STOP
    hbtrie_init(new_trie, handle->trie->chunksize, handle->trie->valuelen,
                handle->file->blocksize, BLK_NOT_FOUND,
                (void *)new_bhandle, handle->btreeblkops,
                (void*)new_dhandle, _fdb_readkey_wrap);

    hbtrie_set_leaf_cmp(new_trie, _fdb_custom_cmp_wrap);
    // set aux
    new_trie->flag = handle->trie->flag;
    new_trie->leaf_height_limit = handle->trie->leaf_height_limit;
    new_trie->map = handle->trie->map;

    if (handle->config.seqtree_opt == FDB_SEQTREE_USE) {
        // if we use sequence number tree
        if (handle->kvs) { // multi KV instance mode
            new_seqtrie = (struct hbtrie *)calloc(1, sizeof(struct hbtrie));
            if (!new_seqtrie) { // LCOV_EXCL_START
                free(handle->filename);
                free(new_bhandle);
                free(new_dhandle);
                free(new_trie);
                return FDB_RESULT_ALLOC_FAIL;
            } // LCOV_EXCL_STOP

            hbtrie_init(new_seqtrie, sizeof(fdb_kvs_id_t),
                        OFFSET_SIZE, handle->file->blocksize, BLK_NOT_FOUND,
                        (void *)new_bhandle, handle->btreeblkops,
                        (void *)new_dhandle, _fdb_readseq_wrap);
        } else {
            // single KV instance mode .. normal B+tree
            struct btree_kv_ops *seq_kv_ops =
                (struct btree_kv_ops *)malloc(sizeof(struct btree_kv_ops));
            seq_kv_ops = btree_kv_get_kb64_vb64(seq_kv_ops);
            seq_kv_ops->cmp = _cmp_uint64_t_endian_safe;
            if (!seq_kv_ops) { // LCOV_EXCL_START
                free(handle->filename);
                free(new_bhandle);
                free(new_dhandle);
                free(new_trie);
                return FDB_RESULT_ALLOC_FAIL;
            } // LCOV_EXCL_STOP

            new_seqtree = (struct btree *)calloc(1, sizeof(struct btree));
            if (!new_seqtree) { // LCOV_EXCL_START
                free(handle->filename);
                free(new_bhandle);
                free(new_dhandle);
                free(new_trie);
                free(seq_kv_ops);
                return FDB_RESULT_ALLOC_FAIL;
            } // LCOV_EXCL_STOP

            old_seqtree = handle->seqtree;

            btree_init(new_seqtree, (void *)new_bhandle,
                       old_seqtree->blk_ops, seq_kv_ops,
                       old_seqtree->blksize, old_seqtree->ksize,
                       old_seqtree->vsize, 0x0, NULL);
        }
    }

    if (ver_staletree_support(ver_get_latest_magic())) {
        struct btree_kv_ops *stale_kv_ops =
            (struct btree_kv_ops *)malloc(sizeof(struct btree_kv_ops));
        if (!stale_kv_ops) { // LCOV_EXCL_START
            free(handle->filename);
            free(new_bhandle);
            free(new_dhandle);
            free(new_trie);
            if (!handle->kvs && new_seqtree) {
                free(new_seqtree->kv_ops);
            }
            return FDB_RESULT_ALLOC_FAIL;
        } // LCOV_EXCL_STOP

        stale_kv_ops = btree_kv_get_kb64_vb64(stale_kv_ops);
        stale_kv_ops->cmp = _cmp_uint64_t_endian_safe;

        old_staletree = handle->staletree;
        new_staletree = (struct btree*)calloc(1, sizeof(struct btree));

        btree_init(new_staletree, (void *)new_bhandle,
                   old_staletree->blk_ops, stale_kv_ops,
                   old_staletree->blksize, old_staletree->ksize,
                   old_staletree->vsize, 0x0, NULL);
    }

    // Switch over to the empty index structs in handle
    handle->bhandle = new_bhandle;
    handle->dhandle = new_dhandle;
    handle->trie = new_trie;
    if (handle->config.seqtree_opt == FDB_SEQTREE_USE) {
        if (handle->kvs) {
            handle->seqtrie = new_seqtrie;
        } else {
            handle->seqtree = new_seqtree;
        }
    }
    handle->staletree = new_staletree;

    // set filemgr configuration
    _fdb_init_file_config(&handle->config, &fconfig);
    fconfig.options |= FILEMGR_CREATE;

    // open same file again, so the root kv handle can be redirected to this
    result = filemgr_open((char *)handle->filename,
                           handle->fileops,
                           &fconfig,
                           &handle->log_callback);
    if (result.rv != FDB_RESULT_SUCCESS) { // LCOV_EXCL_START
        filemgr_mutex_unlock(handle->file);
        free(handle->filename);
        free(new_bhandle);
        free(new_dhandle);
        free(new_trie);
        free(handle->seqtrie);
        return (fdb_status) result.rv;
    } // LCOV_EXCL_STOP

    // Shutdown WAL
    wal_shutdown(handle->file, &handle->log_callback);

    // reset in-memory stats and values
    handle->seqnum = 0;
    _kvs_stat_set(handle->file, handle->kvs ? handle->kvs->getKvsId() : 0, kvs_stat);

    return FDB_RESULT_SUCCESS;
}

fdb_status _fdb_compact_file(fdb_kvs_handle *handle,
                             struct filemgr *new_file,
                             struct btreeblk_handle *new_bhandle,
                             struct docio_handle *new_dhandle,
                             struct hbtrie *new_trie,
                             struct hbtrie *new_seqtrie,
                             struct btree *new_seqtree,
                             struct btree *new_staletree,
                             bid_t marker_bid,
                             bool clone_docs);

fdb_status fdb_compact_file(fdb_file_handle *fhandle,
                            const char *new_filename,
                            bool in_place_compaction,
                            bid_t marker_bid,
                            bool clone_docs,
                            const fdb_encryption_key *new_encryption_key)
{
    struct filemgr *new_file;
    struct filemgr_config fconfig;
    struct btreeblk_handle *new_bhandle;
    struct docio_handle *new_dhandle;
    struct hbtrie *new_trie = NULL;
    struct btree *new_seqtree = NULL, *old_seqtree;
    struct btree *new_staletree = NULL;
    struct hbtrie *new_seqtrie = NULL;
    fdb_kvs_handle *handle = fhandle->getRootHandle();
    fdb_status status;
    LATENCY_STAT_START();

    // prevent update to the target file
    filemgr_mutex_lock(handle->file);

    status = _fdb_compact_file_checks(handle, new_filename);
    if (status != FDB_RESULT_SUCCESS) {
        filemgr_mutex_unlock(handle->file);
        return status;
    }

    // sync handle
    fdb_sync_db_header(handle);

    // set filemgr configuration
    _fdb_init_file_config(&handle->config, &fconfig);
    fconfig.options |= FILEMGR_CREATE;
    if (new_encryption_key) {
        fconfig.encryption_key = *new_encryption_key;
    }

    // open new file
    filemgr_open_result result = filemgr_open((char *)new_filename,
                                              handle->fileops,
                                              &fconfig,
                                              &handle->log_callback);
    if (result.rv != FDB_RESULT_SUCCESS) {
        filemgr_mutex_unlock(handle->file);
        return (fdb_status) result.rv;
    }

    new_file = result.file;

    if (new_file == NULL) {
        filemgr_mutex_unlock(handle->file);
        return FDB_RESULT_OPEN_FAIL;
    }

    filemgr_fhandle_add(new_file, handle->fhandle);

    filemgr_set_in_place_compaction(new_file, in_place_compaction);
    // prevent update to the new_file
    filemgr_mutex_lock(new_file);

    // create new hb-trie and related handles
    new_bhandle = (struct btreeblk_handle *)calloc(1, sizeof(struct btreeblk_handle));
    new_bhandle->log_callback = &handle->log_callback;
    new_dhandle = (struct docio_handle *)calloc(1, sizeof(struct docio_handle));
    new_dhandle->log_callback = &handle->log_callback;

    docio_init(new_dhandle, new_file, handle->config.compress_document_body);
    btreeblk_init(new_bhandle, new_file, new_file->blocksize);

    new_trie = (struct hbtrie *)malloc(sizeof(struct hbtrie));
    hbtrie_init(new_trie, handle->trie->chunksize, handle->trie->valuelen,
                new_file->blocksize, BLK_NOT_FOUND,
                (void *)new_bhandle, handle->btreeblkops,
                (void*)new_dhandle, _fdb_readkey_wrap);

    hbtrie_set_leaf_cmp(new_trie, _fdb_custom_cmp_wrap);
    // set aux
    new_trie->flag = handle->trie->flag;
    new_trie->leaf_height_limit = handle->trie->leaf_height_limit;
    new_trie->map = handle->trie->map;

    if (handle->config.seqtree_opt == FDB_SEQTREE_USE) {
        // if we use sequence number tree
        if (handle->kvs) { // multi KV instance mode
            new_seqtrie = (struct hbtrie *)calloc(1, sizeof(struct hbtrie));

            hbtrie_init(new_seqtrie, sizeof(fdb_kvs_id_t),
                        OFFSET_SIZE, new_file->blocksize, BLK_NOT_FOUND,
                        (void *)new_bhandle, handle->btreeblkops,
                        (void *)new_dhandle, _fdb_readseq_wrap);
        } else {
            new_seqtree = (struct btree *)calloc(1, sizeof(struct btree));
            old_seqtree = handle->seqtree;

            btree_init(new_seqtree, (void *)new_bhandle,
                       old_seqtree->blk_ops, old_seqtree->kv_ops,
                       old_seqtree->blksize, old_seqtree->ksize,
                       old_seqtree->vsize, 0x0, NULL);
        }
    }

    // stale-block tree
    if (ver_staletree_support(ver_get_latest_magic())) {
        struct btree_kv_ops *stale_kv_ops;
        if (handle->staletree) {
            stale_kv_ops = handle->staletree->kv_ops;
        } else {
            // this happens when the old file's version is older than MAGIC_002.
            stale_kv_ops = (struct btree_kv_ops*)calloc(1, sizeof(struct btree_kv_ops));
            stale_kv_ops = btree_kv_get_kb64_vb64(stale_kv_ops);
            stale_kv_ops->cmp = _cmp_uint64_t_endian_safe;
        }

        new_staletree = (struct btree*)calloc(1, sizeof(struct btree));
        btree_init(new_staletree, (void *)new_bhandle,
                   handle->btreeblkops, stale_kv_ops,
                   handle->config.blocksize, sizeof(filemgr_header_revnum_t),
                   OFFSET_SIZE, 0x0, NULL);
    } else {
        new_staletree = NULL;
    }

    status = _fdb_compact_file(handle, new_file, new_bhandle, new_dhandle,
                              new_trie, new_seqtrie, new_seqtree, new_staletree,
                              marker_bid, clone_docs);
    LATENCY_STAT_END(fhandle->getRootHandle()->file, FDB_LATENCY_COMPACTS);
    return status;
}

fdb_status _fdb_compact_file(fdb_kvs_handle *handle,
                             struct filemgr *new_file,
                             struct btreeblk_handle *new_bhandle,
                             struct docio_handle *new_dhandle,
                             struct hbtrie *new_trie,
                             struct hbtrie *new_seqtrie,
                             struct btree *new_seqtree,
                             struct btree *new_staletree,
                             bid_t marker_bid,
                             bool clone_docs)
{
    union wal_flush_items flush_items;
    char *old_filename = NULL;
    size_t old_filename_len = 0;
    struct filemgr *old_file;
    struct btree *new_idtree = NULL;
    bid_t dirty_idtree_root = BLK_NOT_FOUND;
    bid_t dirty_seqtree_root = BLK_NOT_FOUND;
    fdb_seqnum_t seqnum;
    uint64_t new_file_kv_info_offset = BLK_NOT_FOUND;
    struct filemgr_dirty_update_node *prev_node = NULL, *new_node = NULL;

    // Copy the old file's seqnum to the new file.
    // (KV instances' seq numbers will be copied along with the KV header)
    // Note that the sequence numbers and KV header data in the new file will be
    // corrected in _fdb_compact_move_docs_upto_marker() for compact_upto case
    // (i.e., marker_bid != -1).
    seqnum = filemgr_get_seqnum(handle->file);
    filemgr_set_seqnum(new_file, seqnum);
    if (handle->kvs) {
        // multi KV instance mode .. copy KV header data to new file
        fdb_kvs_header_copy(handle, new_file, new_dhandle,
                            &new_file_kv_info_offset, true);
    }

    _fdb_dirty_update_ready(handle, &prev_node, &new_node,
                            &dirty_idtree_root, &dirty_seqtree_root, false);

    // flush WAL and set DB header
    wal_commit(&handle->file->global_txn, handle->file, NULL,
               &handle->log_callback);
    wal_flush(handle->file, (void*)handle,
              _fdb_wal_flush_func, _fdb_wal_get_old_offset,
              _fdb_wal_flush_seq_purge, _fdb_wal_flush_kvs_delta_stats,
              &flush_items);
    wal_set_dirty_status(handle->file, FDB_WAL_CLEAN);

    _fdb_dirty_update_finalize(handle, prev_node, new_node,
                               &dirty_idtree_root, &dirty_seqtree_root, true);

    // mark name of new file in old file
    filemgr_set_compaction_state(handle->file, new_file, FILE_COMPACT_OLD);

    // Note: Appending KVS header must be done after flushing WAL
    //       because KVS stats info is updated during WAL flushing.
    if (handle->kvs) {
        // multi KV instance mode .. append up-to-date KV header
        handle->kv_info_offset = fdb_kvs_header_append(handle);
    }

    sb_return_reusable_blocks(handle);

    // last header should be appended at the end of the file
    handle->last_hdr_bid = filemgr_get_pos(handle->file) /
                                             handle->file->blocksize;
    handle->last_wal_flush_hdr_bid = handle->last_hdr_bid;

    handle->cur_header_revnum = fdb_set_file_header(handle, true);
    btreeblk_end(handle->bhandle);

    // Commit the current file handle to record the compaction filename
    fdb_status fs = filemgr_commit(handle->file,
                    !(handle->config.durability_opt & FDB_DRB_ASYNC),
                    &handle->log_callback);
    wal_release_flushed_items(handle->file, &flush_items);
    if (fs != FDB_RESULT_SUCCESS) {
        filemgr_set_compaction_state(handle->file, NULL, FILE_NORMAL);
        filemgr_mutex_unlock(handle->file);
        filemgr_mutex_unlock(new_file);
        _fdb_cleanup_compact_err(handle, new_file, true, true, new_bhandle,
                                 new_dhandle, new_trie, new_seqtrie,
                                 new_seqtree, new_staletree);
        return fs;
    }

    btreeblk_reset_subblock_info(handle->bhandle);

    if (handle->file->sb) {
        // sync superblock
        sb_update_header(handle);
        sb_sync_circular(handle);
    }

    // Mark new file as newly compacted
    filemgr_update_file_status(new_file, FILE_COMPACT_NEW, NULL);
    filemgr_mutex_unlock(handle->file);
    filemgr_mutex_unlock(new_file);

    // now compactor & another writer can be interleaved
    bid_t last_hdr = 0;
    bid_t cur_hdr = 0;
    // probability variable for blocking writer thread
    // value range: 0 (do not block writer) to 100 (always block writer)
    size_t prob = 0;

    struct btree *target_seqtree = new_seqtree;
    if (handle->kvs) {
        target_seqtree = (struct btree*)new_seqtrie;
    }

    if (marker_bid != BLK_NOT_FOUND) {
        fs = _fdb_compact_move_docs_upto_marker(handle, new_file, new_trie,
                                                new_idtree, target_seqtree,
                                                new_staletree,
                                                new_dhandle, new_bhandle,
                                                marker_bid,
                                                handle->last_hdr_bid, seqnum,
                                                &prob, clone_docs);
        cur_hdr = marker_bid; // Move delta documents from the compaction marker.
    } else {
        fs = _fdb_compact_move_docs(handle, new_file, new_trie, new_idtree,
                                    target_seqtree, new_staletree, new_dhandle,
                                    new_bhandle, &prob, clone_docs);
        cur_hdr = handle->last_hdr_bid;
    }

    if (fs != FDB_RESULT_SUCCESS) {
        filemgr_set_compaction_state(handle->file, NULL, FILE_NORMAL);

        btreeblk_reset_subblock_info(new_bhandle);
        _fdb_cleanup_compact_err(handle, new_file, true, false, new_bhandle,
                                 new_dhandle, new_trie, new_seqtrie,
                                 new_seqtree, new_staletree);

        return fs;
    }

    // The first phase is done. Now move delta documents.
    bool escape = false;
    bool compact_upto = false;
    if (marker_bid != (bid_t) -1) {
        compact_upto = true;
    }

    if (!prob) {
        // If the current probability is zero after the first phase of compaction,
        // then start the second phase of compaction with 20% of probability to allow
        // compaciton to catch up with the writer in case their throughputs remains
        // the same approximately during the entire compaction period. Otherwise,
        // the compaction might not be able to catch up and run forever.
        prob = 20;
    }

    bool file_switched = false; // bg flusher file

    // It is guaranteed that new delta updates during the compaction are not written
    // in reused blocks, but are appended at the end of file. This minimizes code
    // changes in delta migration routine.
    do {
        last_hdr = cur_hdr;
        // get up-to-date header BID of the old file
        fdb_sync_db_header(handle);
        cur_hdr = handle->last_hdr_bid;

        bool got_lock = false;
        if (last_hdr == cur_hdr) {
            // All *committed* delta documents are synchronized.
            // However, there can be uncommitted documents written after the
            // latest commit. They also should be moved.
            // But at this time, we should grab the old file's lock to prevent
            // any additional updates on it.
            // Also stop flushing blocks from old file in favor of new file
            if (!file_switched) {
                bgflusher_switch_file(handle->file, new_file,
                                      &handle->log_callback);
                file_switched = true;
            }
            filemgr_mutex_lock(handle->file);
            got_lock = true;

            bid_t last_bid;
            last_bid = (filemgr_get_pos(handle->file) / handle->config.blocksize) - 1;
            if (cur_hdr < last_bid) {
                // move delta one more time
                cur_hdr = last_bid;
                escape = true;
            } else {
                break;
            }
        }

        fs = _fdb_compact_move_delta(handle, new_file, new_trie, new_idtree,
                                     target_seqtree, new_staletree, new_dhandle,
                                     new_bhandle, last_hdr, cur_hdr,
                                     compact_upto, clone_docs, got_lock, escape, &prob);
        if (fs != FDB_RESULT_SUCCESS) {
            filemgr_set_compaction_state(handle->file, NULL, FILE_NORMAL);

            if (got_lock) {
                filemgr_mutex_unlock(handle->file);
            }
            btreeblk_reset_subblock_info(new_bhandle);
            _fdb_cleanup_compact_err(handle, new_file, true, false,
                                     new_bhandle, new_dhandle, new_trie,
                                     new_seqtrie, new_seqtree, new_staletree);

            // failure in compaction means switch back to old file
            if (file_switched) {
                bgflusher_switch_file(new_file, handle->file,
                                      &handle->log_callback);
            }

            return fs;
        }

        if (escape) {
            break;
        }
    } while (last_hdr < cur_hdr);

    filemgr_mutex_lock(new_file);

    // As we moved uncommitted non-transactional WAL items,
    // commit & flush those items. Now WAL contains only uncommitted
    // transactional items (or empty), so it is ready to migrate ongoing
    // transactions.
    _fdb_dirty_update_ready(handle, &prev_node, &new_node,
                            &dirty_idtree_root, &dirty_seqtree_root, false);

    wal_commit(&handle->file->global_txn, handle->file, NULL, &handle->log_callback);
    wal_flush(handle->file, (void*)handle,
              _fdb_wal_flush_func, _fdb_wal_get_old_offset,
              _fdb_wal_flush_seq_purge, _fdb_wal_flush_kvs_delta_stats,
              &flush_items);
    btreeblk_end(handle->bhandle);

    _fdb_dirty_update_finalize(handle, prev_node, new_node,
                               &dirty_idtree_root, &dirty_seqtree_root, true);

    wal_release_flushed_items(handle->file, &flush_items);

    // copy old file's seqnum to new file (do this again due to delta)
    seqnum = filemgr_get_seqnum(handle->file);
    filemgr_set_seqnum(new_file, seqnum);
    if (handle->kvs) {
        // copy seqnums of non-default KV stores
        fdb_kvs_header_copy(handle, new_file, new_dhandle, NULL, false);
    }

    // migrate uncommitted transactional items to new file
    wal_txn_migration((void*)handle, (void*)new_dhandle,
                      handle->file, new_file, _fdb_doc_move);

    // last commit of the old file
    // (we must do this due to potential dirty WAL flush
    //  during the last loop of delta move; new index root node
    //  should be stored in the DB header).
    handle->cur_header_revnum = fdb_set_file_header(handle, true);
    if (handle->file->sb) {
        // sync superblock
        sb_update_header(handle);
        sb_sync_circular(handle);
    }
    fs = filemgr_commit(handle->file, false, &handle->log_callback);
    if (fs != FDB_RESULT_SUCCESS) {
        filemgr_set_compaction_state(handle->file, NULL, FILE_NORMAL);
        filemgr_mutex_unlock(handle->file);
        filemgr_mutex_unlock(new_file);
        btreeblk_reset_subblock_info(new_bhandle);
        _fdb_cleanup_compact_err(handle, new_file, true, false, new_bhandle,
                                 new_dhandle, new_trie, new_seqtrie,
                                 new_seqtree, new_staletree);
        if (file_switched) {
            bgflusher_switch_file(new_file, handle->file,
                                  &handle->log_callback);
        }
        return fs;
    }

    // reset last_wal_flush_hdr_bid
    handle->last_wal_flush_hdr_bid = BLK_NOT_FOUND;

    old_file = handle->file;
    handle->file = new_file;
    handle->kv_info_offset = new_file_kv_info_offset;

    btreeblk_free(handle->bhandle);
    free(handle->bhandle);
    handle->bhandle = new_bhandle;

    docio_free(handle->dhandle);
    free(handle->dhandle);
    handle->dhandle = new_dhandle;

    hbtrie_free(handle->trie);
    free(handle->trie);
    handle->trie = new_trie;

    handle->config.encryption_key = new_file->encryption.key;

    if (handle->config.seqtree_opt == FDB_SEQTREE_USE) {
        if (handle->kvs) {
            hbtrie_free(handle->seqtrie);
            free(handle->seqtrie);
            handle->seqtrie = new_seqtrie;
        } else {
            free(handle->seqtree);
            handle->seqtree = new_seqtree;
        }
    }

    // we don't need to free 'staletree->kv_ops'
    // as it is re-used by'new_staletree'.
    free(handle->staletree);
    handle->staletree = new_staletree;

    old_filename_len = strlen(old_file->filename) + 1;
    old_filename = (char *) malloc(old_filename_len);
    strncpy(old_filename, old_file->filename, old_filename_len);
    if(filemgr_update_file_status(new_file, FILE_NORMAL, old_filename) == 0) {
        free(old_filename);
    }

    // Atomically perform
    // 1) commit new file
    // 2) set remove pending flag of the old file
    // 3) close the old file
    // Note that both old_file's lock and new_file's lock are still acquired.
    return _fdb_commit_and_remove_pending(handle, old_file, new_file);
}

static fdb_status _fdb_compact(fdb_file_handle *fhandle,
                               const char *new_filename,
                               fdb_snapshot_marker_t marker,
                               bool clone_docs,
                               const fdb_encryption_key *new_encryption_key)
{
    if (!fhandle || !fhandle->getRootHandle()) {
        return FDB_RESULT_INVALID_HANDLE;
    }

    fdb_kvs_handle *handle = fhandle->getRootHandle();
    bool in_place_compaction = false;
    char nextfile[FDB_MAX_FILENAME_LEN];
    fdb_status fs;

    if (!atomic_cas_uint8_t(&handle->handle_busy, 0, 1)) {
        return FDB_RESULT_HANDLE_BUSY;
    }

    if (handle->config.compaction_mode == FDB_COMPACTION_MANUAL) {
        // manual compaction
        if (!new_filename) { // In-place compaction.
            in_place_compaction = true;
            compactor_get_next_filename(handle->file->filename, nextfile);
            new_filename = nextfile;
        }
        fs = fdb_compact_file(fhandle, new_filename, in_place_compaction,
                              (bid_t)marker, clone_docs, new_encryption_key);
    } else { // auto compaction mode.
        bool ret;
        // set compaction flag
        ret = compactor_switch_compaction_flag(handle->file, true);
        if (!ret) {
            atomic_cas_uint8_t(&handle->handle_busy, 1, 0);
            // the file is already being compacted by other thread
            return FDB_RESULT_FILE_IS_BUSY;
        }
        // get next filename
        compactor_get_next_filename(handle->file->filename, nextfile);
        fs = fdb_compact_file(fhandle, nextfile, in_place_compaction,
                              (bid_t)marker, clone_docs, new_encryption_key);
        // clear compaction flag
        ret = compactor_switch_compaction_flag(handle->file, false);
        (void)ret;
    }
    atomic_cas_uint8_t(&handle->handle_busy, 1, 0);
    return fs;
}

LIBFDB_API
fdb_status fdb_compact(fdb_file_handle *fhandle,
                       const char *new_filename)
{
    return _fdb_compact(fhandle, new_filename, BLK_NOT_FOUND, false, NULL);
}

LIBFDB_API
fdb_status fdb_compact_with_cow(fdb_file_handle *fhandle,
                                const char *new_filename)
{
    return _fdb_compact(fhandle, new_filename, BLK_NOT_FOUND, true, NULL);
}

LIBFDB_API
fdb_status fdb_compact_upto(fdb_file_handle *fhandle,
                            const char *new_filename,
                            fdb_snapshot_marker_t marker)
{
    return _fdb_compact(fhandle, new_filename, marker, false, NULL);
}

LIBFDB_API
fdb_status fdb_compact_upto_with_cow(fdb_file_handle *fhandle,
                                  const char *new_filename,
                                  fdb_snapshot_marker_t marker)
{
    return _fdb_compact(fhandle, new_filename, marker, true, NULL);
}

LIBFDB_API
fdb_status fdb_rekey(fdb_file_handle *fhandle,
                     fdb_encryption_key new_key)
{
    return _fdb_compact(fhandle, NULL, BLK_NOT_FOUND, false, &new_key);
}

LIBFDB_API
fdb_status fdb_switch_compaction_mode(fdb_file_handle *fhandle,
                                      fdb_compaction_mode_t mode,
                                      size_t new_threshold)
{
    if (!fhandle || !fhandle->getRootHandle()) {
        return FDB_RESULT_INVALID_HANDLE;
    }

    int ret;
    fdb_status fs;
    fdb_kvs_handle *handle = fhandle->getRootHandle();
    fdb_config config;
    char vfilename[FDB_MAX_FILENAME_LEN];
    char filename[FDB_MAX_FILENAME_LEN];
    char metafile[FDB_MAX_FILENAME_LEN];

    if (new_threshold > 100) {
        return FDB_RESULT_INVALID_ARGS;
    }

    config = handle->config;
    if (handle->config.compaction_mode != mode) {
        if (filemgr_get_ref_count(handle->file) > 1) {
            // all the other handles referring this file should be closed
            return FDB_RESULT_FILE_IS_BUSY;
        }
        /* TODO: In current code, we assume that all the other handles referring
         * the same database file should be closed before calling this API and
         * any open API calls should not be made until the completion of this API.
         */

        if (handle->config.compaction_mode == FDB_COMPACTION_AUTO) {
            // 1. deregister from compactor (by calling fdb_close)
            // 2. remove [filename].meta
            // 3. rename [filename].[n] as [filename]

            // set compaction flag to avoid auto compaction.
            // we will not clear this flag again becuase this file will be
            // deregistered by calling _fdb_close().
            if (compactor_switch_compaction_flag(handle->file, true) == false) {
                return FDB_RESULT_FILE_IS_BUSY;
            }

            strcpy(vfilename, handle->filename);
            strcpy(filename, handle->file->filename);
            fs = _fdb_close(handle);
            if (fs != FDB_RESULT_SUCCESS) {
                return fs;
            }
            sprintf(metafile, "%s.meta", vfilename);
            if ((ret = remove(metafile)) < 0) {
                return FDB_RESULT_FILE_REMOVE_FAIL;
            }
            if ((ret = rename(filename, vfilename)) < 0) {
                return FDB_RESULT_FILE_RENAME_FAIL;
            }
            config.compaction_mode = FDB_COMPACTION_MANUAL;
            fs = _fdb_open(handle, vfilename, FDB_VFILENAME, &config);
            if (fs != FDB_RESULT_SUCCESS) {
                return fs;
            }
        } else if (handle->config.compaction_mode == FDB_COMPACTION_MANUAL) {
            // 1. rename [filename] as [filename].rev_num
            strcpy(vfilename, handle->file->filename);
            compactor_get_next_filename(handle->file->filename, filename);
            fs = _fdb_close(handle);
            if (fs != FDB_RESULT_SUCCESS) {
                return fs;
            }
            if ((ret = rename(vfilename, filename) < 0)) {
                return FDB_RESULT_FILE_RENAME_FAIL;
            }
            config.compaction_mode = FDB_COMPACTION_AUTO;
            config.compaction_threshold = new_threshold;
            fs = _fdb_open(handle, vfilename, FDB_VFILENAME, &config);
            if (fs != FDB_RESULT_SUCCESS) {
                return fs;
            }

        } else {
            return FDB_RESULT_INVALID_ARGS;
        }
    } else {
        if (handle->config.compaction_mode == FDB_COMPACTION_AUTO) {
            // change compaction threshold of the existing file
            compactor_change_threshold(handle->file, new_threshold);
        }
    }
    return FDB_RESULT_SUCCESS;
}

LIBFDB_API
fdb_status fdb_set_daemon_compaction_interval(fdb_file_handle *fhandle,
                                              size_t interval)
{
    if (!fhandle || !fhandle->getRootHandle()) {
        return FDB_RESULT_INVALID_HANDLE;
    }

    fdb_kvs_handle *handle = fhandle->getRootHandle();

    if (handle->config.compaction_mode == FDB_COMPACTION_AUTO) {
        return compactor_set_compaction_interval(handle->file, interval);
    } else {
        return FDB_RESULT_INVALID_CONFIG;
    }
}

LIBFDB_API
fdb_status fdb_close(fdb_file_handle *fhandle)
{
    if (!fhandle) {
        return FDB_RESULT_INVALID_HANDLE;
    }

    fdb_status fs;
    if (fhandle->getRootHandle()->config.auto_commit &&
        filemgr_get_ref_count(fhandle->getRootHandle()->file) == 1) {
        // auto commit mode & the last handle referring the file
        // commit file before close
        fs = fdb_commit(fhandle, FDB_COMMIT_NORMAL);
        if (fs != FDB_RESULT_SUCCESS) {
            return fs;
        }
    }

    filemgr_fhandle_remove(fhandle->getRootHandle()->file, fhandle);
    fs = _fdb_close_root(fhandle->getRootHandle());
    if (fs == FDB_RESULT_SUCCESS) {
        fhandle->closeAllKVHandles();
        delete fhandle;
    } else {
        filemgr_fhandle_add(fhandle->getRootHandle()->file, fhandle);
    }
    return fs;
}

fdb_status _fdb_close_root(fdb_kvs_handle *handle)
{
    fdb_status fs;

    if (!handle) {
        return FDB_RESULT_SUCCESS;
    }
    if (handle->kvs) {
        if (handle->kvs->getKvsType() == KVS_SUB) {
            return fdb_kvs_close(handle);
        } else if (handle->kvs->getKvsType() == KVS_ROOT) {
            // close all sub-handles
            fs = handle->fhandle->closeAllKVHandles();
            if (fs != FDB_RESULT_SUCCESS) {
                return fs;
            }
        }
    }
    if (handle->txn) {
        _fdb_abort_transaction(handle);
    }

    if (handle->file->sb &&
        !(handle->config.flags & FDB_OPEN_FLAG_RDONLY)) {
        // sync superblock before close (only for writable handles)
        fdb_sync_db_header(handle);
        bool updated = sb_update_header(handle);
        if (updated) {
            sb_sync_circular(handle);
        }
    }

    fs = _fdb_close(handle);
    if (fs == FDB_RESULT_SUCCESS) {
        fdb_kvs_info_free(handle);
        free(handle);
    }
    return fs;
}

fdb_status _fdb_close(fdb_kvs_handle *handle)
{
    fdb_status fs;
    if (!(handle->config.flags & FDB_OPEN_FLAG_RDONLY)) {
        if (handle->config.compaction_mode == FDB_COMPACTION_AUTO) {
            // read-only file is not registered in compactor
            compactor_deregister_file(handle->file);
        }
        bgflusher_deregister_file(handle->file);
    }

    btreeblk_end(handle->bhandle);
    btreeblk_free(handle->bhandle);

    if (handle->shandle) { // must close wal_snapshot before file
        wal_snapshot_close(handle->shandle, handle->file);
        filemgr_dirty_update_close_node(handle->file,
            btreeblk_get_dirty_update(handle->bhandle));
        btreeblk_clear_dirty_update(handle->bhandle);
    }

    fs = filemgr_close(handle->file, handle->config.cleanup_cache_onclose,
                                  handle->filename, &handle->log_callback);
    if (fs != FDB_RESULT_SUCCESS) {
        return fs;
    }
    docio_free(handle->dhandle);
    hbtrie_free(handle->trie);
    free(handle->trie);

    if (handle->config.seqtree_opt == FDB_SEQTREE_USE) {
        if (handle->kvs) {
            // multi KV instance mode
            hbtrie_free(handle->seqtrie);
            free(handle->seqtrie);
        } else {
            free(handle->seqtree->kv_ops);
            free(handle->seqtree);
        }
    }

    if (handle->staletree) {
        free(handle->staletree->kv_ops);
        free(handle->staletree);
    }

    free(handle->bhandle);
    free(handle->dhandle);
    if (handle->filename) {
        free(handle->filename);
        handle->filename = NULL;
    }

    return fs;
}

LIBFDB_API
fdb_status fdb_destroy(const char *fname,
                       fdb_config *fdbconfig)
{
#ifdef _MEMPOOL
    mempool_init();
#endif

    fdb_config config;
    struct filemgr_config fconfig;
    fdb_status status = FDB_RESULT_SUCCESS;
    char *filename = (char *)alca(uint8_t, FDB_MAX_FILENAME_LEN);

    if (fdbconfig) {
        if (validate_fdb_config(fdbconfig)) {
            config = *fdbconfig;
        } else {
            return FDB_RESULT_INVALID_CONFIG;
        }
    } else {
        config = get_default_config();
    }

    strncpy(filename, fname, FDB_MAX_FILENAME_LEN);

    if (!compactor_is_valid_mode(filename, &config)) {
        status = FDB_RESULT_INVALID_COMPACTION_MODE;
        return status;
    }

    _fdb_init_file_config(&config, &fconfig);

    filemgr_mutex_openlock(&fconfig);

    // Destroy file whose name is exactly matched.
    // In auto compaction mode, exact matching file name will not exist in
    // file system, so we allow failure returned by this function.
    status = filemgr_destroy_file(filename, &fconfig, NULL);
    if (status != FDB_RESULT_SUCCESS &&
        config.compaction_mode != FDB_COMPACTION_AUTO) {
        filemgr_mutex_openunlock();
        return status;
    }

    if (config.compaction_mode == FDB_COMPACTION_AUTO) {
        // Destroy all files whose prefix is matched.
        status = compactor_destroy_file(filename, &config);
        if (status != FDB_RESULT_SUCCESS) {
            filemgr_mutex_openunlock();
            return status;
        }
    }

    filemgr_mutex_openunlock();

    return status;
}

LIBFDB_API
fdb_status fdb_get_latency_stats(fdb_file_handle *fhandle,
                                 fdb_latency_stat *stat,
                                 fdb_latency_stat_type type)
{
    if (!fhandle || !fhandle->getRootHandle()) {
        return FDB_RESULT_INVALID_HANDLE;
    }

    if (!stat || type >= FDB_LATENCY_NUM_STATS) {
        return FDB_RESULT_INVALID_ARGS;
    }

    if (!fhandle->getRootHandle()->file) {
        return FDB_RESULT_FILE_NOT_OPEN;
    }

#ifdef _LATENCY_STATS
    filemgr_get_latency_stat(fhandle->getRootHandle()->file, type, stat);
#endif // _LATENCY_STATS

    return FDB_RESULT_SUCCESS;
}

LIBFDB_API
const char *fdb_latency_stat_name(fdb_latency_stat_type type)
{
    return filemgr_latency_stat_name(type);
}

// roughly estimate the space occupied db handle HANDLE
LIBFDB_API
size_t fdb_estimate_space_used(fdb_file_handle *fhandle)
{
    size_t ret = 0;
    size_t datasize;
    size_t nlivenodes;
    fdb_kvs_handle *handle = NULL;
    struct filemgr *file;

    if (!fhandle) {
        return 0;
    }

    handle = fhandle->getRootHandle();

    fdb_check_file_reopen(handle, NULL);
    fdb_sync_db_header(handle);

    file = handle->file;

    datasize = _kvs_stat_get_sum(file, KVS_STAT_DATASIZE);
    nlivenodes = _kvs_stat_get_sum(file, KVS_STAT_NLIVENODES);

    ret = datasize;
    ret += nlivenodes * handle->config.blocksize;
    ret += wal_get_datasize(handle->file);

    return ret;
}

LIBFDB_API
size_t fdb_estimate_space_used_from(fdb_file_handle *fhandle,
                                    fdb_snapshot_marker_t marker)
{
    uint64_t deltasize;
    size_t ret = 0;
    fdb_kvs_handle *handle;
    struct filemgr *file;
    bid_t hdr_bid = BLK_NOT_FOUND, prev_bid;
    size_t header_len;
    uint8_t header_buf[FDB_BLOCKSIZE];
    bid_t trie_root_bid = BLK_NOT_FOUND;
    bid_t seq_root_bid = BLK_NOT_FOUND;
    bid_t stale_root_bid = BLK_NOT_FOUND;
    uint64_t ndocs;
    uint64_t ndeletes;
    uint64_t nlivenodes;
    uint64_t datasize;
    uint64_t last_wal_flush_hdr_bid;
    uint64_t kv_info_offset;
    uint64_t header_flags;
    uint64_t version;
    char *compacted_filename;
    fdb_seqnum_t seqnum;
    file_status_t fstatus;
    fdb_status status;

    if (!fhandle || !marker) {
        return 0;
    }
    handle = fhandle->getRootHandle();
    if (!handle->file) {
        fdb_log(&handle->log_callback, FDB_RESULT_FILE_NOT_OPEN,
                "File not open.");
        return 0;
    }

    fdb_check_file_reopen(handle, &fstatus);
    fdb_sync_db_header(handle);

    // Start loading from current header
    file = handle->file;
    header_len = handle->file->header.size;

    // Reverse scan the file only summing up the delta.....
    while (marker <= hdr_bid) {
        if (hdr_bid == BLK_NOT_FOUND) {
            hdr_bid = handle->last_hdr_bid;
            status = filemgr_fetch_header(file, hdr_bid,
                                          header_buf, &header_len, NULL, NULL,
                                          &deltasize, &version, NULL,
                                          &handle->log_callback);
        } else {
            prev_bid = filemgr_fetch_prev_header(file, hdr_bid,
                                                 header_buf, &header_len,
                                                 &seqnum, NULL, &deltasize, &version,
                                                 NULL, &handle->log_callback);
            hdr_bid = prev_bid;
        }
        if (status != FDB_RESULT_SUCCESS) {
            fdb_log(&handle->log_callback, status,
                    "Failure to fetch DB header.");
            return 0;
        }
        if (header_len == 0) {
            status = FDB_RESULT_KV_STORE_NOT_FOUND; // can't work without header
            fdb_log(&handle->log_callback, status, "Failure to find DB header.");
            return 0;
        }

        fdb_fetch_header(version, header_buf, &trie_root_bid, &seq_root_bid,
                         &stale_root_bid, &ndocs, &ndeletes, &nlivenodes, &datasize,
                         &last_wal_flush_hdr_bid, &kv_info_offset,
                         &header_flags, &compacted_filename, NULL);
        if (marker == hdr_bid) { // for the oldest header, sum up full values
            ret += datasize;
            ret += nlivenodes * handle->config.blocksize;
            break;
        } else { // for headers upto oldest header, sum up only deltas..
            ret += deltasize; // root kv store or single kv instance mode
            if (kv_info_offset != BLK_NOT_FOUND) { // Multi kv instance mode..
                int64_t doc_offset;
                struct docio_object doc;
                memset(&doc, 0, sizeof(struct docio_object));
                doc_offset = docio_read_doc(handle->dhandle, kv_info_offset,
                                            &doc, true);
                if (doc_offset <= 0) {
                    fdb_log(&handle->log_callback, (fdb_status) doc_offset,
                            "Read failure estimate_space_used.");
                    return 0;
                }
                ret += _kvs_stat_get_sum_attr(doc.body, version,
                                              KVS_STAT_DELTASIZE);

                free_docio_object(&doc, true, true, true);
            }
        }
    }

    return ret;
}

LIBFDB_API
fdb_status fdb_get_file_info(fdb_file_handle *fhandle, fdb_file_info *info)
{
    uint64_t ndocs, ndeletes;
    fdb_kvs_handle *handle;

    if (!fhandle) {
        return FDB_RESULT_INVALID_HANDLE;
    }

    if (!info) {
        return FDB_RESULT_INVALID_ARGS;
    }
    handle = fhandle->getRootHandle();

    fdb_check_file_reopen(handle, NULL);
    fdb_sync_db_header(handle);

    if (handle->config.compaction_mode == FDB_COMPACTION_AUTO) {
        // compaction daemon mode
        info->filename = handle->filename;
    } else {
        info->filename = handle->file->filename;
    }

    if (handle->shandle) {
        // handle for snapshot
    } else {
        info->new_filename = NULL;
    }

    // Note that doc_count includes the number of WAL entries, which might
    // incur an incorrect estimation. However, after the WAL flush, the doc
    // counter becomes consistent. We plan to devise a new way of tracking
    // the number of docs in a database instance.
    size_t wal_docs = wal_get_num_docs(handle->file);
    size_t wal_deletes = wal_get_num_deletes(handle->file);
    size_t wal_n_inserts = wal_docs - wal_deletes;

    ndocs = _kvs_stat_get_sum(handle->file, KVS_STAT_NDOCS);

    if (ndocs + wal_n_inserts < wal_deletes) {
        info->doc_count = 0;
    } else {
        if (ndocs) {
            info->doc_count = ndocs + wal_n_inserts - wal_deletes;
        } else {
            info->doc_count = wal_n_inserts;
        }
    }

    ndeletes = _kvs_stat_get_sum(handle->file, KVS_STAT_NDELETES);
    if (ndeletes) { // not accurate since some ndeletes may be wal_deletes
        info->deleted_count = ndeletes + wal_deletes;
    } else { // this is accurate since it reflects only wal_ndeletes
        info->deleted_count = wal_deletes;
    }

    info->space_used = fdb_estimate_space_used(fhandle);
    info->file_size = filemgr_get_pos(handle->file);

    // Get the number of KV store instances in a given ForestDB file.
    struct kvs_header *kv_header = handle->file->kv_header;
    size_t num = 1; // default KV store.
    if (kv_header) {
        spin_lock(&kv_header->lock);
        num += kv_header->num_kv_stores;
        spin_unlock(&kv_header->lock);
    }
    info->num_kv_stores = num;

    return FDB_RESULT_SUCCESS;
}

LIBFDB_API
fdb_status fdb_get_all_snap_markers(fdb_file_handle *fhandle,
                                    fdb_snapshot_info_t **markers_out,
                                    uint64_t *num_markers)
{
    fdb_kvs_handle *handle;
    bid_t hdr_bid;
    size_t header_len;
    uint8_t header_buf[FDB_BLOCKSIZE];
    bid_t trie_root_bid = BLK_NOT_FOUND;
    bid_t seq_root_bid = BLK_NOT_FOUND;
    bid_t stale_root_bid = BLK_NOT_FOUND;
    uint64_t ndocs;
    uint64_t ndeletes;
    uint64_t nlivenodes;
    uint64_t datasize;
    uint64_t last_wal_flush_hdr_bid;
    uint64_t kv_info_offset;
    uint64_t header_flags;
    uint64_t version;
    char *compacted_filename;
    fdb_seqnum_t seqnum;
    fdb_snapshot_info_t *markers;
    int i;
    uint64_t size, array_size;
    file_status_t fstatus;
    filemgr_header_revnum_t revnum;
    fdb_status status = FDB_RESULT_SUCCESS;

    if (!fhandle) {
        return FDB_RESULT_INVALID_HANDLE;
    }

    if (!markers_out || !num_markers) {
        return FDB_RESULT_INVALID_ARGS;
    }

    handle = fhandle->getRootHandle();
    if (!handle->file) {
        return FDB_RESULT_FILE_NOT_OPEN;
    }

    fdb_check_file_reopen(handle, &fstatus);
    fdb_sync_db_header(handle);

    // There are as many DB headers in a file as the file's header revision num
    array_size = handle->cur_header_revnum - sb_get_min_live_revnum(handle->file);
    if (!array_size) {
        return FDB_RESULT_NO_DB_INSTANCE;
    }
    markers = (fdb_snapshot_info_t *)calloc(array_size, sizeof(fdb_snapshot_info_t));
    if (!markers) { // LCOV_EXCL_START
        return FDB_RESULT_ALLOC_FAIL;
    } // LCOV_EXCL_STOP

    // Start loading from current header
    seqnum = handle->seqnum;
    hdr_bid = handle->last_hdr_bid;
    header_len = handle->file->header.size;
    size = 0;

    uint64_t num_keeping_headers =
        atomic_get_uint64_t(&handle->file->config->num_keeping_headers,
                            std::memory_order_relaxed);

    // Reverse scan the file to locate the DB header with seqnum marker
    for (i = 0; header_len; ++i, ++size) {
        if (handle->config.block_reusing_threshold > 0 &&
            handle->config.block_reusing_threshold < 100 &&
            size >= num_keeping_headers) {
            // if block reuse is enabled,
            // do not allow to scan beyond the config parameter
            break;
        }

        if (i == 0) {
            status = filemgr_fetch_header(handle->file, handle->last_hdr_bid,
                                          header_buf, &header_len, NULL,
                                          &revnum, NULL, &version, NULL,
                                          &handle->log_callback);
        } else {
            if ((uint64_t)i >= array_size) {
                break;
            }
            hdr_bid = filemgr_fetch_prev_header(handle->file, hdr_bid,
                                                header_buf, &header_len,
                                                &seqnum, &revnum, NULL, &version,
                                                NULL, &handle->log_callback);
        }
        if (header_len == 0) {
            break; // header doesn't exist, terminate iteration
        }
        if (ver_superblock_support(version) &&
            revnum < sb_get_min_live_revnum(handle->file)) {
            break; // eariler than the last block reclaiming
        }

        fdb_fetch_header(version, header_buf,
                         &trie_root_bid, &seq_root_bid, &stale_root_bid,
                         &ndocs, &ndeletes, &nlivenodes, &datasize,
                         &last_wal_flush_hdr_bid, &kv_info_offset,
                         &header_flags, &compacted_filename, NULL);
        markers[i].marker = (fdb_snapshot_marker_t)hdr_bid;
        if (kv_info_offset == BLK_NOT_FOUND) { // Single kv instance mode
            markers[i].num_kvs_markers = 1;
            markers[i].kvs_markers = (fdb_kvs_commit_marker_t *)malloc(
                                            sizeof(fdb_kvs_commit_marker_t));
            if (!markers[i].kvs_markers) { // LCOV_EXCL_START
                fdb_free_snap_markers(markers, i);
                return FDB_RESULT_ALLOC_FAIL;
            } // LCOV_EXCL_STOP
            markers[i].kvs_markers->seqnum = seqnum;
            markers[i].kvs_markers->kv_store_name = NULL;
        } else { // Multi kv instance mode
            int64_t doc_offset;
            struct docio_object doc;
            memset(&doc, 0, sizeof(struct docio_object));
            doc_offset = docio_read_doc(handle->dhandle, kv_info_offset, &doc,
                                        true);
            if (doc_offset <= 0) {
                fdb_free_snap_markers(markers, i);
                return doc_offset < 0 ? (fdb_status) doc_offset : FDB_RESULT_READ_FAIL;
            }
            status = _fdb_kvs_get_snap_info(doc.body, version,
                                            &markers[i]);
            if (status != FDB_RESULT_SUCCESS) { // LCOV_EXCL_START
                fdb_free_snap_markers(markers, i);
                return status;
            } // LCOV_EXCL_STOP
            if (seqnum) {
                // default KVS has been used
                // add the default KVS info
                int idx = markers[i].num_kvs_markers - 1;
                markers[i].kvs_markers[idx].seqnum = seqnum;
                markers[i].kvs_markers[idx].kv_store_name = NULL;
            } else {
                // do not count default KVS .. decrease it by one.
                markers[i].num_kvs_markers--;
            }
            free_docio_object(&doc, true, true, true);
        }
    }

    *num_markers = size;

    if (size == 0) {
        // No Snap Markers found
        fdb_free_snap_markers(markers, array_size);
        return FDB_RESULT_NO_DB_INSTANCE;
    }

    *markers_out = markers;

    return status;
}

LIBFDB_API
fdb_status fdb_free_snap_markers(fdb_snapshot_info_t *markers, uint64_t size) {
    uint64_t i;
    int64_t kvs_idx;
    if (!markers || !size) {
        return FDB_RESULT_INVALID_ARGS;
    }
    for (i = 0; i < size; ++i) {
        kvs_idx = markers[i].num_kvs_markers;
        if (kvs_idx) {
            for (kvs_idx = kvs_idx - 1; kvs_idx >=0; --kvs_idx) {
                free(markers[i].kvs_markers[kvs_idx].kv_store_name);
            }
            free(markers[i].kvs_markers);
        }
    }
    free(markers);
    return FDB_RESULT_SUCCESS;
}

LIBFDB_API
size_t fdb_get_buffer_cache_used() {
    if (!fdb_initialized) {
        return 0;
    }

    return (size_t) filemgr_get_bcache_used_space();
}

LIBFDB_API
fdb_status fdb_cancel_compaction(fdb_file_handle *fhandle)
{
    if (!fhandle) {
        return FDB_RESULT_INVALID_HANDLE;
    }

    fdb_kvs_handle *super_handle = fhandle->getRootHandle();

    filemgr_mutex_lock(super_handle->file);
    filemgr_set_cancel_compaction(super_handle->file, true);

    // TODO: Find a better way of cacncelling the ongoing compaction task.
    unsigned int sleep_time = 10000; // 10 ms.
    file_status_t fstatus = filemgr_get_file_status(super_handle->file);
    while (fstatus == FILE_COMPACT_OLD) {
        filemgr_mutex_unlock(super_handle->file);
        decaying_usleep(&sleep_time, 1000000);
        filemgr_mutex_lock(super_handle->file);
        fstatus = filemgr_get_file_status(super_handle->file);
    }
    filemgr_set_cancel_compaction(super_handle->file, false);
    filemgr_mutex_unlock(super_handle->file);
    return FDB_RESULT_SUCCESS;
}

LIBFDB_API
fdb_status fdb_set_block_reusing_params(fdb_file_handle *fhandle,
                                        size_t block_reusing_threshold,
                                        size_t num_keeping_headers)
{
    if (!fhandle || !fhandle->getRootHandle()) {
        return FDB_RESULT_INVALID_HANDLE;
    }
    filemgr *file = fhandle->getRootHandle()->file;
    atomic_store_uint64_t(&file->config->block_reusing_threshold,
                          block_reusing_threshold, std::memory_order_relaxed);
    atomic_store_uint64_t(&file->config->num_keeping_headers, num_keeping_headers,
                          std::memory_order_relaxed);
    return FDB_RESULT_SUCCESS;
}

LIBFDB_API
fdb_status fdb_shutdown()
{
    fdb_status ret = FDB_RESULT_SUCCESS;
    if (fdb_initialized) {

#ifndef SPIN_INITIALIZER
        // Windows: check if spin lock is already destroyed.
        if (InterlockedCompareExchange(&initial_lock_status, 1, 2) == 2) {
            spin_lock(&initial_lock);
        } else {
            // ForestDB is already shut down
            return ret;
        }
#else
        spin_lock(&initial_lock);
#endif

        if (!fdb_initialized) {
            // ForestDB is already shut down
            spin_unlock(&initial_lock);
            return ret;
        }
        if (fdb_open_inprog) {
            spin_unlock(&initial_lock);
            return FDB_RESULT_FILE_IS_BUSY;
        }
        compactor_shutdown();
        bgflusher_shutdown();
        ret = filemgr_shutdown();
        if (ret == FDB_RESULT_SUCCESS) {
#ifdef _MEMPOOL
            mempool_shutdown();
#endif
            fdb_initialized = 0;
            spin_unlock(&initial_lock);
#ifndef SPIN_INITIALIZER
            spin_destroy(&initial_lock);
            initial_lock_status = 0;
#endif
        } else { // some file may be still open...
            spin_unlock(&initial_lock);
        }
        _dbg_destroy_altstack();
    }
    return ret;
}

LIBFDB_API
const char* fdb_get_lib_version()
{
    return FORESTDB_VERSION;
}

LIBFDB_API
const char* fdb_get_file_version(fdb_file_handle *fhandle)
{
    if (!fhandle || !fhandle->getRootHandle()) {
        return "Error: file not opened yet!!!";
    }
    return ver_get_version_string(fhandle->getRootHandle()->file->version);
}

void _fdb_dump_handle(fdb_kvs_handle *h) {
    fprintf(stderr, "filename: %s\n", h->filename);

    fprintf(stderr, "config: chunksize %d\n", h->config.chunksize);
    fprintf(stderr, "config: blocksize %d\n", h->config.blocksize);
    fprintf(stderr, "config: buffercache_size %" _F64 "\n",
           h->config.buffercache_size);
    fprintf(stderr, "config: wal_threshold %" _F64 "\n",
            h->config.wal_threshold);
    fprintf(stderr, "config: wal_flush_before_commit %d\n",
           h->config.wal_flush_before_commit);
    fprintf(stderr, "config: purging_interval %d\n", h->config.purging_interval);
    fprintf(stderr, "config: seqtree_opt %d\n", h->config.seqtree_opt);
    fprintf(stderr, "config: durability_opt %d\n", h->config.durability_opt);
    fprintf(stderr, "config: open_flags %x\n", h->config.flags);
    fprintf(stderr, "config: compaction_buf_maxsize %d\n",
           h->config.compaction_buf_maxsize);
    fprintf(stderr, "config: cleanup_cache_onclose %d\n",
           h->config.cleanup_cache_onclose);
    fprintf(stderr, "config: compress body %d\n",
           h->config.compress_document_body);
    fprintf(stderr, "config: compaction_mode %d\n", h->config.compaction_mode);
    fprintf(stderr, "config: compaction_threshold %d\n",
           h->config.compaction_threshold);
    fprintf(stderr, "config: compactor_sleep_duration %" _F64"\n",
           h->config.compactor_sleep_duration);

    fprintf(stderr, "kvs_config: Create if missing = %d\n",
           h->kvs_config.create_if_missing);

    fprintf(stderr, "kvs: id = %" _F64 "\n", h->kvs->getKvsId());
    fprintf(stderr, "kvs: type = %d\n", h->kvs->getKvsType());
    fprintf(stderr, "kvs: root_handle %p\n", (void *)h->kvs->getRootHandle());

    fprintf(stderr, "fdb_file_handle: %p\n", (void *)h->fhandle);
    fprintf(stderr, "fhandle: root %p\n", (void*)h->fhandle->getRootHandle());
    fprintf(stderr, "fhandle: flags %p\n", (void *)h->fhandle->getFlags());

    fprintf(stderr, "hbtrie: %p\n", (void *)h->trie);
    fprintf(stderr, "hbtrie: chunksize %u\n", h->trie->chunksize);
    fprintf(stderr, "hbtrie: valuelen %u\n", h->trie->valuelen);
    fprintf(stderr, "hbtrie: flag %x\n", h->trie->flag);
    fprintf(stderr, "hbtrie: leaf_height_limit %u\n",
           h->trie->leaf_height_limit);
    fprintf(stderr, "hbtrie: root_bid %p\n", (void *)h->trie->root_bid);
    fprintf(stderr, "hbtrie: root_bid %p\n", (void *)h->trie->root_bid);

    fprintf(stderr, "seqtrie: %p\n", (void *)h->seqtrie);
    fprintf(stderr, "seqtrie: chunksize %u\n", h->seqtrie->chunksize);
    fprintf(stderr, "seqtrie: valuelen %u\n", h->seqtrie->valuelen);
    fprintf(stderr, "seqtrie: flag %x\n", h->seqtrie->flag);
    fprintf(stderr, "seqtrie: leaf_height_limit %u\n",
           h->seqtrie->leaf_height_limit);
    fprintf(stderr, "seqtrie: root_bid %" _F64 "\n", h->seqtrie->root_bid);
    fprintf(stderr, "seqtrie: root_bid %" _F64 "\n", h->seqtrie->root_bid);

    fprintf(stderr, "file: filename %s\n", h->file->filename);
    fprintf(stderr, "file: ref_count %d\n", atomic_get_uint32_t(&h->file->ref_count));
    fprintf(stderr, "file: fflags %x\n", h->file->fflags);
    fprintf(stderr, "file: blocksize %d\n", h->file->blocksize);
    fprintf(stderr, "file: fd %d\n", h->file->fd);
    fprintf(stderr, "file: pos %" _F64"\n", atomic_get_uint64_t(&h->file->pos));
    fprintf(stderr, "file: status %d\n", atomic_get_uint8_t(&h->file->status));
    fprintf(stderr, "file: config: blocksize %d\n", h->file->config->blocksize);
    fprintf(stderr, "file: config: ncacheblock %d\n",
           h->file->config->ncacheblock);
    fprintf(stderr, "file: config: flag %d\n", h->file->config->flag);
    fprintf(stderr, "file: config: chunksize %d\n", h->file->config->chunksize);
    fprintf(stderr, "file: config: options %x\n", h->file->config->options);
    fprintf(stderr, "file: config: prefetch_duration %" _F64 "\n",
           h->file->config->prefetch_duration);
    fprintf(stderr, "file: config: num_wal_shards %d\n",
           h->file->config->num_wal_shards);
    fprintf(stderr, "file: config: num_bcache_shards %d\n",
           h->file->config->num_bcache_shards);
    fprintf(stderr, "file: new_file %p\n", (void *)h->file->new_file);
    fprintf(stderr, "file: old_filename %p\n", (void *)h->file->old_filename);
    fprintf(stderr, "file: fnamedic_item: bcache %p\n",
            (void *)h->file->bcache);
    fprintf(stderr, "file: global_txn: handle %p\n",
            (void *)h->file->global_txn.handle);
    fprintf(stderr, "file: global_txn: prev_hdr_bid %" _F64 "\n",
           h->file->global_txn.prev_hdr_bid);
    fprintf(stderr, "file: global_txn: isolation %d\n",
           h->file->global_txn.isolation);
    fprintf(stderr, "file: in_place_compaction: %d\n",
           h->file->in_place_compaction);
    fprintf(stderr, "file: kvs_header: %" _F64 "\n",
            h->file->kv_header->id_counter);

    fprintf(stderr, "docio_handle: %p\n", (void*)h->dhandle);
    fprintf(stderr, "dhandle: file: filename %s\n",
            h->dhandle->file->filename);
    fprintf(stderr, "dhandle: curblock %" _F64 "\n", h->dhandle->curblock);
    fprintf(stderr, "dhandle: curpos %d\n", h->dhandle->curpos);
    fprintf(stderr, "dhandle: cur_bmp_revnum_hash %d\n", h->dhandle->cur_bmp_revnum_hash);
    fprintf(stderr, "dhandle: lastbid %" _F64 "\n", h->dhandle->lastbid);
    fprintf(stderr, "dhandle: readbuffer %p\n", h->dhandle->readbuffer);
    fprintf(stderr, "dhandle: %s\n",
           h->dhandle->compress_document_body ? "compress" : "don't compress");
    fprintf(stderr, "new_dhandle %p\n", (void *)h->dhandle);

    fprintf(stderr, "btreeblk_handle bhanlde %p\n", (void *)h->bhandle);
    fprintf(stderr, "bhandle: nodesize %d\n", h->bhandle->nodesize);
    fprintf(stderr, "bhandle: nnodeperblock %d\n", h->bhandle->nnodeperblock);
    fprintf(stderr, "bhandle: nlivenodes %" _F64 "\n", h->bhandle->nlivenodes);
    fprintf(stderr, "bhandle: file %s\n", h->bhandle->file->filename);
    fprintf(stderr, "bhandle: nsb %d\n", h->bhandle->nsb);

    fprintf(stderr, "multi_kv_instances: %d\n", h->config.multi_kv_instances);
    fprintf(stderr, "prefetch_duration: %" _F64"\n",
            h->config.prefetch_duration);
    fprintf(stderr, "cur_header_revnum: %" _F64 "\n",
            atomic_get_uint64_t(&h->cur_header_revnum));
    fprintf(stderr, "last_hdr_bid: %" _F64 "\n", h->last_hdr_bid);
    fprintf(stderr, "last_wal_flush_hdr_bid: %" _F64 "\n",
           h->last_wal_flush_hdr_bid);
    fprintf(stderr, "kv_info_offset: %" _F64 "\n", h->kv_info_offset);

    fprintf(stderr, "snap_handle: %p\n", (void *)h->shandle);
    if (h->shandle) {
        fprintf(stderr, "shandle: ref_cnt %d\n",
                atomic_get_uint16_t(&h->shandle->ref_cnt_kvs));
        fprintf(stderr, "shandle: kvs_stat: nlivenodes %" _F64 "\n",
               h->shandle->stat.nlivenodes);
        fprintf(stderr, "shandle: kvs_stat: ndocs %" _F64 "\n",
               h->shandle->stat.ndocs);
        fprintf(stderr, "shandle: kvs_stat: datasize %" _F64 "\n",
               h->shandle->stat.datasize);
        fprintf(stderr, "shandle: kvs_stat: wal_ndocs %" _F64 "\n",
               h->shandle->stat.wal_ndocs);
        fprintf(stderr, "shandle: kvs_stat: wal_ndeletes %" _F64 "\n",
               h->shandle->stat.wal_ndeletes);
    }
    fprintf(stderr, "seqnum: %" _F64 "\n", h->seqnum);
    fprintf(stderr, "max_seqnum: %" _F64 "\n", h->max_seqnum);

    fprintf(stderr, "txn: %p\n", (void *)h->txn);
    if (h->txn) {
        fprintf(stderr, "txn: handle %p\n", (void *)h->txn->handle);
        fprintf(stderr, "txn: prev_hdr_bid %" _F64" \n", h->txn->prev_hdr_bid);
        fprintf(stderr, "txn: isolation %d\n", h->txn->isolation);
    }
    fprintf(stderr, "dirty_updates %d\n", h->dirty_updates);
}<|MERGE_RESOLUTION|>--- conflicted
+++ resolved
@@ -3472,28 +3472,19 @@
     if (sub_handle) {
         // multiple KV instance mode AND sub handle
         fdb_seqnum_t kv_seqnum = fdb_kvs_get_seqnum(file,
-                                                    handle->kvs->id);
+                                                    handle->kvs->getKvsId());
         if (doc->seqnum != SEQNUM_NOT_USED &&
             doc->flags & FDB_CUSTOM_SEQNUM) { // User specified own seqnum
             if (kv_seqnum < doc->seqnum) { // track highest seqnum in handle,kv
                 handle->seqnum = doc->seqnum;
-                fdb_kvs_set_seqnum(file, handle->kvs->id,
+                fdb_kvs_set_seqnum(file, handle->kvs->getKvsId(),
                                    handle->seqnum);
             }
             doc->flags &= ~FDB_CUSTOM_SEQNUM; // clear flag for fdb_doc reuse
-<<<<<<< HEAD
-        } else {
-            doc->seqnum = fdb_kvs_get_seqnum(file, handle->kvs->getKvsId()) + 1;
-        }
-        if (handle->seqnum < doc->seqnum) { // keep handle's seqnum the highest
-            handle->seqnum = doc->seqnum;
-            fdb_kvs_set_seqnum(file, handle->kvs->getKvsId(), handle->seqnum);
-=======
         } else { // normal monotonically increasing sequence numbers..
             doc->seqnum = ++kv_seqnum;
             handle->seqnum = doc->seqnum; // keep handle's seqnum the highest
-            fdb_kvs_set_seqnum(file, handle->kvs->id, handle->seqnum);
->>>>>>> 05b1f487
+            fdb_kvs_set_seqnum(file, handle->kvs->getKvsId(), handle->seqnum);
         }
     } else {
         fdb_seqnum_t kv_seqnum = filemgr_get_seqnum(file);
