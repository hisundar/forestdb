--- conflicted
+++ resolved
@@ -5713,10 +5713,7 @@
         fs = _fdb_compact_move_delta(handle, new_file, new_trie, new_idtree,
                                      target_seqtree, new_dhandle,
                                      new_bhandle, last_hdr, cur_hdr,
-<<<<<<< HEAD
                                      compact_upto, clone_docs, got_lock, &prob);
-=======
-                                     compact_upto, got_lock, &prob);
         if (fs != FDB_RESULT_SUCCESS) {
             filemgr_set_compaction_state(handle->file, NULL, FILE_NORMAL);
 
@@ -5729,8 +5726,6 @@
             return fs;
         }
 
-
->>>>>>> 2d5b425b
         if (escape) {
             break;
         }
