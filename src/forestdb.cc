/* -*- Mode: C++; tab-width: 4; c-basic-offset: 4; indent-tabs-mode: nil -*- */
/*
 *     Copyright 2010 Couchbase, Inc
 *
 *   Licensed under the Apache License, Version 2.0 (the "License");
 *   you may not use this file except in compliance with the License.
 *   You may obtain a copy of the License at
 *
 *       http://www.apache.org/licenses/LICENSE-2.0
 *
 *   Unless required by applicable law or agreed to in writing, software
 *   distributed under the License is distributed on an "AS IS" BASIS,
 *   WITHOUT WARRANTIES OR CONDITIONS OF ANY KIND, either express or implied.
 *   See the License for the specific language governing permissions and
 *   limitations under the License.
 */

#include <stdio.h>
#include <stdlib.h>
#include <string.h>
#include <fcntl.h>
#include <time.h>
#if !defined(WIN32) && !defined(_WIN32)
#include <sys/time.h>
#endif

#include "libforestdb/forestdb.h"
#include "fdb_internal.h"
#include "filemgr.h"
#include "hbtrie.h"
#include "list.h"
#include "btree.h"
#include "btree_kv.h"
#include "btree_var_kv_ops.h"
#include "docio.h"
#include "btreeblock.h"
#include "common.h"
#include "wal.h"
#include "snapshot.h"
#include "filemgr_ops.h"
#include "configuration.h"
#include "internal_types.h"
#include "compactor.h"
#include "memleak.h"
#include "time_utils.h"
#include "system_resource_stats.h"

#ifdef __DEBUG
#ifndef __DEBUG_FDB
    #undef DBG
    #undef DBGCMD
    #undef DBGSW
    #define DBG(...)
    #define DBGCMD(...)
    #define DBGSW(n, ...)
#endif
#endif

#ifdef _TRACE_HANDLES
struct avl_tree open_handles;
static spin_t open_handle_lock;
static int _fdb_handle_cmp(struct avl_node *a, struct avl_node *b, void *aux)
{
    struct _fdb_kvs_handle *aa, *bb;
    aa = _get_entry(a, struct _fdb_kvs_handle, avl_trace);
    bb = _get_entry(b, struct _fdb_kvs_handle, avl_trace);
    return (aa > bb) ? 1 : -1;
}
#endif

static volatile uint8_t fdb_initialized = 0;
static volatile uint8_t fdb_open_inprog = 0;
#ifdef SPIN_INITIALIZER
static spin_t initial_lock = SPIN_INITIALIZER;
#else
static volatile unsigned int initial_lock_status = 0;
static spin_t initial_lock;
#endif

static fdb_status _fdb_wal_snapshot_func(void *handle, fdb_doc *doc,
                                         uint64_t offset);

INLINE int _cmp_uint64_t_endian_safe(void *key1, void *key2, void *aux)
{
    (void) aux;
    uint64_t a,b;
    a = *(uint64_t*)key1;
    b = *(uint64_t*)key2;
    a = _endian_decode(a);
    b = _endian_decode(b);
    return _CMP_U64(a, b);
}

size_t _fdb_readkey_wrap(void *handle, uint64_t offset, void *buf)
{
    keylen_t keylen;
    offset = _endian_decode(offset);
    docio_read_doc_key((struct docio_handle *)handle, offset, &keylen, buf);
    return keylen;
}

size_t _fdb_readseq_wrap(void *handle, uint64_t offset, void *buf)
{
    int size_id, size_seq, size_chunk;
    fdb_seqnum_t _seqnum;
    struct docio_object doc;
    struct docio_handle *dhandle = (struct docio_handle *)handle;

    size_id = sizeof(fdb_kvs_id_t);
    size_seq = sizeof(fdb_seqnum_t);
    size_chunk = dhandle->file->config->chunksize;
    memset(&doc, 0, sizeof(struct docio_object));

    offset = _endian_decode(offset);
    docio_read_doc_key_meta((struct docio_handle *)handle, offset, &doc,
                            true);
    buf2buf(size_chunk, doc.key, size_id, buf);
    _seqnum = _endian_encode(doc.seqnum);
    memcpy((uint8_t*)buf + size_id, &_seqnum, size_seq);

    free(doc.key);
    free(doc.meta);

    return size_id + size_seq;
}

int _fdb_custom_cmp_wrap(void *key1, void *key2, void *aux)
{
    int is_key1_inf, is_key2_inf;
    uint8_t *keystr1 = alca(uint8_t, FDB_MAX_KEYLEN_INTERNAL);
    uint8_t *keystr2 = alca(uint8_t, FDB_MAX_KEYLEN_INTERNAL);
    size_t keylen1, keylen2;
    btree_cmp_args *args = (btree_cmp_args *)aux;
    fdb_custom_cmp_variable cmp = (fdb_custom_cmp_variable)args->aux;

    is_key1_inf = _is_inf_key(key1);
    is_key2_inf = _is_inf_key(key2);
    if (is_key1_inf && is_key2_inf) { // both are infinite
        return 0;
    } else if (!is_key1_inf && is_key2_inf) { // key2 is infinite
        return -1;
    } else if (is_key1_inf && !is_key2_inf) { // key1 is infinite
        return 1;
    }

    _get_var_key(key1, (void*)keystr1, &keylen1);
    _get_var_key(key2, (void*)keystr2, &keylen2);

    if (keylen1 == 0 && keylen2 == 0) {
        return 0;
    } else if (keylen1 ==0 && keylen2 > 0) {
        return -1;
    } else if (keylen1 > 0 && keylen2 == 0) {
        return 1;
    }

    return cmp(keystr1, keylen1, keystr2, keylen2);
}

void fdb_fetch_header(void *header_buf,
                      bid_t *trie_root_bid,
                      bid_t *seq_root_bid,
                      uint64_t *ndocs,
                      uint64_t *nlivenodes,
                      uint64_t *datasize,
                      uint64_t *last_wal_flush_hdr_bid,
                      uint64_t *kv_info_offset,
                      uint64_t *header_flags,
                      char **new_filename,
                      char **old_filename)
{
    size_t offset = 0;
    uint16_t new_filename_len;
    uint16_t old_filename_len;

    seq_memcpy(trie_root_bid, (uint8_t *)header_buf + offset,
               sizeof(bid_t), offset);
    *trie_root_bid = _endian_decode(*trie_root_bid);

    seq_memcpy(seq_root_bid, (uint8_t *)header_buf + offset,
               sizeof(bid_t), offset);
    *seq_root_bid = _endian_decode(*seq_root_bid);

    seq_memcpy(ndocs, (uint8_t *)header_buf + offset,
               sizeof(uint64_t), offset);
    *ndocs = _endian_decode(*ndocs);

    seq_memcpy(nlivenodes, (uint8_t *)header_buf + offset,
               sizeof(uint64_t), offset);
    *nlivenodes = _endian_decode(*nlivenodes);

    seq_memcpy(datasize, (uint8_t *)header_buf + offset,
               sizeof(uint64_t), offset);
    *datasize = _endian_decode(*datasize);

    seq_memcpy(last_wal_flush_hdr_bid, (uint8_t *)header_buf + offset,
               sizeof(uint64_t), offset);
    *last_wal_flush_hdr_bid = _endian_decode(*last_wal_flush_hdr_bid);

    seq_memcpy(kv_info_offset, (uint8_t *)header_buf + offset,
               sizeof(uint64_t), offset);
    *kv_info_offset = _endian_decode(*kv_info_offset);

    seq_memcpy(header_flags, (uint8_t *)header_buf + offset,
               sizeof(uint64_t), offset);
    *header_flags = _endian_decode(*header_flags);

    seq_memcpy(&new_filename_len, (uint8_t *)header_buf + offset,
               sizeof(new_filename_len), offset);
    new_filename_len = _endian_decode(new_filename_len);
    seq_memcpy(&old_filename_len, (uint8_t *)header_buf + offset,
               sizeof(old_filename_len), offset);
    old_filename_len = _endian_decode(old_filename_len);
    if (new_filename_len) {
        *new_filename = (char*)((uint8_t *)header_buf + offset);
    } else {
        *new_filename = NULL;
    }
    offset += new_filename_len;
    if (old_filename && old_filename_len) {
        *old_filename = (char *) malloc(old_filename_len);
        seq_memcpy(*old_filename,
                   (uint8_t *)header_buf + offset,
                   old_filename_len, offset);
    }
}

INLINE void _fdb_restore_wal(fdb_kvs_handle *handle,
                             fdb_restore_mode_t mode,
                             bid_t hdr_bid,
                             fdb_kvs_id_t kv_id_req)
{
    struct filemgr *file = handle->file;
    uint32_t blocksize = handle->file->blocksize;
    uint64_t last_wal_flush_hdr_bid = handle->last_wal_flush_hdr_bid;
    uint64_t hdr_off = hdr_bid * FDB_BLOCKSIZE;
    uint64_t offset = 0; //assume everything from first block needs restoration
    err_log_callback *log_callback;

    if (!hdr_off) { // Nothing to do if we don't have a header block offset
        return;
    }

    if (last_wal_flush_hdr_bid != BLK_NOT_FOUND) {
        offset = (last_wal_flush_hdr_bid + 1) * blocksize;
    }

    // If a valid last header was retrieved and it matches the current header
    // OR if WAL already had entries populated, then no crash recovery needed
    if (hdr_off <= offset ||
        (!handle->shandle && wal_get_size(file) &&
            mode != FDB_RESTORE_KV_INS)) {
        return;
    }

    // Temporarily disable the error logging callback as there are false positive
    // checksum errors in docio_read_doc.
    // TODO: Need to adapt docio_read_doc to separate false checksum errors.
    log_callback = handle->dhandle->log_callback;
    handle->dhandle->log_callback = NULL;

<<<<<<< HEAD
    filemgr_mutex_lock(file);
=======
    if (!handle->shandle) {
        filemgr_mutex_lock(file);
    }
>>>>>>> 41a273e3
    for (; offset < hdr_off;
        offset = ((offset / blocksize) + 1) * blocksize) { // next block's off
        if (!docio_check_buffer(handle->dhandle, offset / blocksize)) {
            continue;
        } else {
            do {
                struct docio_object doc;
                uint64_t _offset;
                uint64_t doc_offset;
                memset(&doc, 0, sizeof(doc));
                _offset = docio_read_doc(handle->dhandle, offset, &doc, true);
                if (_offset == offset) { // reached unreadable doc, skip block
                    break;
                }
                if (doc.key || (doc.length.flag & DOCIO_TXN_COMMITTED)) {
                    // check if the doc is transactional or not, and
                    // also check if the doc contains system info
                    if (!(doc.length.flag & DOCIO_TXN_DIRTY) &&
                        !(doc.length.flag & DOCIO_SYSTEM)) {
                        if (doc.length.flag & DOCIO_TXN_COMMITTED) {
                            // commit mark .. read doc offset
                            doc_offset = doc.doc_offset;
                            // read the previously skipped doc
                            docio_read_doc(handle->dhandle, doc_offset, &doc, true);
                            if (doc.key == NULL) { // doc read error
                                free(doc.meta);
                                free(doc.body);
                                offset = _offset;
                                continue;
                            }
                        } else {
                            doc_offset = offset;
                        }

                        // If say a snapshot is taken on a db handle after
                        // rollback, then skip WAL items after rollback point
                        if (handle->config.seqtree_opt == FDB_SEQTREE_USE &&
                            (mode == FDB_RESTORE_KV_INS || !handle->kvs) &&
                            doc.seqnum > handle->seqnum) {
                            free(doc.key);
                            free(doc.meta);
                            free(doc.body);
                            offset = _offset;
                            continue;
                        }

                        // restore document
                        fdb_doc wal_doc;
                        wal_doc.keylen = doc.length.keylen;
                        wal_doc.bodylen = doc.length.bodylen;
                        wal_doc.key = doc.key;
                        wal_doc.seqnum = doc.seqnum;
                        wal_doc.deleted = doc.length.flag & DOCIO_DELETED;

                        if (!handle->shandle) {
                            wal_doc.metalen = doc.length.metalen;
                            wal_doc.meta = doc.meta;
                            wal_doc.size_ondisk = _fdb_get_docsize(doc.length);

                            if (handle->kvs) {
                                // check seqnum before insert
                                fdb_kvs_id_t kv_id;
                                fdb_seqnum_t kv_seqnum;
                                buf2kvid(handle->config.chunksize,
                                         wal_doc.key, &kv_id);

                                if (handle->config.seqtree_opt == FDB_SEQTREE_USE) {
                                    kv_seqnum = fdb_kvs_get_seqnum(handle->file, kv_id);
                                } else {
                                    kv_seqnum = SEQNUM_NOT_USED;
                                }
                                if (doc.seqnum <= kv_seqnum &&
                                        ((mode == FDB_RESTORE_KV_INS &&
                                            kv_id == kv_id_req) ||
                                         (mode == FDB_RESTORE_NORMAL)) ) {
                                    // if mode is NORMAL, restore all items
                                    // if mode is KV_INS, restore items matching ID
                                    wal_insert(&file->global_txn, file,
                                               &wal_doc, doc_offset, 0);
                                }
                            } else {
                                wal_insert(&file->global_txn, file,
                                           &wal_doc, doc_offset, 0);
                            }
                            if (doc.key) free(doc.key);
                        } else {
                            // snapshot
                            if (handle->kvs) {
                                fdb_kvs_id_t kv_id;
                                buf2kvid(handle->config.chunksize,
                                         wal_doc.key, &kv_id);
                                if (kv_id == handle->kvs->id) {
                                    // snapshot: insert ID matched documents only
                                    snap_insert(handle->shandle,
                                                &wal_doc, doc_offset);
                                } else {
                                    free(doc.key);
                                }
                            } else {
                                snap_insert(handle->shandle, &wal_doc, doc_offset);
                            }
                        }
                        free(doc.meta);
                        free(doc.body);
                        offset = _offset;
                    } else {
                        // skip transactional document or system document
                        free(doc.key);
                        free(doc.meta);
                        free(doc.body);
                        offset = _offset;
                        // do not break.. read next doc
                    }
                } else {
                    free(doc.key);
                    free(doc.meta);
                    free(doc.body);
                    offset = _offset;
                    break;
                }
            } while (offset + sizeof(struct docio_length) < hdr_off);
        }
    }
    // wal commit
    if (!handle->shandle) {
        wal_commit(&file->global_txn, file, NULL, &handle->log_callback);
        filemgr_mutex_unlock(file);
    }
    handle->dhandle->log_callback = log_callback;
}

INLINE fdb_status _fdb_recover_compaction(fdb_kvs_handle *handle,
                                          const char *new_filename)
{
    fdb_kvs_handle new_db;
    fdb_config config = handle->config;
    struct filemgr *new_file;

    memset(&new_db, 0, sizeof(new_db));
    new_db.log_callback.callback = handle->log_callback.callback;
    new_db.log_callback.ctx_data = handle->log_callback.ctx_data;
    config.flags |= FDB_OPEN_FLAG_RDONLY;
    new_db.fhandle = handle->fhandle;
    new_db.kvs_config = handle->kvs_config;
    fdb_status status = _fdb_open(&new_db, new_filename,
                                  FDB_AFILENAME, &config);
    if (status != FDB_RESULT_SUCCESS) {
        return fdb_log(&handle->log_callback, status,
                       "Error in opening a partially compacted file '%s' for recovery.",
                       new_filename);
    }

    new_file = new_db.file;

    if (new_file->old_filename &&
        !strncmp(new_file->old_filename, handle->file->filename,
                 FDB_MAX_FILENAME_LEN)) {
        struct filemgr *old_file = handle->file;
        // If new file has a recorded old_filename then it means that
        // compaction has completed successfully. Mark self for deletion
        filemgr_mutex_lock(new_file);

        status = btreeblk_end(handle->bhandle);
        if (status != FDB_RESULT_SUCCESS) {
            filemgr_mutex_unlock(new_file);
            _fdb_close(&new_db);
            return status;
        }
        btreeblk_free(handle->bhandle);
        free(handle->bhandle);
        handle->bhandle = new_db.bhandle;

        docio_free(handle->dhandle);
        free(handle->dhandle);
        handle->dhandle = new_db.dhandle;

        hbtrie_free(handle->trie);
        free(handle->trie);
        handle->trie = new_db.trie;

        wal_shutdown(handle->file);
        handle->file = new_file;

        if (handle->config.seqtree_opt == FDB_SEQTREE_USE) {
            if (handle->kvs) {
                // multi KV instance mode
                hbtrie_free(handle->seqtrie);
                free(handle->seqtrie);
                if (new_db.config.seqtree_opt == FDB_SEQTREE_USE) {
                    handle->seqtrie = new_db.seqtrie;
                }
            } else {
                free(handle->seqtree->kv_ops);
                free(handle->seqtree);
                if (new_db.config.seqtree_opt == FDB_SEQTREE_USE) {
                    handle->seqtree = new_db.seqtree;
                }
            }
        }

        filemgr_mutex_unlock(new_file);
        if (new_db.kvs) {
            fdb_kvs_info_free(&new_db);
        }
        // remove self: WARNING must not close this handle if snapshots
        // are yet to open this file
        filemgr_remove_pending(old_file, new_db.file);
        filemgr_close(old_file, 0, handle->filename, &handle->log_callback);
        free(new_db.filename);
        return FDB_RESULT_FAIL_BY_COMPACTION;
    }

    // As the new file is partially compacted, it should be removed upon close.
    // Just in-case the new file gets opened before removal, point it to the old
    // file to ensure availability of data.
    filemgr_remove_pending(new_db.file, handle->file);
    _fdb_close(&new_db);

    return FDB_RESULT_SUCCESS;
}

LIBFDB_API
fdb_status fdb_init(fdb_config *config)
{
    fdb_config _config;
    compactor_config c_config;
    struct filemgr_config f_config;

    if (config) {
        if (validate_fdb_config(config)) {
            _config = *config;
        } else {
            return FDB_RESULT_INVALID_CONFIG;
        }
    } else {
        _config = get_default_config();
    }

    // global initialization
    // initialized only once at first time
    if (!fdb_initialized) {
#ifdef _TRACE_HANDLES
        spin_init(&open_handle_lock);
        avl_init(&open_handles, NULL);
#endif

#ifndef SPIN_INITIALIZER
        // Note that only Windows passes through this routine
        if (InterlockedCompareExchange(&initial_lock_status, 1, 0) == 0) {
            // atomically initialize spin lock only once
            spin_init(&initial_lock);
            initial_lock_status = 2;
        } else {
            // the others .. wait until initializing 'initial_lock' is done
            while (initial_lock_status != 2) {
                Sleep(1);
            }
        }
#endif

    }
    spin_lock(&initial_lock);
    if (!fdb_initialized) {
        double ram_size = (double) get_memory_size();
        if (ram_size * BCACHE_MEMORY_THRESHOLD < (double) _config.buffercache_size) {
            spin_unlock(&initial_lock);
            return FDB_RESULT_TOO_BIG_BUFFER_CACHE;
        }
        // initialize file manager and block cache
        f_config.blocksize = _config.blocksize;
        f_config.ncacheblock = _config.buffercache_size / _config.blocksize;
        filemgr_init(&f_config);
        filemgr_set_lazy_file_deletion(true,
                                       compactor_register_file_removing,
                                       compactor_is_file_removed);

        // initialize compaction daemon
        c_config.sleep_duration = _config.compactor_sleep_duration;
        c_config.num_threads = _config.num_compactor_threads;
        compactor_init(&c_config);

        fdb_initialized = 1;
    }
    fdb_open_inprog++;
    spin_unlock(&initial_lock);

    return FDB_RESULT_SUCCESS;
}

LIBFDB_API
fdb_config fdb_get_default_config(void) {
    return get_default_config();
}

LIBFDB_API
fdb_kvs_config fdb_get_default_kvs_config(void) {
    return get_default_kvs_config();
}

LIBFDB_API
fdb_status fdb_open(fdb_file_handle **ptr_fhandle,
                    const char *filename,
                    fdb_config *fconfig)
{
#ifdef _MEMPOOL
    mempool_init();
#endif

    fdb_config config;
    fdb_file_handle *fhandle;
    fdb_kvs_handle *handle;

    if (fconfig) {
        if (validate_fdb_config(fconfig)) {
            config = *fconfig;
        } else {
            return FDB_RESULT_INVALID_CONFIG;
        }
    } else {
        config = get_default_config();
    }

    fhandle = (fdb_file_handle*)calloc(1, sizeof(fdb_file_handle));
    if (!fhandle) { // LCOV_EXCL_START
        return FDB_RESULT_ALLOC_FAIL;
    } // LCOV_EXCL_STOP

    handle = (fdb_kvs_handle *) calloc(1, sizeof(fdb_kvs_handle));
    if (!handle) { // LCOV_EXCL_START
        free(fhandle);
        return FDB_RESULT_ALLOC_FAIL;
    } // LCOV_EXCL_STOP

    atomic_init_uint8_t(&handle->handle_busy, 0);
    handle->shandle = NULL;
    handle->kvs_config = get_default_kvs_config();

    fdb_status fs = fdb_init(fconfig);
    if (fs != FDB_RESULT_SUCCESS) {
        free(handle);
        free(fhandle);
        return fs;
    }
    fdb_file_handle_init(fhandle, handle);

    fs = _fdb_open(handle, filename, FDB_VFILENAME, &config);
    if (fs == FDB_RESULT_SUCCESS) {
        *ptr_fhandle = fhandle;
    } else {
        *ptr_fhandle = NULL;
        free(handle);
        fdb_file_handle_free(fhandle);
    }
    spin_lock(&initial_lock);
    fdb_open_inprog--;
    spin_unlock(&initial_lock);
    return fs;
}

LIBFDB_API
fdb_status fdb_open_custom_cmp(fdb_file_handle **ptr_fhandle,
                               const char *filename,
                               fdb_config *fconfig,
                               size_t num_functions,
                               char **kvs_names,
                               fdb_custom_cmp_variable *functions)
{
#ifdef _MEMPOOL
    mempool_init();
#endif

    fdb_config config;
    fdb_file_handle *fhandle;
    fdb_kvs_handle *handle;

    if (fconfig) {
        if (validate_fdb_config(fconfig)) {
            config = *fconfig;
        } else {
            return FDB_RESULT_INVALID_CONFIG;
        }
    } else {
        config = get_default_config();
    }

    if (config.multi_kv_instances == false) {
        // single KV instance mode does not support customized cmp function
        return FDB_RESULT_INVALID_CONFIG;
    }

    fhandle = (fdb_file_handle*)calloc(1, sizeof(fdb_file_handle));
    if (!fhandle) { // LCOV_EXCL_START
        return FDB_RESULT_ALLOC_FAIL;
    } // LCOV_EXCL_STOP

    handle = (fdb_kvs_handle *) calloc(1, sizeof(fdb_kvs_handle));
    if (!handle) { // LCOV_EXCL_START
        free(fhandle);
        return FDB_RESULT_ALLOC_FAIL;
    } // LCOV_EXCL_STOP

    atomic_init_uint8_t(&handle->handle_busy, 0);
    handle->shandle = NULL;
    handle->kvs_config = get_default_kvs_config();

    fdb_status fs = fdb_init(fconfig);
    if (fs != FDB_RESULT_SUCCESS) {
        free(handle);
        free(fhandle);
        return fs;
    }
    fdb_file_handle_init(fhandle, handle);

    // insert kvs_names and functions into fhandle's list
    fdb_file_handle_parse_cmp_func(fhandle, num_functions,
                                   kvs_names, functions);

    fs = _fdb_open(handle, filename, FDB_VFILENAME, &config);
    if (fs == FDB_RESULT_SUCCESS) {
        *ptr_fhandle = fhandle;
    } else {
        *ptr_fhandle = NULL;
        free(handle);
        fdb_file_handle_free(fhandle);
    }
    spin_lock(&initial_lock);
    fdb_open_inprog--;
    spin_unlock(&initial_lock);
    return fs;
}

fdb_status fdb_open_for_compactor(fdb_file_handle **ptr_fhandle,
                                  const char *filename,
                                  fdb_config *fconfig,
                                  struct list *cmp_func_list)
{
#ifdef _MEMPOOL
    mempool_init();
#endif

    fdb_file_handle *fhandle;
    fdb_kvs_handle *handle;

    fhandle = (fdb_file_handle*)calloc(1, sizeof(fdb_file_handle));
    if (!fhandle) { // LCOV_EXCL_START
        return FDB_RESULT_ALLOC_FAIL;
    } // LCOV_EXCL_STOP

    handle = (fdb_kvs_handle *) calloc(1, sizeof(fdb_kvs_handle));
    if (!handle) { // LCOV_EXCL_START
        free(fhandle);
        return FDB_RESULT_ALLOC_FAIL;
    } // LCOV_EXCL_STOP

    atomic_init_uint8_t(&handle->handle_busy, 0);
    handle->shandle = NULL;

    fdb_file_handle_init(fhandle, handle);
    if (cmp_func_list) {
        fdb_file_handle_clone_cmp_func_list(fhandle, cmp_func_list);
    }
    fdb_status fs = _fdb_open(handle, filename, FDB_VFILENAME, fconfig);
    if (fs == FDB_RESULT_SUCCESS) {
        *ptr_fhandle = fhandle;
    } else {
        *ptr_fhandle = NULL;
        free(handle);
        fdb_file_handle_free(fhandle);
    }
    return fs;
}

LIBFDB_API
fdb_status fdb_snapshot_open(fdb_kvs_handle *handle_in,
                             fdb_kvs_handle **ptr_handle, fdb_seqnum_t seqnum)
{
#ifdef _MEMPOOL
    mempool_init();
#endif

    fdb_config config = handle_in->config;
    fdb_kvs_config kvs_config = handle_in->kvs_config;
    fdb_kvs_handle *handle;
    fdb_status fs;
    filemgr *file;
    file_status_t fstatus = FILE_NORMAL;

    if (!handle_in || !ptr_handle) {
        return FDB_RESULT_INVALID_ARGS;
    }

    // Sequence trees are a must for snapshot creation
    if (handle_in->config.seqtree_opt != FDB_SEQTREE_USE) {
        return FDB_RESULT_INVALID_CONFIG;
    }

fdb_snapshot_open_start:
    if (!handle_in->shandle) {
        fdb_check_file_reopen(handle_in, &fstatus);
        fdb_sync_db_header(handle_in);
        file = handle_in->file;

        if (handle_in->kvs && handle_in->kvs->type == KVS_SUB) {
            handle_in->seqnum = fdb_kvs_get_seqnum(file,
                                                   handle_in->kvs->id);
        } else {
            handle_in->seqnum = filemgr_get_seqnum(file);
        }
    } else {
        file = handle_in->file;
    }

    // if the max sequence number seen by this handle is lower than the
    // requested snapshot marker, it means the snapshot is not yet visible
    // even via the current fdb_kvs_handle
    if (seqnum != FDB_SNAPSHOT_INMEM && seqnum > handle_in->seqnum) {
        return FDB_RESULT_NO_DB_INSTANCE;
    }

    handle = (fdb_kvs_handle *) calloc(1, sizeof(fdb_kvs_handle));
    if (!handle) { // LCOV_EXCL_START
        return FDB_RESULT_ALLOC_FAIL;
    } // LCOV_EXCL_STOP

    atomic_init_uint8_t(&handle->handle_busy, 0);
    handle->log_callback = handle_in->log_callback;
    handle->max_seqnum = seqnum;
    handle->fhandle = handle_in->fhandle;

    config.flags |= FDB_OPEN_FLAG_RDONLY;
    // do not perform compaction for snapshot
    config.compaction_mode = FDB_COMPACTION_MANUAL;

    // If cloning an existing snapshot handle, then rewind indexes
    // to its last DB header and point its avl tree to existing snapshot's tree
    bool clone_snapshot = false;
    if (handle_in->shandle) {
        handle->last_hdr_bid = handle_in->last_hdr_bid; // do fast rewind
        if (snap_clone(handle_in->shandle, handle_in->max_seqnum,
                   &handle->shandle, seqnum) == FDB_RESULT_SUCCESS) {
            handle->max_seqnum = FDB_SNAPSHOT_INMEM; // temp value to skip WAL
            clone_snapshot = true;
        }
    }

    if (!handle->shandle) {
        handle->shandle = (struct snap_handle *) calloc(1, sizeof(snap_handle));
        if (!handle->shandle) { // LCOV_EXCL_START
            free(handle);
            return FDB_RESULT_ALLOC_FAIL;
        } // LCOV_EXCL_STOP
        snap_init(handle->shandle, handle_in);
    }

    if (handle_in->kvs) {
        // sub-handle in multi KV instance mode
        if (clone_snapshot) {
            fs = _fdb_kvs_clone_snapshot(handle_in, handle);
        } else {
            fs = _fdb_kvs_open(handle_in->kvs->root,
                              &config, &kvs_config, file,
                              file->filename,
                              _fdb_kvs_get_name(handle_in, file),
                              handle);
        }
    } else {
        if (clone_snapshot) {
            fs = _fdb_clone_snapshot(handle_in, handle);
        } else {
            fs = _fdb_open(handle, file->filename, FDB_AFILENAME, &config);
        }
    }

    if (fs == FDB_RESULT_SUCCESS) {
        if (seqnum == FDB_SNAPSHOT_INMEM &&
            !handle_in->shandle) {
            fdb_seqnum_t upto_seq = seqnum;
            // In-memory snapshot
            wal_snapshot(handle->file, (void *)handle->shandle,
                         handle_in->txn, &upto_seq, _fdb_wal_snapshot_func);
            // set seqnum based on handle type (multikv or default)
            if (handle_in->kvs && handle_in->kvs->id > 0) {
                handle->max_seqnum =
                    _fdb_kvs_get_seqnum(handle->file->kv_header,
                                        handle_in->kvs->id);
            } else {
                handle->max_seqnum = filemgr_get_seqnum(handle->file);
            }

            // synchronize dirty root nodes if exist
            if (filemgr_dirty_root_exist(handle->file)) {
                bid_t dirty_idtree_root, dirty_seqtree_root;
                filemgr_mutex_lock(handle->file);
                filemgr_get_dirty_root(handle->file,
                                       &dirty_idtree_root, &dirty_seqtree_root);
                if (dirty_idtree_root != BLK_NOT_FOUND) {
                    handle->trie->root_bid = dirty_idtree_root;
                }
                if (handle->config.seqtree_opt == FDB_SEQTREE_USE) {
                    if (dirty_seqtree_root != BLK_NOT_FOUND) {
                        if (handle->kvs) {
                            handle->seqtrie->root_bid = dirty_seqtree_root;
                        } else {
                            btree_init_from_bid(handle->seqtree,
                                                handle->seqtree->blk_handle,
                                                handle->seqtree->blk_ops,
                                                handle->seqtree->kv_ops,
                                                handle->seqtree->blksize,
                                                dirty_seqtree_root);
                        }
                    }
                }
                btreeblk_discard_blocks(handle->bhandle);
                btreeblk_create_dirty_snapshot(handle->bhandle);
                filemgr_mutex_unlock(handle->file);
            }
        } else if (clone_snapshot) {
            // Snapshot is created on the other snapshot handle

            handle->max_seqnum = handle_in->seqnum;

            if (seqnum == FDB_SNAPSHOT_INMEM) {
                // in-memory snapshot
                // Clone dirty root nodes from the source snapshot by incrementing
                // their ref counters
                handle->trie->root_bid = handle_in->trie->root_bid;
                if (handle->config.seqtree_opt == FDB_SEQTREE_USE) {
                    if (handle->kvs) {
                        handle->seqtrie->root_bid = handle_in->seqtrie->root_bid;
                    } else {
                        handle->seqtree->root_bid = handle_in->seqtree->root_bid;
                    }
                }
                btreeblk_discard_blocks(handle->bhandle);
                btreeblk_clone_dirty_snapshot(handle->bhandle,
                                              handle_in->bhandle);
            }
        }
        *ptr_handle = handle;
    } else {
        *ptr_handle = NULL;
        snap_close(handle->shandle);
        free(handle);
        // If compactor thread had finished compaction just before this routine
        // calls _fdb_open, then it is possible that the snapshot's DB header
        // is only present in the new_file. So we must retry the snapshot
        // open attempt IFF _fdb_open indicates FDB_RESULT_NO_DB_INSTANCE..
        if (fs == FDB_RESULT_NO_DB_INSTANCE && fstatus == FILE_COMPACT_OLD) {
            if (filemgr_get_file_status(file) == FILE_REMOVED_PENDING) {
                goto fdb_snapshot_open_start;
            }
        }
    }
    return fs;
}

static fdb_status _fdb_reset(fdb_kvs_handle *handle, fdb_kvs_handle *handle_in);

LIBFDB_API
fdb_status fdb_rollback(fdb_kvs_handle **handle_ptr, fdb_seqnum_t seqnum)
{
#ifdef _MEMPOOL
    mempool_init();
#endif

    fdb_config config;
    fdb_kvs_handle *handle_in, *handle;
    fdb_status fs;
    fdb_seqnum_t old_seqnum;

    if (!handle_ptr) {
        return FDB_RESULT_INVALID_ARGS;
    }

    handle_in = *handle_ptr;
    config = handle_in->config;

    if (handle_in->kvs) {
        return fdb_kvs_rollback(handle_ptr, seqnum);
    }

    // Sequence trees are a must for rollback
    if (handle_in->config.seqtree_opt != FDB_SEQTREE_USE) {
        return FDB_RESULT_INVALID_CONFIG;
    }

    if (handle_in->config.flags & FDB_OPEN_FLAG_RDONLY) {
        return fdb_log(&handle_in->log_callback, FDB_RESULT_RONLY_VIOLATION,
                       "Warning: Rollback is not allowed on the read-only DB file '%s'.",
                       handle_in->file->filename);
    }

    if (!atomic_cas_uint8_t(&handle_in->handle_busy, 0, 1)) {
        return FDB_RESULT_HANDLE_BUSY;
    }

    filemgr_mutex_lock(handle_in->file);
    filemgr_set_rollback(handle_in->file, 1); // disallow writes operations
    // All transactions should be closed before rollback
    if (wal_txn_exists(handle_in->file)) {
        filemgr_set_rollback(handle_in->file, 0);
        filemgr_mutex_unlock(handle_in->file);
        fdb_assert(atomic_cas_uint8_t(&handle_in->handle_busy, 1, 0), 1, 0);
        return FDB_RESULT_FAIL_BY_TRANSACTION;
    }

    // If compaction is running, wait until it is aborted.
    // TODO: Find a better way of waiting for the compaction abortion.
    unsigned int sleep_time = 10000; // 10 ms.
    file_status_t fstatus = filemgr_get_file_status(handle_in->file);
    while (fstatus == FILE_COMPACT_OLD) {
        filemgr_mutex_unlock(handle_in->file);
        decaying_usleep(&sleep_time, 1000000);
        filemgr_mutex_lock(handle_in->file);
        fstatus = filemgr_get_file_status(handle_in->file);
    }
    if (fstatus == FILE_REMOVED_PENDING) {
        filemgr_mutex_unlock(handle_in->file);
        fdb_check_file_reopen(handle_in, NULL);
    } else {
        filemgr_mutex_unlock(handle_in->file);
    }

    fdb_sync_db_header(handle_in);

    // if the max sequence number seen by this handle is lower than the
    // requested snapshot marker, it means the snapshot is not yet visible
    // even via the current fdb_kvs_handle
    if (seqnum > handle_in->seqnum) {
        filemgr_set_rollback(handle_in->file, 0); // allow mutations
        fdb_assert(atomic_cas_uint8_t(&handle_in->handle_busy, 1, 0), 1, 0);
        return FDB_RESULT_NO_DB_INSTANCE;
    }

    handle = (fdb_kvs_handle *) calloc(1, sizeof(fdb_kvs_handle));
    if (!handle) { // LCOV_EXCL_START
        fdb_assert(atomic_cas_uint8_t(&handle_in->handle_busy, 1, 0), 1, 0);
        return FDB_RESULT_ALLOC_FAIL;
    } // LCOV_EXCL_STOP

    atomic_init_uint8_t(&handle->handle_busy, 0);
    handle->log_callback = handle_in->log_callback;
    handle->fhandle = handle_in->fhandle;
    if (seqnum == 0) {
        fs = _fdb_reset(handle, handle_in);
    } else {
        handle->max_seqnum = seqnum;
        fs = _fdb_open(handle, handle_in->file->filename, FDB_AFILENAME,
                       &config);
    }

    filemgr_set_rollback(handle_in->file, 0); // allow mutations
    if (fs == FDB_RESULT_SUCCESS) {
        // rollback the file's sequence number
        filemgr_mutex_lock(handle_in->file);
        old_seqnum = filemgr_get_seqnum(handle_in->file);
        filemgr_set_seqnum(handle_in->file, seqnum);
        filemgr_mutex_unlock(handle_in->file);

        fs = _fdb_commit(handle, FDB_COMMIT_NORMAL);
        if (fs == FDB_RESULT_SUCCESS) {
            if (handle_in->txn) {
                handle->txn = handle_in->txn;
                handle_in->txn = NULL;
            }
            handle_in->fhandle->root = handle;
            _fdb_close_root(handle_in);
            handle->max_seqnum = 0;
            handle->seqnum = seqnum;
            *handle_ptr = handle;
        } else {
            // cancel the rolling-back of the sequence number
            filemgr_mutex_lock(handle_in->file);
            filemgr_set_seqnum(handle_in->file, old_seqnum);
            filemgr_mutex_unlock(handle_in->file);
            free(handle);
            fdb_assert(atomic_cas_uint8_t(&handle_in->handle_busy, 1, 0), 1, 0);
        }
    } else {
        free(handle);
        fdb_assert(atomic_cas_uint8_t(&handle_in->handle_busy, 1, 0), 1, 0);
    }

    return fs;
}

LIBFDB_API
fdb_status fdb_rollback_all(fdb_file_handle *fhandle,
                            fdb_snapshot_marker_t marker)
{
#ifdef _MEMPOOL
    mempool_init();
#endif

    fdb_config config;
    fdb_kvs_handle *super_handle;
    fdb_kvs_handle rhandle;
    fdb_kvs_handle *handle = &rhandle;
    struct filemgr *file;
    fdb_kvs_config kvs_config;
    fdb_status fs;
    err_log_callback log_callback;
    struct kvs_info *kvs;
    struct snap_handle shandle; // dummy snap handle

    if (!fhandle) {
        return FDB_RESULT_INVALID_ARGS;
    }

    super_handle = fhandle->root;
    kvs = super_handle->kvs;

    // fdb_rollback_all cannot be allowed when there are kv store instances
    // still open, because we do not have means of invalidating open kv handles
    // which may not be present in the rollback point
    if (kvs && _fdb_kvs_is_busy(fhandle)) {
        return FDB_RESULT_KV_STORE_BUSY;
    }
    file = super_handle->file;
    config = super_handle->config;
    kvs_config = super_handle->kvs_config;
    log_callback = super_handle->log_callback;

    // Sequence trees are a must for rollback
    if (super_handle->config.seqtree_opt != FDB_SEQTREE_USE) {
        return FDB_RESULT_INVALID_CONFIG;
    }

    if (super_handle->config.flags & FDB_OPEN_FLAG_RDONLY) {
        return fdb_log(&super_handle->log_callback, FDB_RESULT_RONLY_VIOLATION,
                       "Warning: Rollback is not allowed on the read-only DB file '%s'.",
                       super_handle->file->filename);
    }

    filemgr_mutex_lock(super_handle->file);
    filemgr_set_rollback(super_handle->file, 1); // disallow writes operations
    // All transactions should be closed before rollback
    if (wal_txn_exists(super_handle->file)) {
        filemgr_set_rollback(super_handle->file, 0);
        filemgr_mutex_unlock(super_handle->file);
        return FDB_RESULT_FAIL_BY_TRANSACTION;
    }

    // If compaction is running, wait until it is aborted.
    // TODO: Find a better way of waiting for the compaction abortion.
    unsigned int sleep_time = 10000; // 10 ms.
    file_status_t fstatus = filemgr_get_file_status(super_handle->file);
    while (fstatus == FILE_COMPACT_OLD) {
        filemgr_mutex_unlock(super_handle->file);
        decaying_usleep(&sleep_time, 1000000);
        filemgr_mutex_lock(super_handle->file);
        fstatus = filemgr_get_file_status(super_handle->file);
    }
    if (fstatus == FILE_REMOVED_PENDING) {
        filemgr_mutex_unlock(super_handle->file);
        fdb_check_file_reopen(super_handle, NULL);
    } else {
        filemgr_mutex_unlock(super_handle->file);
    }

    fdb_sync_db_header(super_handle);
    // Shutdown WAL discarding entries from all KV Stores..
    fs = wal_shutdown(super_handle->file);
    if (fs != FDB_RESULT_SUCCESS) {
        return fs;
    }

    memset(handle, 0, sizeof(fdb_kvs_handle));
    memset(&shandle, 0, sizeof(struct snap_handle));
    handle->log_callback = log_callback;
    handle->fhandle = fhandle;
    handle->last_hdr_bid = (bid_t)marker; // Fast rewind on open
    handle->max_seqnum = FDB_SNAPSHOT_INMEM; // Prevent WAL restore on open
    handle->shandle = &shandle; // a dummy handle to prevent WAL restore
    if (kvs) {
        fdb_kvs_header_free(file); //_open will recreate the header
        handle->kvs = kvs; // re-use super_handle's kvs info
        handle->kvs_config = kvs_config;
    }

    fs = _fdb_open(handle, file->filename, FDB_AFILENAME, &config);

    filemgr_set_rollback(file, 0); // allow mutations
    handle->shandle = NULL; // just a dummy handle never allocated

    if (fs == FDB_RESULT_SUCCESS) {
        fdb_seqnum_t old_seqnum;
        // Restore WAL for all KV instances...
        _fdb_restore_wal(handle, FDB_RESTORE_NORMAL, (bid_t)marker, 0);

        // rollback the file's sequence number
        filemgr_mutex_lock(file);
        old_seqnum = filemgr_get_seqnum(file);
        filemgr_set_seqnum(file, handle->seqnum);
        filemgr_mutex_unlock(file);

        fs = _fdb_commit(handle, FDB_COMMIT_NORMAL);
        if (fs == FDB_RESULT_SUCCESS) {
            _fdb_close(super_handle);
            *super_handle = *handle;
        } else {
            filemgr_mutex_lock(file);
            filemgr_set_seqnum(file, old_seqnum);
            filemgr_mutex_unlock(file);
        }
    } else { // Rollback failed, restore KV header
        fdb_kvs_header_create(file);
        fdb_kvs_header_read(file, super_handle->dhandle,
                            super_handle->kv_info_offset, FILEMGR_MAGIC_V2,
                            false);
    }

    return fs;
}

static void _fdb_init_file_config(const fdb_config *config,
                                  struct filemgr_config *fconfig) {
    fconfig->blocksize = config->blocksize;
    fconfig->ncacheblock = config->buffercache_size / config->blocksize;
    fconfig->chunksize = config->chunksize;

    fconfig->options = 0x0;
    if (config->flags & FDB_OPEN_FLAG_CREATE) {
        fconfig->options |= FILEMGR_CREATE;
    }
    if (config->flags & FDB_OPEN_FLAG_RDONLY) {
        fconfig->options |= FILEMGR_READONLY;
    }
    if (!(config->durability_opt & FDB_DRB_ASYNC)) {
        fconfig->options |= FILEMGR_SYNC;
    }

    fconfig->flag = 0x0;
    if ((config->durability_opt & FDB_DRB_ODIRECT) &&
        config->buffercache_size) {
        fconfig->flag |= _ARCH_O_DIRECT;
    }

    fconfig->prefetch_duration = config->prefetch_duration;
    fconfig->num_wal_shards = config->num_wal_partitions;
    fconfig->num_bcache_shards = config->num_bcache_partitions;
}

fdb_status _fdb_clone_snapshot(fdb_kvs_handle *handle_in,
                               fdb_kvs_handle *handle_out)
{
    fdb_status status;

    handle_out->config = handle_in->config;
    handle_out->kvs_config = handle_in->kvs_config;
    handle_out->fileops = handle_in->fileops;
    handle_out->file = handle_in->file;
    // Note that the file ref count will be decremented when the cloned snapshot
    // is closed through filemgr_close().
    filemgr_incr_ref_count(handle_out->file);

    if (handle_out->filename) {
        handle_out->filename = (char *)realloc(handle_out->filename,
                                               strlen(handle_in->filename)+1);
    } else {
        handle_out->filename = (char*)malloc(strlen(handle_in->filename)+1);
    }
    strcpy(handle_out->filename, handle_in->filename);

    // initialize the docio handle.
    handle_out->dhandle = (struct docio_handle *)
        calloc(1, sizeof(struct docio_handle));
    handle_out->dhandle->log_callback = &handle_out->log_callback;
    docio_init(handle_out->dhandle, handle_out->file,
               handle_out->config.compress_document_body);

    // initialize the btree block handle.
    handle_out->btreeblkops = btreeblk_get_ops();
    handle_out->bhandle = (struct btreeblk_handle *)
        calloc(1, sizeof(struct btreeblk_handle));
    handle_out->bhandle->log_callback = &handle_out->log_callback;
    btreeblk_init(handle_out->bhandle, handle_out->file, handle_out->file->blocksize);

    handle_out->dirty_updates = handle_in->dirty_updates;
    handle_out->cur_header_revnum = handle_in->cur_header_revnum;
    handle_out->last_wal_flush_hdr_bid = handle_in->last_wal_flush_hdr_bid;
    handle_out->kv_info_offset = handle_in->kv_info_offset;
    handle_out->shandle->stat = handle_in->shandle->stat;
    handle_out->op_stats = handle_in->op_stats;

    // initialize the trie handle
    handle_out->trie = (struct hbtrie *)malloc(sizeof(struct hbtrie));
    hbtrie_init(handle_out->trie, handle_out->config.chunksize, OFFSET_SIZE,
                handle_out->file->blocksize,
                handle_in->trie->root_bid, // Source snapshot's trie root bid
                (void *)handle_out->bhandle, handle_out->btreeblkops,
                (void *)handle_out->dhandle, _fdb_readkey_wrap);
    // set aux for cmp wrapping function
    hbtrie_set_leaf_height_limit(handle_out->trie, 0xff);
    hbtrie_set_leaf_cmp(handle_out->trie, _fdb_custom_cmp_wrap);

    if (handle_out->kvs) {
        hbtrie_set_map_function(handle_out->trie, fdb_kvs_find_cmp_chunk);
    }

    if (handle_out->config.seqtree_opt == FDB_SEQTREE_USE) {
        handle_out->seqnum = handle_in->seqnum;

        if (handle_out->config.multi_kv_instances) {
            // multi KV instance mode .. HB+trie
            handle_out->seqtrie = (struct hbtrie *)malloc(sizeof(struct hbtrie));
            hbtrie_init(handle_out->seqtrie, sizeof(fdb_kvs_id_t), OFFSET_SIZE,
                        handle_out->file->blocksize,
                        handle_in->seqtrie->root_bid, // Source snapshot's seqtrie root bid
                        (void *)handle_out->bhandle, handle_out->btreeblkops,
                        (void *)handle_out->dhandle, _fdb_readseq_wrap);

        } else {
            // single KV instance mode .. normal B+tree
            struct btree_kv_ops *seq_kv_ops =
                (struct btree_kv_ops *)malloc(sizeof(struct btree_kv_ops));
            seq_kv_ops = btree_kv_get_kb64_vb64(seq_kv_ops);
            seq_kv_ops->cmp = _cmp_uint64_t_endian_safe;

            handle_out->seqtree = (struct btree*)malloc(sizeof(struct btree));
            // Init the seq tree using the root bid of the source snapshot.
            btree_init_from_bid(handle_out->seqtree, (void *)handle_out->bhandle,
                                handle_out->btreeblkops, seq_kv_ops,
                                handle_out->config.blocksize,
                                handle_in->seqtree->root_bid);
        }
    } else{
        handle_out->seqtree = NULL;
    }

    status = btreeblk_end(handle_out->bhandle);
    fdb_assert(status == FDB_RESULT_SUCCESS, status, handle_out);

#ifdef _TRACE_HANDLES
    spin_lock(&open_handle_lock);
    avl_insert(&open_handles, &handle_out->avl_trace, _fdb_handle_cmp);
    spin_unlock(&open_handle_lock);
#endif
    return status;
}

fdb_status _fdb_open(fdb_kvs_handle *handle,
                     const char *filename,
                     fdb_filename_mode_t filename_mode,
                     const fdb_config *config)
{
    struct filemgr_config fconfig;
    struct kvs_stat stat, empty_stat;
    bid_t trie_root_bid = BLK_NOT_FOUND;
    bid_t seq_root_bid = BLK_NOT_FOUND;
    fdb_seqnum_t seqnum = 0;
    filemgr_header_revnum_t header_revnum = 0;
    fdb_seqtree_opt_t seqtree_opt = config->seqtree_opt;
    uint64_t ndocs = 0;
    uint64_t datasize = 0;
    uint64_t last_wal_flush_hdr_bid = BLK_NOT_FOUND;
    uint64_t kv_info_offset = BLK_NOT_FOUND;
    uint64_t version;
    uint64_t header_flags = 0;
    uint8_t header_buf[FDB_BLOCKSIZE];
    char *compacted_filename = NULL;
    char *prev_filename = NULL;
    size_t header_len = 0;
    bool multi_kv_instances = config->multi_kv_instances;

    uint64_t nlivenodes = 0;
    bid_t hdr_bid = 0; // initialize to zero for in-memory snapshot
    char actual_filename[FDB_MAX_FILENAME_LEN];
    char virtual_filename[FDB_MAX_FILENAME_LEN];
    char *target_filename = NULL;
    fdb_status status;

    if (filename == NULL) {
        return FDB_RESULT_INVALID_ARGS;
    }
    if (strlen(filename) > (FDB_MAX_FILENAME_LEN - 8)) {
        // filename (including path) length is supported up to
        // (FDB_MAX_FILENAME_LEN - 8) bytes.
        return FDB_RESULT_TOO_LONG_FILENAME;
    }

    if (filename_mode == FDB_VFILENAME &&
        !compactor_is_valid_mode(filename, (fdb_config *)config)) {
        return FDB_RESULT_INVALID_COMPACTION_MODE;
    }

    _fdb_init_file_config(config, &fconfig);

    if (filename_mode == FDB_VFILENAME) {
        compactor_get_actual_filename(filename, actual_filename,
                                      config->compaction_mode, &handle->log_callback);
    } else {
        strcpy(actual_filename, filename);
    }

    if ( config->compaction_mode == FDB_COMPACTION_MANUAL ||
         (config->compaction_mode == FDB_COMPACTION_AUTO   &&
          filename_mode == FDB_VFILENAME) ) {
        // 1) manual compaction mode, OR
        // 2) auto compaction mode + 'filename' is virtual filename
        // -> copy 'filename'
        target_filename = (char *)filename;
    } else {
        // otherwise (auto compaction mode + 'filename' is actual filename)
        // -> copy 'virtual_filename'
        compactor_get_virtual_filename(filename, virtual_filename);
        target_filename = virtual_filename;
    }

    handle->fileops = get_filemgr_ops();
    filemgr_open_result result = filemgr_open((char *)actual_filename,
                                              handle->fileops,
                                              &fconfig, &handle->log_callback);
    if (result.rv != FDB_RESULT_SUCCESS) {
        return (fdb_status) result.rv;
    }

    handle->file = result.file;
    if (config->compaction_mode == FDB_COMPACTION_MANUAL &&
        strcmp(filename, actual_filename)) {
        // It is in-place compacted file if
        // 1) compaction mode is manual, and
        // 2) actual filename is different to the filename given by user.
        // In this case, set the in-place compaction flag.
        filemgr_set_in_place_compaction(handle->file, true);
    }
    if (filemgr_is_in_place_compaction_set(handle->file)) {
        // This file was in-place compacted.
        // set 'handle->filename' to the original filename to trigger file renaming
        compactor_get_virtual_filename(filename, virtual_filename);
        target_filename = virtual_filename;
    }

    if (handle->filename) {
        handle->filename = (char *)realloc(handle->filename,
                                           strlen(target_filename)+1);
    } else {
        handle->filename = (char*)malloc(strlen(target_filename)+1);
    }
    strcpy(handle->filename, target_filename);

    // If cloning from a snapshot handle, fdb_snapshot_open would have already
    // set handle->last_hdr_bid to the block id of required header, so rewind..
    if (handle->shandle && handle->last_hdr_bid) {
        status = filemgr_fetch_header(handle->file, handle->last_hdr_bid,
                                      header_buf, &header_len, &seqnum,
<<<<<<< HEAD
                                      &header_revnum, NULL, &version,
                                      &handle->log_callback);
=======
                                      &header_revnum, &handle->log_callback);
>>>>>>> 41a273e3
        if (status != FDB_RESULT_SUCCESS) {
            free(handle->filename);
            handle->filename = NULL;
            filemgr_close(handle->file, false, handle->filename,
                              &handle->log_callback);
            return status;
        }
    } else { // Normal open
        filemgr_get_header(handle->file, header_buf, &header_len,
                           &handle->last_hdr_bid, &seqnum, &header_revnum);
    }

    // initialize the docio handle so kv headers may be read
    handle->dhandle = (struct docio_handle *)
                      calloc(1, sizeof(struct docio_handle));
    handle->dhandle->log_callback = &handle->log_callback;
    docio_init(handle->dhandle, handle->file, config->compress_document_body);

    if (header_len > 0) {
        fdb_fetch_header(header_buf, &trie_root_bid,
                         &seq_root_bid, &ndocs, &nlivenodes,
                         &datasize, &last_wal_flush_hdr_bid, &kv_info_offset,
                         &header_flags, &compacted_filename, &prev_filename);
        // use existing setting for seqtree_opt
        if (header_flags & FDB_FLAG_SEQTREE_USE) {
            seqtree_opt = FDB_SEQTREE_USE;
        } else {
            seqtree_opt = FDB_SEQTREE_NOT_USE;
        }
        // Retrieve seqnum for multi-kv mode
        if (handle->kvs && handle->kvs->id > 0) {
            if (kv_info_offset != BLK_NOT_FOUND) {
                if (!handle->file->kv_header) {
                    fdb_kvs_header_create(handle->file);
                    // KV header already exists but not loaded .. read & import
                    fdb_kvs_header_read(handle->file, handle->dhandle,
                                        kv_info_offset, version, false);
                }
                seqnum = _fdb_kvs_get_seqnum(handle->file->kv_header,
                                             handle->kvs->id);
            } else { // no kv_info offset, ok to set seqnum to zero
                seqnum = 0;
            }
        }
        // other flags
        if (header_flags & FDB_FLAG_ROOT_INITIALIZED) {
            handle->fhandle->flags |= FHANDLE_ROOT_INITIALIZED;
        }
        if (header_flags & FDB_FLAG_ROOT_CUSTOM_CMP) {
            handle->fhandle->flags |= FHANDLE_ROOT_CUSTOM_CMP;
        }
        // use existing setting for multi KV instance mode
        if (kv_info_offset == BLK_NOT_FOUND) {
            multi_kv_instances = false;
        } else {
            multi_kv_instances = true;
        }
    }

    handle->config = *config;
    handle->config.seqtree_opt = seqtree_opt;
    handle->config.multi_kv_instances = multi_kv_instances;

    if (handle->shandle && handle->max_seqnum == FDB_SNAPSHOT_INMEM) {
        // Either an in-memory snapshot or cloning from an existing snapshot..
        hdr_bid = 0; // This prevents _fdb_restore_wal() as incoming handle's
                     // *_open() should have already restored it
    } else { // Persisted snapshot or file rollback..
        hdr_bid = filemgr_get_pos(handle->file) / FDB_BLOCKSIZE;
        if (hdr_bid > 0) {
            --hdr_bid;
        }
        if (handle->max_seqnum) {
            struct kvs_stat stat_ori;
            // backup original stats
            if (handle->kvs) {
                _kvs_stat_get(handle->file, handle->kvs->id, &stat_ori);
            } else {
                _kvs_stat_get(handle->file, 0, &stat_ori);
            }

            if (hdr_bid > handle->last_hdr_bid){
                // uncommitted data exists beyond the last DB header
                // get the last committed seq number
                fdb_seqnum_t seq_commit;
                seq_commit = fdb_kvs_get_committed_seqnum(handle);
                if (seq_commit == 0 || seq_commit < handle->max_seqnum) {
                    // In case, snapshot_open is attempted with latest uncommitted
                    // sequence number
                    header_len = 0;
                }
            }
            // Reverse scan the file to locate the DB header with seqnum marker
            while (header_len && seqnum != handle->max_seqnum) {
                hdr_bid = filemgr_fetch_prev_header(handle->file, hdr_bid,
                                          header_buf, &header_len, &seqnum,
                                          NULL, &version, &handle->log_callback);
                if (header_len == 0) {
                    continue; // header doesn't exist
                }
                fdb_fetch_header(header_buf, &trie_root_bid,
                                 &seq_root_bid, &ndocs, &nlivenodes,
                                 &datasize, &last_wal_flush_hdr_bid,
                                 &kv_info_offset, &header_flags,
                                 &compacted_filename, NULL);
                handle->last_hdr_bid = hdr_bid;

                if (!handle->kvs || handle->kvs->id == 0) {
                    // single KVS mode OR default KVS
                    if (!handle->shandle) {
                        // rollback
                        struct kvs_stat stat_dst;
                        _kvs_stat_get(handle->file, 0, &stat_dst);
                        stat_dst.ndocs = ndocs;
                        stat_dst.datasize = datasize;
                        stat_dst.nlivenodes = nlivenodes;
                        _kvs_stat_set(handle->file, 0, stat_dst);
                    }
                    continue;
                }

                uint64_t doc_offset;
                struct kvs_header *kv_header;
                struct docio_object doc;

                _fdb_kvs_header_create(&kv_header);
                memset(&doc, 0, sizeof(struct docio_object));
                doc_offset = docio_read_doc(handle->dhandle,
                                            kv_info_offset, &doc, true);

                if (doc_offset == kv_info_offset) {
                    header_len = 0; // fail
                    _fdb_kvs_header_free(kv_header);
                } else {
                    _fdb_kvs_header_import(kv_header, doc.body,
                                           doc.length.bodylen, version, false);
                    // get local sequence number for the KV instance
                    seqnum = _fdb_kvs_get_seqnum(kv_header,
                                                 handle->kvs->id);
                    if (!handle->shandle) {
                        // rollback: replace kv_header stats
                        // read from the current header's kv_header
                        struct kvs_stat stat_src, stat_dst;
                        _kvs_stat_get_kv_header(kv_header,
                                                handle->kvs->id,
                                                &stat_src);
                        _kvs_stat_get(handle->file,
                                      handle->kvs->id,
                                      &stat_dst);
                        // update ndocs, datasize, nlivenodes
                        // into the current file's kv_header
                        // Note: stats related to WAL should not be updated
                        //       at this time. They will be adjusted through
                        //       discard & restore routines below.
                        stat_dst.ndocs = stat_src.ndocs;
                        stat_dst.datasize = stat_src.datasize;
                        stat_dst.nlivenodes = stat_src.nlivenodes;
                        _kvs_stat_set(handle->file,
                                      handle->kvs->id,
                                      stat_dst);
                    }
                    _fdb_kvs_header_free(kv_header);
                    free_docio_object(&doc, 1, 1, 1);
                }
            }
            if (!header_len) { // Marker MUST match that of DB commit!
                // rollback original stats
                if (handle->kvs) {
                    _kvs_stat_get(handle->file, handle->kvs->id, &stat_ori);
                } else {
                    _kvs_stat_get(handle->file, 0, &stat_ori);
                }

                docio_free(handle->dhandle);
                free(handle->dhandle);
                free(handle->filename);
                free(prev_filename);
                handle->filename = NULL;
                filemgr_close(handle->file, false, handle->filename,
                              &handle->log_callback);
                return FDB_RESULT_NO_DB_INSTANCE;
            }

            if (!handle->shandle) { // Rollback mode, destroy file WAL..
                if (handle->config.multi_kv_instances) {
                    // multi KV instance mode
                    // clear only WAL items belonging to the instance
                    wal_close_kv_ins(handle->file,
                                     (handle->kvs)?(handle->kvs->id):(0));
                } else {
                    wal_shutdown(handle->file);
                }
            }
        } else { // snapshot to sequence number 0 requested..
            if (handle->shandle) { // fdb_snapshot_open API call
                if (seqnum) {
                    // Database currently has a non-zero seq number,
                    // but the snapshot was requested with a seq number zero.
                    docio_free(handle->dhandle);
                    free(handle->dhandle);
                    free(handle->filename);
                    free(prev_filename);
                    handle->filename = NULL;
                    filemgr_close(handle->file, false, handle->filename,
                                  &handle->log_callback);
                    return FDB_RESULT_NO_DB_INSTANCE;
                }
            } // end of zero max_seqnum but non-rollback check
        } // end of zero max_seqnum check
    } // end of durable snapshot locating

    handle->btreeblkops = btreeblk_get_ops();
    handle->bhandle = (struct btreeblk_handle *)
                      calloc(1, sizeof(struct btreeblk_handle));
    handle->bhandle->log_callback = &handle->log_callback;

    handle->dirty_updates = 0;

    if (handle->config.compaction_buf_maxsize == 0) {
        handle->config.compaction_buf_maxsize = FDB_COMP_BUF_MINSIZE;
    }

    btreeblk_init(handle->bhandle, handle->file, handle->file->blocksize);

    handle->cur_header_revnum = header_revnum;
    handle->last_wal_flush_hdr_bid = last_wal_flush_hdr_bid;

    memset(&empty_stat, 0x0, sizeof(empty_stat));
    _kvs_stat_get(handle->file, 0, &stat);
    if (!memcmp(&stat, &empty_stat, sizeof(stat))) { // first open
        // sync (default) KVS stat with DB header
        stat.nlivenodes = nlivenodes;
        stat.ndocs = ndocs;
        stat.datasize = datasize;
        _kvs_stat_set(handle->file, 0, stat);
    }

    if (handle->config.multi_kv_instances && !handle->shandle) {
        // multi KV instance mode
        filemgr_mutex_lock(handle->file);
        if (kv_info_offset == BLK_NOT_FOUND) {
            // there is no KV header .. create & initialize
            fdb_kvs_header_create(handle->file);
            kv_info_offset = fdb_kvs_header_append(handle->file, handle->dhandle);
        } else if (handle->file->kv_header == NULL) {
            // KV header already exists but not loaded .. read & import
            fdb_kvs_header_create(handle->file);
            fdb_kvs_header_read(handle->file, handle->dhandle, kv_info_offset,
                                version, false);
        }
        filemgr_mutex_unlock(handle->file);

        // validation check for key order of all KV stores
        if (handle == handle->fhandle->root) {
            fdb_status fs = fdb_kvs_cmp_check(handle);
            if (fs != FDB_RESULT_SUCCESS) { // cmp function mismatch
                docio_free(handle->dhandle);
                free(handle->dhandle);
                btreeblk_free(handle->bhandle);
                free(handle->bhandle);
                free(handle->filename);
                handle->filename = NULL;
                filemgr_close(handle->file, false, handle->filename,
                              &handle->log_callback);
                return fs;
            }
        }
    }
    handle->kv_info_offset = kv_info_offset;

    if (handle->kv_info_offset != BLK_NOT_FOUND &&
        handle->kvs == NULL) {
        // multi KV instance mode .. turn on config flag
        handle->config.multi_kv_instances = true;
        // only super handle can be opened using fdb_open(...)
        fdb_kvs_info_create(NULL, handle, handle->file, NULL);
    }

    if (handle->shandle) { // Populate snapshot stats..
        if (kv_info_offset == BLK_NOT_FOUND) { // Single KV mode
            memset(&handle->shandle->stat, 0x0,
                    sizeof(handle->shandle->stat));
            handle->shandle->stat.ndocs = ndocs;
            handle->shandle->stat.datasize = datasize;
            handle->shandle->stat.nlivenodes = nlivenodes;
        } else { // Multi KV instance mode, populate specific kv stats
            memset(&handle->shandle->stat, 0x0,
                    sizeof(handle->shandle->stat));
            _kvs_stat_get(handle->file, handle->kvs->id,
                    &handle->shandle->stat);
            // Since wal is restored below, we have to reset
            // wal stats to zero.
            handle->shandle->stat.wal_ndeletes = 0;
            handle->shandle->stat.wal_ndocs = 0;
        }
    }

    // initialize pointer to the global operational stats of this KV store
    handle->op_stats = filemgr_get_ops_stats(handle->file, handle->kvs);
    fdb_assert(handle->op_stats, 0, 0);

    handle->trie = (struct hbtrie *)malloc(sizeof(struct hbtrie));
    hbtrie_init(handle->trie, config->chunksize, OFFSET_SIZE,
                handle->file->blocksize, trie_root_bid,
                (void *)handle->bhandle, handle->btreeblkops,
                (void *)handle->dhandle, _fdb_readkey_wrap);
    // set aux for cmp wrapping function
    hbtrie_set_leaf_height_limit(handle->trie, 0xff);
    hbtrie_set_leaf_cmp(handle->trie, _fdb_custom_cmp_wrap);

    if (handle->kvs) {
        hbtrie_set_map_function(handle->trie, fdb_kvs_find_cmp_chunk);
    }

    if (handle->config.seqtree_opt == FDB_SEQTREE_USE) {
        handle->seqnum = seqnum;

        if (handle->config.multi_kv_instances) {
            // multi KV instance mode .. HB+trie
            handle->seqtrie = (struct hbtrie *)malloc(sizeof(struct hbtrie));
            hbtrie_init(handle->seqtrie, sizeof(fdb_kvs_id_t), OFFSET_SIZE,
                        handle->file->blocksize, seq_root_bid,
                        (void *)handle->bhandle, handle->btreeblkops,
                        (void *)handle->dhandle, _fdb_readseq_wrap);

        } else {
            // single KV instance mode .. normal B+tree
            struct btree_kv_ops *seq_kv_ops =
                (struct btree_kv_ops *)malloc(sizeof(struct btree_kv_ops));
            seq_kv_ops = btree_kv_get_kb64_vb64(seq_kv_ops);
            seq_kv_ops->cmp = _cmp_uint64_t_endian_safe;

            handle->seqtree = (struct btree*)malloc(sizeof(struct btree));
            if (seq_root_bid == BLK_NOT_FOUND) {
                btree_init(handle->seqtree, (void *)handle->bhandle,
                           handle->btreeblkops, seq_kv_ops,
                           handle->config.blocksize, sizeof(fdb_seqnum_t),
                           OFFSET_SIZE, 0x0, NULL);
             }else{
                 btree_init_from_bid(handle->seqtree, (void *)handle->bhandle,
                                     handle->btreeblkops, seq_kv_ops,
                                     handle->config.blocksize, seq_root_bid);
             }
        }
    }else{
        handle->seqtree = NULL;
    }

    if (handle->config.multi_kv_instances && handle->max_seqnum) {
        // restore only docs belonging to the KV instance
        // handle->kvs should not be NULL
        _fdb_restore_wal(handle, FDB_RESTORE_KV_INS,
                         hdr_bid, (handle->kvs)?(handle->kvs->id):(0));
    } else {
        // normal restore
        _fdb_restore_wal(handle, FDB_RESTORE_NORMAL, hdr_bid, 0);
    }

    if (compacted_filename &&
        filemgr_get_file_status(handle->file) == FILE_NORMAL &&
        !(config->flags & FDB_OPEN_FLAG_RDONLY)) { // do not recover read-only
        _fdb_recover_compaction(handle, compacted_filename);
    }

    if (prev_filename) {
        if (!handle->shandle && strcmp(prev_filename, handle->file->filename)) {
            // record the old filename into the file handle of current file
            // and REMOVE old file on the first open
            // WARNING: snapshots must have been opened before this call
            if (filemgr_update_file_status(handle->file,
                                           filemgr_get_file_status(handle->file),
                                           prev_filename)) {
                // Open the old file with read-only mode.
                // (Temporarily disable log callback at this time since
                //  the old file might be already removed.)
                fconfig.options = FILEMGR_READONLY;
                filemgr_open_result result = filemgr_open(prev_filename,
                                                          handle->fileops,
                                                          &fconfig,
                                                          NULL);
                if (result.file) {
                    filemgr_remove_pending(result.file, handle->file);
                    filemgr_close(result.file, 0, handle->filename,
                                  &handle->log_callback);
                }
            }
        } else {
            free(prev_filename);
        }
    }

    status = btreeblk_end(handle->bhandle);
    fdb_assert(status == FDB_RESULT_SUCCESS, status, handle);

    // do not register read-only handles
    if (!(config->flags & FDB_OPEN_FLAG_RDONLY) &&
        config->compaction_mode == FDB_COMPACTION_AUTO) {
        status = compactor_register_file(handle->file, (fdb_config *)config,
                                         handle->fhandle->cmp_func_list,
                                         &handle->log_callback);
    }

#ifdef _TRACE_HANDLES
    spin_lock(&open_handle_lock);
    avl_insert(&open_handles, &handle->avl_trace, _fdb_handle_cmp);
    spin_unlock(&open_handle_lock);
#endif
    return status;
}

LIBFDB_API
fdb_status fdb_set_log_callback(fdb_kvs_handle *handle,
                                fdb_log_callback log_callback,
                                void *ctx_data)
{
    handle->log_callback.callback = log_callback;
    handle->log_callback.ctx_data = ctx_data;
    return FDB_RESULT_SUCCESS;
}

LIBFDB_API
fdb_status fdb_doc_create(fdb_doc **doc, const void *key, size_t keylen,
                          const void *meta, size_t metalen,
                          const void *body, size_t bodylen)
{
    if (doc == NULL || keylen > FDB_MAX_KEYLEN ||
        metalen > FDB_MAX_METALEN || bodylen > FDB_MAX_BODYLEN) {
        return FDB_RESULT_INVALID_ARGS;
    }

    *doc = (fdb_doc*)calloc(1, sizeof(fdb_doc));
    if (*doc == NULL) { // LCOV_EXCL_START
        return FDB_RESULT_ALLOC_FAIL;
    } // LCOV_EXCL_STOP

    (*doc)->seqnum = SEQNUM_NOT_USED;

    if (key && keylen > 0) {
        (*doc)->key = (void *)malloc(keylen);
        if ((*doc)->key == NULL) { // LCOV_EXCL_START
            return FDB_RESULT_ALLOC_FAIL;
        } // LCOV_EXCL_STOP
        memcpy((*doc)->key, key, keylen);
        (*doc)->keylen = keylen;
    } else {
        (*doc)->key = NULL;
        (*doc)->keylen = 0;
    }

    if (meta && metalen > 0) {
        (*doc)->meta = (void *)malloc(metalen);
        if ((*doc)->meta == NULL) { // LCOV_EXCL_START
            return FDB_RESULT_ALLOC_FAIL;
        } // LCOV_EXCL_STOP
        memcpy((*doc)->meta, meta, metalen);
        (*doc)->metalen = metalen;
    } else {
        (*doc)->meta = NULL;
        (*doc)->metalen = 0;
    }

    if (body && bodylen > 0) {
        (*doc)->body = (void *)malloc(bodylen);
        if ((*doc)->body == NULL) { // LCOV_EXCL_START
            return FDB_RESULT_ALLOC_FAIL;
        } // LCOV_EXCL_STOP
        memcpy((*doc)->body, body, bodylen);
        (*doc)->bodylen = bodylen;
    } else {
        (*doc)->body = NULL;
        (*doc)->bodylen = 0;
    }

    return FDB_RESULT_SUCCESS;
}

LIBFDB_API
fdb_status fdb_doc_update(fdb_doc **doc,
                          const void *meta, size_t metalen,
                          const void *body, size_t bodylen)
{
    if (doc == NULL ||
        metalen > FDB_MAX_METALEN || bodylen > FDB_MAX_BODYLEN) {
        return FDB_RESULT_INVALID_ARGS;
    }
    if (*doc == NULL) {
        return FDB_RESULT_INVALID_ARGS;
    }

    if (meta && metalen > 0) {
        // free previous metadata
        free((*doc)->meta);
        // allocate new metadata
        (*doc)->meta = (void *)malloc(metalen);
        if ((*doc)->meta == NULL) { // LCOV_EXCL_START
            return FDB_RESULT_ALLOC_FAIL;
        } // LCOV_EXCL_STOP
        memcpy((*doc)->meta, meta, metalen);
        (*doc)->metalen = metalen;
    }

    if (body && bodylen > 0) {
        // free previous body
        free((*doc)->body);
        // allocate new body
        (*doc)->body = (void *)malloc(bodylen);
        if ((*doc)->body == NULL) { // LCOV_EXCL_START
            return FDB_RESULT_ALLOC_FAIL;
        } // LCOV_EXCL_STOP
        memcpy((*doc)->body, body, bodylen);
        (*doc)->bodylen = bodylen;
    }

    (*doc)->seqnum = SEQNUM_NOT_USED;
    return FDB_RESULT_SUCCESS;
}

LIBFDB_API
void fdb_doc_set_seqnum(fdb_doc *doc,
                        const fdb_seqnum_t seqnum)
{
    doc->seqnum = seqnum;
    if (seqnum != SEQNUM_NOT_USED) {
        doc->flags |= FDB_CUSTOM_SEQNUM; // fdb_set will now use above seqnum
    } else { // reset custom seqnum flag, fdb_set will now generate new seqnum
        doc->flags &= ~FDB_CUSTOM_SEQNUM;
    }
}

// doc MUST BE allocated by malloc
LIBFDB_API
fdb_status fdb_doc_free(fdb_doc *doc)
{
    if (doc) {
        free(doc->key);
        free(doc->meta);
        free(doc->body);
        free(doc);
    }
    return FDB_RESULT_SUCCESS;
}

INLINE uint64_t _fdb_wal_get_old_offset(void *voidhandle,
                                        struct wal_item *item)
{
    fdb_kvs_handle *handle = (fdb_kvs_handle *)voidhandle;
    uint64_t old_offset = 0;

    hbtrie_find_offset(handle->trie,
                       item->header->key,
                       item->header->keylen,
                       (void*)&old_offset);
    btreeblk_end(handle->bhandle);
    old_offset = _endian_decode(old_offset);

    return old_offset;
}

INLINE fdb_status _fdb_wal_snapshot_func(void *handle, fdb_doc *doc,
                                         uint64_t offset) {

    return snap_insert((struct snap_handle *)handle, doc, offset);
}

INLINE fdb_status _fdb_wal_flush_func(void *voidhandle, struct wal_item *item)
{
    hbtrie_result hr;
    fdb_kvs_handle *handle = (fdb_kvs_handle *)voidhandle;
    fdb_seqnum_t _seqnum;
    fdb_kvs_id_t kv_id;
    fdb_status fs = FDB_RESULT_SUCCESS;
    uint8_t *var_key = alca(uint8_t, handle->config.chunksize);
    int size_id, size_seq;
    uint8_t *kvid_seqnum;
    uint64_t old_offset, _offset;
    int delta, r;
    struct filemgr *file = handle->dhandle->file;
    struct kvs_stat stat;

    memset(var_key, 0, handle->config.chunksize);
    if (handle->kvs) {
        buf2kvid(handle->config.chunksize, item->header->key, &kv_id);
    } else {
        kv_id = 0;
    }

    if (item->action == WAL_ACT_INSERT ||
        item->action == WAL_ACT_LOGICAL_REMOVE) {
        _offset = _endian_encode(item->offset);

        r = _kvs_stat_get(file, kv_id, &stat);
        if (r != 0) {
            // KV store corresponding to kv_id is already removed
            // skip this item
            return FDB_RESULT_SUCCESS;
        }
        handle->bhandle->nlivenodes = stat.nlivenodes;
        handle->bhandle->ndeltanodes = stat.nlivenodes;

        hr = hbtrie_insert(handle->trie,
                           item->header->key,
                           item->header->keylen,
                           (void *)&_offset,
                           (void *)&old_offset);

        fs = btreeblk_end(handle->bhandle);
        if (fs != FDB_RESULT_SUCCESS) {
            return fs;
        }
        old_offset = _endian_decode(old_offset);

        if (handle->config.seqtree_opt == FDB_SEQTREE_USE) {
            _seqnum = _endian_encode(item->seqnum);
            if (handle->kvs) {
                // multi KV instance mode .. HB+trie
                uint64_t old_offset_local;

                size_id = sizeof(fdb_kvs_id_t);
                size_seq = sizeof(fdb_seqnum_t);
                kvid_seqnum = alca(uint8_t, size_id + size_seq);
                kvid2buf(size_id, kv_id, kvid_seqnum);
                memcpy(kvid_seqnum + size_id, &_seqnum, size_seq);
                hbtrie_insert(handle->seqtrie, kvid_seqnum, size_id + size_seq,
                              (void *)&_offset, (void *)&old_offset_local);
            } else {
                btree_insert(handle->seqtree, (void *)&_seqnum,
                             (void *)&_offset);
            }
            fs = btreeblk_end(handle->bhandle);
            if (fs != FDB_RESULT_SUCCESS) {
                return fs;
            }
        }

        delta = (int)handle->bhandle->nlivenodes - (int)stat.nlivenodes;
        _kvs_stat_update_attr(file, kv_id, KVS_STAT_NLIVENODES, delta);
        delta = (int)handle->bhandle->ndeltanodes - (int)stat.nlivenodes;
        delta *= handle->config.blocksize;
        _kvs_stat_update_attr(file, kv_id, KVS_STAT_DELTASIZE, delta);

        if (hr == HBTRIE_RESULT_SUCCESS) {
            if (item->action == WAL_ACT_INSERT) {
                _kvs_stat_update_attr(file, kv_id, KVS_STAT_NDOCS, 1);
            }
            _kvs_stat_update_attr(file, kv_id, KVS_STAT_DATASIZE,
                                  item->doc_size);
            _kvs_stat_update_attr(file, kv_id, KVS_STAT_DELTASIZE,
                                  item->doc_size);
        } else { // update or logical delete
            struct docio_length len;
            // This block is already cached when we call HBTRIE_INSERT.
            // No additional block access.
            len = docio_read_doc_length(handle->dhandle, old_offset);

            if (!(len.flag & DOCIO_DELETED)) {
                if (item->action == WAL_ACT_LOGICAL_REMOVE) {
                    _kvs_stat_update_attr(file, kv_id, KVS_STAT_NDOCS, -1);
                }
            } else {
                if (item->action == WAL_ACT_INSERT) {
                    _kvs_stat_update_attr(file, kv_id, KVS_STAT_NDOCS, 1);
                }
            }

            delta = (int)item->doc_size - (int)_fdb_get_docsize(len);
            _kvs_stat_update_attr(file, kv_id, KVS_STAT_DATASIZE, delta);
            if (handle->last_hdr_bid * handle->config.blocksize < old_offset) {
                _kvs_stat_update_attr(file, kv_id, KVS_STAT_DELTASIZE,
                                      delta);
            } else {
                _kvs_stat_update_attr(file, kv_id, KVS_STAT_DELTASIZE,
                                      (int)item->doc_size);
            }
        }
    } else {
        // Immediate remove
        // LCOV_EXCL_START
        hr = hbtrie_remove(handle->trie, item->header->key,
                           item->header->keylen);
        fs = btreeblk_end(handle->bhandle);
        if (fs != FDB_RESULT_SUCCESS) {
            return fs;
        }

        if (handle->config.seqtree_opt == FDB_SEQTREE_USE) {
            _seqnum = _endian_encode(item->seqnum);
            if (handle->kvs) {
                // multi KV instance mode .. HB+trie
                size_id = sizeof(fdb_kvs_id_t);
                size_seq = sizeof(fdb_seqnum_t);
                kvid_seqnum = alca(uint8_t, size_id + size_seq);
                kvid2buf(size_id, kv_id, kvid_seqnum);
                memcpy(kvid_seqnum + size_id, &_seqnum, size_seq);

                hbtrie_remove(handle->seqtrie, (void*)kvid_seqnum,
                              size_id + size_seq);
            } else {
                btree_remove(handle->seqtree, (void*)&_seqnum);
            }
            fs = btreeblk_end(handle->bhandle);
            if (fs != FDB_RESULT_SUCCESS) {
                return fs;
            }
        }

        if (hr == HBTRIE_RESULT_SUCCESS) {
            _kvs_stat_update_attr(file, kv_id, KVS_STAT_NDOCS, -1);
            delta = -(int)item->doc_size;
            _kvs_stat_update_attr(file, kv_id, KVS_STAT_DATASIZE, delta);
            if (handle->last_hdr_bid * handle->config.blocksize < item->offset) {
                _kvs_stat_update_attr(file, kv_id, KVS_STAT_DELTASIZE,
                                      delta);
            }
        }
        // LCOV_EXCL_STOP
    }
    return FDB_RESULT_SUCCESS;
}

void fdb_sync_db_header(fdb_kvs_handle *handle)
{
    uint64_t cur_revnum = filemgr_get_header_revnum(handle->file);
    if (handle->cur_header_revnum != cur_revnum) {
        void *header_buf = NULL;
        size_t header_len;

        handle->last_hdr_bid = filemgr_get_header_bid(handle->file);
        header_buf = filemgr_get_header(handle->file, NULL, &header_len,
                                        NULL, NULL, NULL);
        if (header_len > 0) {
            uint64_t header_flags, dummy64;
            bid_t idtree_root;
            bid_t new_seq_root;
            char *compacted_filename;
            char *prev_filename = NULL;

            fdb_fetch_header(header_buf, &idtree_root,
                             &new_seq_root,
                             &dummy64, &dummy64,
                             &dummy64, &handle->last_wal_flush_hdr_bid,
                             &handle->kv_info_offset, &header_flags,
                             &compacted_filename, &prev_filename);

            if (handle->dirty_updates) {
                // discard all cached writable b+tree nodes
                // to avoid data inconsistency with other writers
                btreeblk_discard_blocks(handle->bhandle);
            }

            handle->trie->root_bid = idtree_root;

            if (handle->config.seqtree_opt == FDB_SEQTREE_USE) {
                if (new_seq_root != handle->seqtree->root_bid) {
                    if (handle->config.multi_kv_instances) {
                        handle->seqtrie->root_bid = new_seq_root;
                    } else {
                        btree_init_from_bid(handle->seqtree,
                                            handle->seqtree->blk_handle,
                                            handle->seqtree->blk_ops,
                                            handle->seqtree->kv_ops,
                                            handle->seqtree->blksize,
                                            new_seq_root);
                    }
                }
            }

            if (prev_filename) {
                free(prev_filename);
            }

            handle->cur_header_revnum = cur_revnum;
            handle->dirty_updates = 0;
            if (handle->kvs) {
                // multiple KV instance mode AND sub handle
                handle->seqnum = fdb_kvs_get_seqnum(handle->file,
                                                    handle->kvs->id);
            } else {
                // super handle OR single KV instance mode
                handle->seqnum = filemgr_get_seqnum(handle->file);
            }
        }
        if (header_buf) {
            free(header_buf);
        }
    }
}

fdb_status fdb_check_file_reopen(fdb_kvs_handle *handle, file_status_t *status)
{
    fdb_status fs = FDB_RESULT_SUCCESS;
    file_status_t fstatus = filemgr_get_file_status(handle->file);
    // check whether the compaction is done
    if (fstatus == FILE_REMOVED_PENDING) {
        uint64_t ndocs, datasize, nlivenodes, last_wal_flush_hdr_bid;
        uint64_t kv_info_offset, header_flags;
        size_t header_len;
        char *new_filename;
        uint8_t *buf = alca(uint8_t, handle->config.blocksize);
        bid_t trie_root_bid, seq_root_bid;
        fdb_config config = handle->config;

        // close the current file and newly open the new file
        if (handle->config.compaction_mode == FDB_COMPACTION_AUTO) {
            // compaction daemon mode .. just close and then open
            char filename[FDB_MAX_FILENAME_LEN];
            strcpy(filename, handle->filename);
            fs = _fdb_close(handle);
            fdb_assert(fs == FDB_RESULT_SUCCESS, fs, handle);
            fs = _fdb_open(handle, filename, FDB_VFILENAME, &config);
            fdb_assert(fs == FDB_RESULT_SUCCESS, fs, handle);
        } else {
            filemgr_get_header(handle->file, buf, &header_len, NULL, NULL, NULL);
            fdb_fetch_header(buf,
                             &trie_root_bid, &seq_root_bid,
                             &ndocs, &nlivenodes, &datasize, &last_wal_flush_hdr_bid,
                             &kv_info_offset, &header_flags,
                             &new_filename, NULL);
            fs = _fdb_close(handle);
            fdb_assert(fs == FDB_RESULT_SUCCESS, fs, handle);
            fs = _fdb_open(handle, new_filename, FDB_AFILENAME, &config);
            fdb_assert(fs == FDB_RESULT_SUCCESS, fs, handle);
        }
    }
    if (status) {
        *status = fstatus;
    }
    return fs;
}

static bool _fdb_sync_dirty_root(fdb_kvs_handle *handle)
{
    bool locked = false;
    bid_t dirty_idtree_root, dirty_seqtree_root;

    if (handle->shandle) {
        // skip snapshot
        return locked;
    }

    if ( ( handle->dirty_updates ||
           filemgr_dirty_root_exist(handle->file) )  &&
         filemgr_get_header_bid(handle->file) == handle->last_hdr_bid ) {
        // 1) { a) dirty WAL flush by this handle exists OR
        //      b) dirty WAL flush by other handle exists } AND
        // 2) no commit was performed yet.
        // grab lock for writer
        filemgr_mutex_lock(handle->file);
        locked = true;

        // get dirty root nodes
        filemgr_get_dirty_root(handle->file,
                               &dirty_idtree_root, &dirty_seqtree_root);
        if (dirty_idtree_root != BLK_NOT_FOUND) {
            handle->trie->root_bid = dirty_idtree_root;
        }
        if (handle->config.seqtree_opt == FDB_SEQTREE_USE) {
            if (dirty_seqtree_root != BLK_NOT_FOUND) {
                if (handle->kvs) {
                    handle->seqtrie->root_bid = dirty_seqtree_root;
                } else {
                    btree_init_from_bid(handle->seqtree,
                                        handle->seqtree->blk_handle,
                                        handle->seqtree->blk_ops,
                                        handle->seqtree->kv_ops,
                                        handle->seqtree->blksize,
                                        dirty_seqtree_root);
                }
            }
        }
        btreeblk_discard_blocks(handle->bhandle);
    }
    return locked;
}

LIBFDB_API
fdb_status fdb_get(fdb_kvs_handle *handle, fdb_doc *doc)
{
    uint64_t offset, _offset;
    struct docio_object _doc;
    struct filemgr *wal_file = NULL;
    struct docio_handle *dhandle;
    fdb_status wr;
    hbtrie_result hr = HBTRIE_RESULT_FAIL;
    fdb_txn *txn;
    fdb_doc doc_kv = *doc;

    if (!handle || !doc || !doc->key || doc->keylen == 0 ||
        doc->keylen > FDB_MAX_KEYLEN ||
        (handle->kvs_config.custom_cmp &&
            doc->keylen > handle->config.blocksize - HBTRIE_HEADROOM)) {
        return FDB_RESULT_INVALID_ARGS;
    }

    if (!atomic_cas_uint8_t(&handle->handle_busy, 0, 1)) {
        return FDB_RESULT_HANDLE_BUSY;
    }

    if (handle->kvs) {
        // multi KV instance mode
        int size_chunk = handle->config.chunksize;
        doc_kv.keylen = doc->keylen + size_chunk;
        doc_kv.key = alca(uint8_t, doc_kv.keylen);
        kvid2buf(size_chunk, handle->kvs->id, doc_kv.key);
        memcpy((uint8_t*)doc_kv.key + size_chunk, doc->key, doc->keylen);
    }

    if (!handle->shandle) {
        fdb_check_file_reopen(handle, NULL);
        fdb_sync_db_header(handle);

        wal_file = handle->file;
        dhandle = handle->dhandle;

        txn = handle->fhandle->root->txn;
        if (!txn) {
            txn = &wal_file->global_txn;
        }
        if (handle->kvs) {
            wr = wal_find(txn, wal_file, &doc_kv, &offset);
        } else {
            wr = wal_find(txn, wal_file, doc, &offset);
        }
    } else {
        if (handle->kvs) {
            wr = snap_find(handle->shandle, &doc_kv, &offset);
        } else {
            wr = snap_find(handle->shandle, doc, &offset);
        }
        dhandle = handle->dhandle;
    }

    atomic_incr_uint64_t(&handle->op_stats->num_gets);

    if (wr == FDB_RESULT_KEY_NOT_FOUND) {
        bool locked = _fdb_sync_dirty_root(handle);

        if (handle->kvs) {
            hr = hbtrie_find(handle->trie, doc_kv.key, doc_kv.keylen,
                             (void *)&offset);
        } else {
            hr = hbtrie_find(handle->trie, doc->key, doc->keylen,
                             (void *)&offset);
        }
        btreeblk_end(handle->bhandle);
        offset = _endian_decode(offset);

        if (locked) {
            // grab lock for writer if there are dirty updates
            filemgr_mutex_unlock(handle->file);
        }
    }

    if (wr == FDB_RESULT_SUCCESS || hr != HBTRIE_RESULT_FAIL) {
        bool alloced_meta = doc->meta ? false : true;
        bool alloced_body = doc->body ? false : true;
        if (handle->kvs) {
            _doc.key = doc_kv.key;
            _doc.length.keylen = doc_kv.keylen;
        } else {
            _doc.key = doc->key;
            _doc.length.keylen = doc->keylen;
        }
        _doc.meta = doc->meta;
        _doc.body = doc->body;

        if (wr == FDB_RESULT_SUCCESS && doc->deleted) {
            fdb_assert(atomic_cas_uint8_t(&handle->handle_busy, 1, 0), 1, 0);
            return FDB_RESULT_KEY_NOT_FOUND;
        }

        _offset = docio_read_doc(dhandle, offset, &_doc, true);
        if (_offset == offset) {
            fdb_assert(atomic_cas_uint8_t(&handle->handle_busy, 1, 0), 1, 0);
            return FDB_RESULT_KEY_NOT_FOUND;
        }

        if (_doc.length.keylen != doc_kv.keylen ||
            _doc.length.flag & DOCIO_DELETED) {
            free_docio_object(&_doc, 0, alloced_meta, alloced_body);
            fdb_assert(atomic_cas_uint8_t(&handle->handle_busy, 1, 0), 1, 0);
            return FDB_RESULT_KEY_NOT_FOUND;
        }

        doc->seqnum = _doc.seqnum;
        doc->metalen = _doc.length.metalen;
        doc->bodylen = _doc.length.bodylen;
        doc->meta = _doc.meta;
        doc->body = _doc.body;
        doc->deleted = _doc.length.flag & DOCIO_DELETED;
        doc->size_ondisk = _fdb_get_docsize(_doc.length);
        doc->offset = offset;

        fdb_assert(atomic_cas_uint8_t(&handle->handle_busy, 1, 0), 1, 0);
        return FDB_RESULT_SUCCESS;
    }

    fdb_assert(atomic_cas_uint8_t(&handle->handle_busy, 1, 0), 1, 0);
    return FDB_RESULT_KEY_NOT_FOUND;
}

// search document metadata using key
LIBFDB_API
fdb_status fdb_get_metaonly(fdb_kvs_handle *handle, fdb_doc *doc)
{
    uint64_t offset;
    struct docio_object _doc;
    struct docio_handle *dhandle;
    struct filemgr *wal_file = NULL;
    fdb_status wr;
    hbtrie_result hr = HBTRIE_RESULT_FAIL;
    fdb_txn *txn;
    fdb_doc doc_kv;

    if (!handle || !doc || !doc->key ||
        doc->keylen == 0 || doc->keylen > FDB_MAX_KEYLEN ||
        (handle->kvs_config.custom_cmp &&
            doc->keylen > handle->config.blocksize - HBTRIE_HEADROOM)) {
        return FDB_RESULT_INVALID_ARGS;
    }

    doc_kv = *doc;

    if (!atomic_cas_uint8_t(&handle->handle_busy, 0, 1)) {
        return FDB_RESULT_HANDLE_BUSY;
    }

    if (handle->kvs) {
        // multi KV instance mode
        int size_chunk = handle->config.chunksize;
        doc_kv.keylen = doc->keylen + size_chunk;
        doc_kv.key = alca(uint8_t, doc_kv.keylen);
        kvid2buf(size_chunk, handle->kvs->id, doc_kv.key);
        memcpy((uint8_t*)doc_kv.key + size_chunk, doc->key, doc->keylen);
    }

    if (!handle->shandle) {
        fdb_check_file_reopen(handle, NULL);
        fdb_sync_db_header(handle);

        wal_file = handle->file;
        dhandle = handle->dhandle;

        txn = handle->fhandle->root->txn;
        if (!txn) {
            txn = &wal_file->global_txn;
        }
        if (handle->kvs) {
            wr = wal_find(txn, wal_file, &doc_kv, &offset);
        } else {
            wr = wal_find(txn, wal_file, doc, &offset);
        }
    } else {
        if (handle->kvs) {
            wr = snap_find(handle->shandle, &doc_kv, &offset);
        } else {
            wr = snap_find(handle->shandle, doc, &offset);
        }
        dhandle = handle->dhandle;
    }

    atomic_incr_uint64_t(&handle->op_stats->num_gets);

    if (wr == FDB_RESULT_KEY_NOT_FOUND) {
        bool locked = _fdb_sync_dirty_root(handle);

        if (handle->kvs) {
            hr = hbtrie_find(handle->trie, doc_kv.key, doc_kv.keylen,
                             (void *)&offset);
        } else {
            hr = hbtrie_find(handle->trie, doc->key, doc->keylen,
                             (void *)&offset);
        }
        btreeblk_end(handle->bhandle);
        offset = _endian_decode(offset);

        if (locked) {
            filemgr_mutex_unlock(handle->file);
        }
    }

    if (wr == FDB_RESULT_SUCCESS || hr != HBTRIE_RESULT_FAIL) {
        if (handle->kvs) {
            _doc.key = doc_kv.key;
            _doc.length.keylen = doc_kv.keylen;
        } else {
            _doc.key = doc->key;
            _doc.length.keylen = doc->keylen;
        }
        bool alloced_meta = doc->meta ? false : true;
        _doc.meta = doc->meta;
        _doc.body = doc->body;

        uint64_t body_offset = docio_read_doc_key_meta(dhandle, offset, &_doc,
                                                       true);
        if (body_offset == offset){
            fdb_assert(atomic_cas_uint8_t(&handle->handle_busy, 1, 0), 1, 0);
            return FDB_RESULT_KEY_NOT_FOUND;
        }

        if (_doc.length.keylen != doc_kv.keylen) {
            free_docio_object(&_doc, 0, alloced_meta, 0);
            fdb_assert(atomic_cas_uint8_t(&handle->handle_busy, 1, 0), 1, 0);
            return FDB_RESULT_KEY_NOT_FOUND;
        }

        doc->seqnum = _doc.seqnum;
        doc->metalen = _doc.length.metalen;
        doc->bodylen = _doc.length.bodylen;
        doc->meta = _doc.meta;
        doc->body = _doc.body;
        doc->deleted = _doc.length.flag & DOCIO_DELETED;
        doc->size_ondisk = _fdb_get_docsize(_doc.length);
        doc->offset = offset;

        fdb_assert(atomic_cas_uint8_t(&handle->handle_busy, 1, 0), 1, 0);
        return FDB_RESULT_SUCCESS;
    }

    fdb_assert(atomic_cas_uint8_t(&handle->handle_busy, 1, 0), 1, 0);
    return FDB_RESULT_KEY_NOT_FOUND;
}

// search document using sequence number
LIBFDB_API
fdb_status fdb_get_byseq(fdb_kvs_handle *handle, fdb_doc *doc)
{
    uint64_t offset, _offset;
    struct docio_object _doc;
    struct docio_handle *dhandle;
    struct filemgr *wal_file = NULL;
    fdb_status wr;
    btree_result br = BTREE_RESULT_FAIL;
    fdb_seqnum_t _seqnum;
    fdb_txn *txn;

    if (!handle || !doc || doc->seqnum == SEQNUM_NOT_USED) {
        return FDB_RESULT_INVALID_ARGS;
    }

    // Sequence trees are a must for byseq operations
    if (handle->config.seqtree_opt != FDB_SEQTREE_USE) {
        return FDB_RESULT_INVALID_CONFIG;
    }

    if (!atomic_cas_uint8_t(&handle->handle_busy, 0, 1)) {
        return FDB_RESULT_HANDLE_BUSY;
    }

    if (!handle->shandle) {
        fdb_check_file_reopen(handle, NULL);
        fdb_sync_db_header(handle);

        wal_file = handle->file;
        dhandle = handle->dhandle;

        txn = handle->fhandle->root->txn;
        if (!txn) {
            txn = &wal_file->global_txn;
        }
        // prevent searching by key in WAL if 'doc' is not empty
        size_t key_len = doc->keylen;
        doc->keylen = 0;
        if (handle->kvs) {
            wr = wal_find_kv_id(txn, wal_file, handle->kvs->id, doc, &offset);
        } else {
            wr = wal_find(txn, wal_file, doc, &offset);
        }
        doc->keylen = key_len;
    } else {
        wr = snap_find(handle->shandle, doc, &offset);
        dhandle = handle->dhandle;
    }

    atomic_incr_uint64_t(&handle->op_stats->num_gets);

    if (wr == FDB_RESULT_KEY_NOT_FOUND) {
        bool locked = _fdb_sync_dirty_root(handle);

        _seqnum = _endian_encode(doc->seqnum);
        if (handle->kvs) {
            int size_id, size_seq;
            uint8_t *kv_seqnum;
            hbtrie_result hr;
            fdb_kvs_id_t _kv_id;

            _kv_id = _endian_encode(handle->kvs->id);
            size_id = sizeof(fdb_kvs_id_t);
            size_seq = sizeof(fdb_seqnum_t);
            kv_seqnum = alca(uint8_t, size_id + size_seq);
            memcpy(kv_seqnum, &_kv_id, size_id);
            memcpy(kv_seqnum + size_id, &_seqnum, size_seq);
            hr = hbtrie_find(handle->seqtrie, (void *)kv_seqnum,
                             size_id + size_seq, (void *)&offset);
            br = (hr == HBTRIE_RESULT_SUCCESS)?(BTREE_RESULT_SUCCESS):(br);
        } else {
            br = btree_find(handle->seqtree, (void *)&_seqnum, (void *)&offset);
        }
        btreeblk_end(handle->bhandle);
        offset = _endian_decode(offset);

        if (locked) {
            filemgr_mutex_unlock(handle->file);
        }
    }

    if (wr == FDB_RESULT_SUCCESS || br != BTREE_RESULT_FAIL) {
        bool alloc_key, alloc_meta, alloc_body;
        if (!handle->kvs) { // single KVS mode
            _doc.key = doc->key;
            _doc.length.keylen = doc->keylen;
            alloc_key = doc->key ? false : true;
        } else {
            _doc.key = NULL;
            alloc_key = true;
        }
        alloc_meta = doc->meta ? false : true;
        _doc.meta = doc->meta;
        alloc_body = doc->body ? false : true;
        _doc.body = doc->body;

        if (wr == FDB_RESULT_SUCCESS && doc->deleted) {
            fdb_assert(atomic_cas_uint8_t(&handle->handle_busy, 1, 0), 1, 0);
            return FDB_RESULT_KEY_NOT_FOUND;
        }

        _offset = docio_read_doc(dhandle, offset, &_doc, true);
        if (_offset == offset) {
            fdb_assert(atomic_cas_uint8_t(&handle->handle_busy, 1, 0), 1, 0);
            return FDB_RESULT_KEY_NOT_FOUND;
        }

        if (_doc.length.flag & DOCIO_DELETED) {
            fdb_assert(atomic_cas_uint8_t(&handle->handle_busy, 1, 0), 1, 0);
            free_docio_object(&_doc, alloc_key, alloc_meta, alloc_body);
            return FDB_RESULT_KEY_NOT_FOUND;
        }

        doc->seqnum = _doc.seqnum;
        if (handle->kvs) {
            int size_chunk = handle->config.chunksize;
            doc->keylen = _doc.length.keylen - size_chunk;
            if (doc->key) { // doc->key is given by user
                memcpy(doc->key, (uint8_t*)_doc.key + size_chunk, doc->keylen);
                free_docio_object(&_doc, 1, 0, 0);
            } else {
                doc->key = _doc.key;
                memmove(doc->key, (uint8_t*)doc->key + size_chunk, doc->keylen);
            }
        } else {
            doc->keylen = _doc.length.keylen;
            doc->key = _doc.key;
        }
        doc->metalen = _doc.length.metalen;
        doc->bodylen = _doc.length.bodylen;
        doc->meta = _doc.meta;
        doc->body = _doc.body;
        doc->deleted = _doc.length.flag & DOCIO_DELETED;
        doc->size_ondisk = _fdb_get_docsize(_doc.length);
        doc->offset = offset;

        fdb_assert(doc->seqnum == _doc.seqnum, doc->seqnum, _doc.seqnum);

        fdb_assert(atomic_cas_uint8_t(&handle->handle_busy, 1, 0), 1, 0);
        return FDB_RESULT_SUCCESS;
    }

    fdb_assert(atomic_cas_uint8_t(&handle->handle_busy, 1, 0), 1, 0);
    return FDB_RESULT_KEY_NOT_FOUND;
}

// search document metadata using sequence number
LIBFDB_API
fdb_status fdb_get_metaonly_byseq(fdb_kvs_handle *handle, fdb_doc *doc)
{
    uint64_t offset;
    struct docio_object _doc;
    struct docio_handle *dhandle;
    struct filemgr *wal_file = NULL;
    fdb_status wr;
    btree_result br = BTREE_RESULT_FAIL;
    fdb_seqnum_t _seqnum;
    fdb_txn *txn = handle->fhandle->root->txn;

    if (!handle || !doc || doc->seqnum == SEQNUM_NOT_USED) {
        return FDB_RESULT_INVALID_ARGS;
    }

    // Sequence trees are a must for byseq operations
    if (handle->config.seqtree_opt != FDB_SEQTREE_USE) {
        return FDB_RESULT_INVALID_CONFIG;
    }

    if (!atomic_cas_uint8_t(&handle->handle_busy, 0, 1)) {
        return FDB_RESULT_HANDLE_BUSY;
    }

    if (!handle->shandle) {
        fdb_check_file_reopen(handle, NULL);
        fdb_sync_db_header(handle);

        wal_file = handle->file;
        dhandle = handle->dhandle;

        if (!txn) {
            txn = &wal_file->global_txn;
        }
        // prevent searching by key in WAL if 'doc' is not empty
        size_t key_len = doc->keylen;
        doc->keylen = 0;
        if (handle->kvs) {
            wr = wal_find_kv_id(txn, wal_file, handle->kvs->id, doc, &offset);
        } else {
            wr = wal_find(txn, wal_file, doc, &offset);
        }
        doc->keylen = key_len;
    } else {
        wr = snap_find(handle->shandle, doc, &offset);
        dhandle = handle->dhandle;
    }

    atomic_incr_uint64_t(&handle->op_stats->num_gets);

    if (wr == FDB_RESULT_KEY_NOT_FOUND) {
        bool locked = _fdb_sync_dirty_root(handle);

        _seqnum = _endian_encode(doc->seqnum);
        if (handle->kvs) {
            int size_id, size_seq;
            uint8_t *kv_seqnum;
            hbtrie_result hr;
            fdb_kvs_id_t _kv_id;

            _kv_id = _endian_encode(handle->kvs->id);
            size_id = sizeof(fdb_kvs_id_t);
            size_seq = sizeof(fdb_seqnum_t);
            kv_seqnum = alca(uint8_t, size_id + size_seq);
            memcpy(kv_seqnum, &_kv_id, size_id);
            memcpy(kv_seqnum + size_id, &_seqnum, size_seq);
            hr = hbtrie_find(handle->seqtrie, (void *)kv_seqnum,
                             size_id + size_seq, (void *)&offset);
            br = (hr == HBTRIE_RESULT_SUCCESS)?(BTREE_RESULT_SUCCESS):(br);
        } else {
            br = btree_find(handle->seqtree, (void *)&_seqnum, (void *)&offset);
        }
        btreeblk_end(handle->bhandle);
        offset = _endian_decode(offset);

        if (locked) {
            filemgr_mutex_unlock(handle->file);
        }
    }

    if (wr == FDB_RESULT_SUCCESS || br != BTREE_RESULT_FAIL) {
        if (!handle->kvs) { // single KVS mode
            _doc.key = doc->key;
            _doc.length.keylen = doc->keylen;
        } else {
            _doc.key = NULL;
        }
        _doc.meta = doc->meta;
        _doc.body = doc->body;

        uint64_t body_offset = docio_read_doc_key_meta(dhandle, offset, &_doc,
                                                       true);
        if (body_offset == offset) {
            fdb_assert(atomic_cas_uint8_t(&handle->handle_busy, 1, 0), 1, 0);
            return FDB_RESULT_KEY_NOT_FOUND;
        }

        if (handle->kvs) {
            int size_chunk = handle->config.chunksize;
            doc->keylen = _doc.length.keylen - size_chunk;
            if (doc->key) { // doc->key is given by user
                memcpy(doc->key, (uint8_t*)_doc.key + size_chunk, doc->keylen);
                free_docio_object(&_doc, 1, 0, 0);
            } else {
                doc->key = _doc.key;
                memmove(doc->key, (uint8_t*)doc->key + size_chunk, doc->keylen);
            }
        } else {
            doc->keylen = _doc.length.keylen;
            doc->key = _doc.key;
        }
        doc->metalen = _doc.length.metalen;
        doc->bodylen = _doc.length.bodylen;
        doc->meta = _doc.meta;
        doc->body = _doc.body;
        doc->deleted = _doc.length.flag & DOCIO_DELETED;
        doc->size_ondisk = _fdb_get_docsize(_doc.length);
        doc->offset = offset;

        fdb_assert(doc->seqnum == _doc.seqnum, doc->seqnum, _doc.seqnum);

        fdb_assert(atomic_cas_uint8_t(&handle->handle_busy, 1, 0), 1, 0);
        return FDB_RESULT_SUCCESS;
    }

    fdb_assert(atomic_cas_uint8_t(&handle->handle_busy, 1, 0), 1, 0);
    return FDB_RESULT_KEY_NOT_FOUND;
}

static uint8_t equal_docs(fdb_doc *doc, struct docio_object *_doc) {
    uint8_t rv = 1;
    // Compare a seq num if seq tree is enabled.
    if (doc->seqnum != SEQNUM_NOT_USED) {
        if (doc->seqnum != _doc->seqnum) {
            free(_doc->key);
            free(_doc->meta);
            free(_doc->body);
            _doc->key = _doc->meta = _doc->body = NULL;
            rv = 0;
        }
    } else { // Compare key and metadata
        if ((doc->key && memcmp(doc->key, _doc->key, doc->keylen)) ||
            (doc->meta && memcmp(doc->meta, _doc->meta, doc->metalen))) {
            free(_doc->key);
            free(_doc->meta);
            free(_doc->body);
            _doc->key = _doc->meta = _doc->body = NULL;
            rv = 0;
        }
    }
    return rv;
}

INLINE void _remove_kv_id(fdb_kvs_handle *handle, struct docio_object *doc)
{
    size_t size_chunk = handle->config.chunksize;
    doc->length.keylen -= size_chunk;
    memmove(doc->key, (uint8_t*)doc->key + size_chunk, doc->length.keylen);
}

// Retrieve a doc's metadata and body with a given doc offset in the database file.
LIBFDB_API
fdb_status fdb_get_byoffset(fdb_kvs_handle *handle, fdb_doc *doc)
{
    uint64_t offset = doc->offset;
    struct docio_object _doc;

    if (!offset) {
        return FDB_RESULT_INVALID_ARGS;
    }

    if (!atomic_cas_uint8_t(&handle->handle_busy, 0, 1)) {
        return FDB_RESULT_HANDLE_BUSY;
    }

    atomic_incr_uint64_t(&handle->op_stats->num_gets);
    memset(&_doc, 0, sizeof(struct docio_object));

    uint64_t _offset = docio_read_doc(handle->dhandle, offset, &_doc, true);
    if (_offset == offset) {
        fdb_assert(atomic_cas_uint8_t(&handle->handle_busy, 1, 0), 1, 0);
        return FDB_RESULT_KEY_NOT_FOUND;
    } else {
        if (handle->kvs) {
            fdb_kvs_id_t kv_id;
            buf2kvid(handle->config.chunksize, _doc.key, &kv_id);
            if (kv_id != handle->kvs->id) {
                fdb_assert(atomic_cas_uint8_t(&handle->handle_busy, 1, 0), 1, 0);
                free_docio_object(&_doc, 1, 1, 1);
                return FDB_RESULT_KEY_NOT_FOUND;
            }
            _remove_kv_id(handle, &_doc);
        }
        if (!equal_docs(doc, &_doc)) {
            free_docio_object(&_doc, 1, 1, 1);
            fdb_assert(atomic_cas_uint8_t(&handle->handle_busy, 1, 0), 1, 0);
            return FDB_RESULT_KEY_NOT_FOUND;
        }
    }

    doc->seqnum = _doc.seqnum;
    doc->keylen = _doc.length.keylen;
    doc->metalen = _doc.length.metalen;
    doc->bodylen = _doc.length.bodylen;
    if (doc->key) {
        free(_doc.key);
    } else {
        doc->key = _doc.key;
    }
    if (doc->meta) {
        free(_doc.meta);
    } else {
        doc->meta = _doc.meta;
    }
    if (doc->body) {
        if (_doc.length.bodylen > 0) {
            memcpy(doc->body, _doc.body, _doc.length.bodylen);
        }
        free(_doc.body);
    } else {
        doc->body = _doc.body;
    }
    doc->deleted = _doc.length.flag & DOCIO_DELETED;
    doc->size_ondisk = _fdb_get_docsize(_doc.length);
    if (handle->kvs) {
        // Since _doc.length was adjusted in _remove_kv_id(),
        // we need to compensate it.
        doc->size_ondisk += handle->config.chunksize;
    }

    if (_doc.length.flag & DOCIO_DELETED) {
        fdb_assert(atomic_cas_uint8_t(&handle->handle_busy, 1, 0), 1, 0);
        return FDB_RESULT_KEY_NOT_FOUND;
    }

    fdb_assert(atomic_cas_uint8_t(&handle->handle_busy, 1, 0), 1, 0);
    return FDB_RESULT_SUCCESS;
}

INLINE uint64_t _fdb_get_wal_threshold(fdb_kvs_handle *handle)
{
    return handle->config.wal_threshold;
}

LIBFDB_API
fdb_status fdb_set(fdb_kvs_handle *handle, fdb_doc *doc)
{
    uint64_t offset;
    struct docio_object _doc;
    struct filemgr *file;
    struct docio_handle *dhandle;
    struct timeval tv;
    bool txn_enabled = false;
    bool sub_handle = false;
    bool wal_flushed = false;
    file_status_t fstatus;
    fdb_txn *txn = handle->fhandle->root->txn;
    fdb_status wr = FDB_RESULT_SUCCESS;

    if (handle->config.flags & FDB_OPEN_FLAG_RDONLY) {
        return fdb_log(&handle->log_callback, FDB_RESULT_RONLY_VIOLATION,
                       "Warning: SET is not allowed on the read-only DB file '%s'.",
                       handle->file->filename);
    }

    if ( doc->key == NULL || doc->keylen == 0 ||
        doc->keylen > FDB_MAX_KEYLEN ||
        (doc->metalen > 0 && doc->meta == NULL) ||
        (doc->bodylen > 0 && doc->body == NULL) ||
        (handle->kvs_config.custom_cmp &&
            doc->keylen > handle->config.blocksize - HBTRIE_HEADROOM)) {
        return FDB_RESULT_INVALID_ARGS;
    }

    if (!atomic_cas_uint8_t(&handle->handle_busy, 0, 1)) {
        return FDB_RESULT_HANDLE_BUSY;
    }

    _doc.length.keylen = doc->keylen;
    _doc.length.metalen = doc->metalen;
    _doc.length.bodylen = doc->deleted ? 0 : doc->bodylen;
    _doc.key = doc->key;
    _doc.meta = doc->meta;
    _doc.body = doc->deleted ? NULL : doc->body;

    if (handle->kvs) {
        // multi KV instance mode
        // allocate more (temporary) space for key, to store ID number
        int size_chunk = handle->config.chunksize;
        _doc.length.keylen = doc->keylen + size_chunk;
        _doc.key = alca(uint8_t, _doc.length.keylen);
        // copy ID
        kvid2buf(size_chunk, handle->kvs->id, _doc.key);
        // copy key
        memcpy((uint8_t*)_doc.key + size_chunk, doc->key, doc->keylen);

        if (handle->kvs->type == KVS_SUB) {
            sub_handle = true;
        } else {
            sub_handle = false;
        }
    }

fdb_set_start:
    fdb_check_file_reopen(handle, NULL);

    size_t throttling_delay = filemgr_get_throttling_delay(handle->file);
    if (throttling_delay) {
        usleep(throttling_delay);
    }

    filemgr_mutex_lock(handle->file);
    fdb_sync_db_header(handle);

    if (filemgr_is_rollback_on(handle->file)) {
        filemgr_mutex_unlock(handle->file);
        fdb_assert(atomic_cas_uint8_t(&handle->handle_busy, 1, 0), 1, 0);
        return FDB_RESULT_FAIL_BY_ROLLBACK;
    }

    file = handle->file;
    dhandle = handle->dhandle;

    fstatus = filemgr_get_file_status(file);
    if (fstatus == FILE_REMOVED_PENDING) {
        // we must not write into this file
        // file status was changed by other thread .. start over
        filemgr_mutex_unlock(file);
        goto fdb_set_start;
    }

    if (sub_handle) {
        // multiple KV instance mode AND sub handle
        if (doc->seqnum != SEQNUM_NOT_USED &&
            doc->flags & FDB_CUSTOM_SEQNUM) { // User specified own seqnum
            doc->flags &= ~FDB_CUSTOM_SEQNUM; // clear flag for fdb_doc reuse
        } else {
            doc->seqnum = fdb_kvs_get_seqnum(file, handle->kvs->id) + 1;
        }
        if (handle->seqnum < doc->seqnum) { // keep handle's seqnum the highest
            handle->seqnum = doc->seqnum;
            fdb_kvs_set_seqnum(file, handle->kvs->id, handle->seqnum);
        }
    } else {
        // super handle OR single KV instance mode
        if (doc->seqnum != SEQNUM_NOT_USED &&
            doc->flags & FDB_CUSTOM_SEQNUM) { // User specified own seqnum
            doc->flags &= ~FDB_CUSTOM_SEQNUM; // clear flag for fdb_doc reuse
        } else {
            doc->seqnum = filemgr_get_seqnum(file) + 1;
        }
        if (handle->seqnum < doc->seqnum) { // keep handle's seqnum the highest
            handle->seqnum = doc->seqnum;
            filemgr_set_seqnum(file, handle->seqnum);
        }
    }
    _doc.seqnum = doc->seqnum;

    if (doc->deleted) {
        // set timestamp
        gettimeofday(&tv, NULL);
        _doc.timestamp = (timestamp_t)tv.tv_sec;
    } else {
        _doc.timestamp = 0;
    }

    if (txn) {
        txn_enabled = true;
    }

    offset = docio_append_doc(dhandle, &_doc, doc->deleted, txn_enabled);
    if (offset == BLK_NOT_FOUND) {
        filemgr_mutex_unlock(file);
        fdb_assert(atomic_cas_uint8_t(&handle->handle_busy, 1, 0), 1, 0);
        return FDB_RESULT_WRITE_FAIL;
    }

    doc->size_ondisk = _fdb_get_docsize(_doc.length);
    doc->offset = offset;
    if (!txn) {
        txn = &file->global_txn;
    }
    if (handle->kvs) {
        // multi KV instance mode
        fdb_doc kv_ins_doc = *doc;
        kv_ins_doc.key = _doc.key;
        kv_ins_doc.keylen = _doc.length.keylen;
        wal_insert(txn, file, &kv_ins_doc, offset, 0);
    } else {
        wal_insert(txn, file, doc, offset, 0);
    }

    if (wal_get_dirty_status(file)== FDB_WAL_CLEAN) {
        wal_set_dirty_status(file, FDB_WAL_DIRTY);
    }

    if (handle->config.wal_flush_before_commit ||
         handle->config.auto_commit) {
        bid_t dirty_idtree_root, dirty_seqtree_root;

        if (!txn_enabled) {
            handle->dirty_updates = 1;
        }

        // MUST ensure that 'file' is always 'handle->file',
        // because this routine will not be executed during compaction.
        filemgr_get_dirty_root(file, &dirty_idtree_root, &dirty_seqtree_root);

        // other concurrent writer flushed WAL before commit,
        // sync root node of each tree
        if (dirty_idtree_root != BLK_NOT_FOUND) {
            handle->trie->root_bid = dirty_idtree_root;
        }
        if (handle->config.seqtree_opt == FDB_SEQTREE_USE &&
            dirty_seqtree_root != BLK_NOT_FOUND) {
            if (handle->kvs) {
                handle->seqtrie->root_bid = dirty_seqtree_root;
            } else {
                btree_init_from_bid(handle->seqtree,
                                    handle->seqtree->blk_handle,
                                    handle->seqtree->blk_ops,
                                    handle->seqtree->kv_ops,
                                    handle->seqtree->blksize,
                                    dirty_seqtree_root);
            }
        }

        if (wal_get_num_flushable(file) > _fdb_get_wal_threshold(handle)) {
            struct avl_tree flush_items;

            // discard all cached writable blocks
            // to avoid data inconsistency with other writers
            btreeblk_discard_blocks(handle->bhandle);

            // commit only for non-transactional WAL entries
            wr = wal_commit(&file->global_txn, file, NULL, &handle->log_callback);
            if (wr != FDB_RESULT_SUCCESS) {
                filemgr_mutex_unlock(file);
                fdb_assert(atomic_cas_uint8_t(&handle->handle_busy, 1, 0),
                           1, 0);
                return wr;
            }
            wr = wal_flush(file, (void *)handle,
                      _fdb_wal_flush_func, _fdb_wal_get_old_offset,
                      &flush_items);
            if (wr != FDB_RESULT_SUCCESS) {
                filemgr_mutex_unlock(file);
                fdb_assert(atomic_cas_uint8_t(&handle->handle_busy, 1, 0),
                           1, 0);
                return wr;
            }
            wal_set_dirty_status(file, FDB_WAL_PENDING);
            // it is ok to release flushed items becuase
            // these items are not actually committed yet.
            // they become visible after fdb_commit is invoked.
            wal_release_flushed_items(file, &flush_items);

            // sync new root node
            dirty_idtree_root = handle->trie->root_bid;
            if (handle->config.seqtree_opt == FDB_SEQTREE_USE) {
                if (handle->kvs) {
                    dirty_seqtree_root = handle->seqtrie->root_bid;
                } else {
                    dirty_seqtree_root = handle->seqtree->root_bid;
                }
            }
            filemgr_set_dirty_root(file,
                                   dirty_idtree_root,
                                   dirty_seqtree_root);

            wal_flushed = true;
            btreeblk_reset_subblock_info(handle->bhandle);
        }
    }

    filemgr_mutex_unlock(file);

    if (!doc->deleted) {
        atomic_incr_uint64_t(&handle->op_stats->num_sets);
    }

    if (wal_flushed && handle->config.auto_commit) {
        fdb_assert(atomic_cas_uint8_t(&handle->handle_busy, 1, 0), 1, 0);
        return fdb_commit(handle->fhandle, FDB_COMMIT_NORMAL);
    }
    fdb_assert(atomic_cas_uint8_t(&handle->handle_busy, 1, 0), 1, 0);
    return FDB_RESULT_SUCCESS;
}

LIBFDB_API
fdb_status fdb_del(fdb_kvs_handle *handle, fdb_doc *doc)
{
    if (handle->config.flags & FDB_OPEN_FLAG_RDONLY) {
        return fdb_log(&handle->log_callback, FDB_RESULT_RONLY_VIOLATION,
                       "Warning: DEL is not allowed on the read-only DB file '%s'.",
                       handle->file->filename);
    }

    if (doc->key == NULL || doc->keylen == 0 ||
        doc->keylen > FDB_MAX_KEYLEN ||
        (handle->kvs_config.custom_cmp &&
            doc->keylen > handle->config.blocksize - HBTRIE_HEADROOM)) {
        return FDB_RESULT_INVALID_ARGS;
    }

    doc->deleted = true;
    fdb_doc _doc;
    _doc = *doc;
    _doc.bodylen = 0;
    _doc.body = NULL;

    atomic_incr_uint64_t(&handle->op_stats->num_dels);

    return fdb_set(handle, &_doc);
}

static uint64_t _fdb_export_header_flags(fdb_kvs_handle *handle)
{
    uint64_t rv = 0;
    if (handle->config.seqtree_opt == FDB_SEQTREE_USE) {
        // seq tree is used
        rv |= FDB_FLAG_SEQTREE_USE;
    }
    if (handle->fhandle->flags & FHANDLE_ROOT_INITIALIZED) {
        // the default KVS is once opened
        rv |= FDB_FLAG_ROOT_INITIALIZED;
    }
    if (handle->fhandle->flags & FHANDLE_ROOT_CUSTOM_CMP) {
        // the default KVS is based on custom key order
        rv |= FDB_FLAG_ROOT_CUSTOM_CMP;
    }
    return rv;
}

uint64_t fdb_set_file_header(fdb_kvs_handle *handle)
{
    /*
    <ForestDB header>
    [offset]: (description)
    [     0]: BID of root node of root B+Tree of HB+Trie: 8 bytes
    [     8]: BID of root node of seq B+Tree: 8 bytes (0xFF.. if not used)
    [    16]: # of live documents: 8 bytes
    [    24]: # of live B+Tree nodes: 8 bytes
    [    32]: Data size (byte): 8 bytes
    [    40]: BID of the DB header created when last WAL flush: 8 bytes
    [    48]: Offset of the document containing KV instances' info: 8 bytes
    [    56]: Header flags: 8 bytes
    [    64]: Size of newly compacted target file name : 2 bytes
    [    66]: Size of old file name before compaction :  2 bytes
    [    68]: File name of newly compacted file : x bytes
    [  68+x]: File name of old file before compcation : y bytes
    [68+x+y]: CRC32: 4 bytes
    total size (header's length): 72+x+y bytes

    Note: the list of functions that need to be modified
          if the header structure is changed:

        _fdb_redirect_header() in forestdb.cc
        filemgr_destroy_file() in filemgr.cc
        print_header() in dump_common.cc
        decode_dblock() and dblock in forestdb_hexamine.cc
    */

    uint8_t *buf = alca(uint8_t, handle->config.blocksize);
    uint16_t new_filename_len = 0;
    uint16_t old_filename_len = 0;
    uint16_t _edn_safe_16;
    uint32_t crc;
    uint64_t _edn_safe_64;
    size_t offset = 0;
    struct filemgr *cur_file;
    struct kvs_stat stat;

    cur_file = handle->file;

    // hb+trie or idtree root bid
    _edn_safe_64 = _endian_encode(handle->trie->root_bid);
    seq_memcpy(buf + offset, &_edn_safe_64, sizeof(handle->trie->root_bid), offset);

    if (handle->config.seqtree_opt == FDB_SEQTREE_USE) {
        // b+tree root bid
        _edn_safe_64 = _endian_encode(handle->seqtree->root_bid);
        seq_memcpy(buf + offset, &_edn_safe_64,
            sizeof(handle->seqtree->root_bid), offset);
    } else {
        memset(buf + offset, 0xff, sizeof(uint64_t));
        offset += sizeof(uint64_t);
    }

    // get stat
    _kvs_stat_get(cur_file, 0, &stat);

    // # docs
    _edn_safe_64 = _endian_encode(stat.ndocs);
    seq_memcpy(buf + offset, &_edn_safe_64, sizeof(_edn_safe_64), offset);
    // # live nodes
    _edn_safe_64 = _endian_encode(stat.nlivenodes);
    seq_memcpy(buf + offset, &_edn_safe_64,
               sizeof(_edn_safe_64), offset);
    // data size
    _edn_safe_64 = _endian_encode(stat.datasize);
    seq_memcpy(buf + offset, &_edn_safe_64, sizeof(_edn_safe_64), offset);
    // last header bid
    _edn_safe_64 = _endian_encode(handle->last_wal_flush_hdr_bid);
    seq_memcpy(buf + offset, &_edn_safe_64,
               sizeof(handle->last_wal_flush_hdr_bid), offset);
    // kv info offset
    _edn_safe_64 = _endian_encode(handle->kv_info_offset);
    seq_memcpy(buf + offset, &_edn_safe_64,
               sizeof(handle->kv_info_offset), offset);
    // header flags
    _edn_safe_64 = _fdb_export_header_flags(handle);
    _edn_safe_64 = _endian_encode(_edn_safe_64);
    seq_memcpy(buf + offset, &_edn_safe_64,
               sizeof(_edn_safe_64), offset);

    // size of newly compacted target file name
    if (handle->file->new_file) {
        new_filename_len = strlen(handle->file->new_file->filename) + 1;
    }
    _edn_safe_16 = _endian_encode(new_filename_len);
    seq_memcpy(buf + offset, &_edn_safe_16, sizeof(new_filename_len), offset);

    // size of old filename before compaction
    if (handle->file->old_filename) {
        old_filename_len = strlen(handle->file->old_filename) + 1;
    }
    _edn_safe_16 = _endian_encode(old_filename_len);
    seq_memcpy(buf + offset, &_edn_safe_16, sizeof(old_filename_len), offset);

    if (new_filename_len) {
        seq_memcpy(buf + offset, handle->file->new_file->filename,
                   new_filename_len, offset);
    }

    if (old_filename_len) {
        seq_memcpy(buf + offset, handle->file->old_filename,
                   old_filename_len, offset);
    }

    // crc32
    crc = chksum(buf, offset);
    crc = _endian_encode(crc);
    seq_memcpy(buf + offset, &crc, sizeof(crc), offset);

    return filemgr_update_header(handle->file, buf, offset);
}

static
char *_fdb_redirect_header(uint8_t *buf, char *new_filename,
                                 uint16_t new_filename_len) {
    uint16_t old_compact_filename_len; // size of existing old_filename in buf
    uint16_t new_compact_filename_len; // size of existing new_filename in buf
    uint16_t new_filename_len_enc = _endian_encode(new_filename_len);
    uint32_t crc;
    size_t crc_offset;
    size_t offset = 64;
    char *old_filename;
    // Read existing DB header's size of newly compacted filename
    seq_memcpy(&new_compact_filename_len, buf + offset, sizeof(uint16_t),
               offset);
    new_compact_filename_len = _endian_decode(new_compact_filename_len);

    // Read existing DB header's size of filename before its compaction
    seq_memcpy(&old_compact_filename_len, buf + offset, sizeof(uint16_t),
               offset);
    old_compact_filename_len = _endian_decode(old_compact_filename_len);

    // Update DB header's size of newly compacted filename to redirected one
    memcpy(buf + 64, &new_filename_len_enc, sizeof(uint16_t));

    // Copy over existing DB header's old_filename to its new location
    old_filename = (char*)buf + offset + new_filename_len;
    if (new_compact_filename_len != new_filename_len) {
        memmove(old_filename, buf + offset + new_compact_filename_len,
                old_compact_filename_len);
    }
    // Update the DB header's new_filename to the redirected one
    memcpy(buf + 68, new_filename, new_filename_len);
    // Compute the DB header's new crc32 value
    crc_offset = 68 + new_filename_len + old_compact_filename_len;
    crc = chksum(buf, crc_offset);
    crc = _endian_encode(crc);
    // Update the DB header's new crc32 value
    memcpy(buf + crc_offset, &crc, sizeof(crc));
    // If the DB header indicated an old_filename, return it
    return old_compact_filename_len ? old_filename : NULL;
}

static fdb_status _fdb_append_commit_mark(void *voidhandle, uint64_t offset)
{
    fdb_kvs_handle *handle = (fdb_kvs_handle *)voidhandle;
    struct docio_handle *dhandle;

    dhandle = handle->dhandle;
    if (docio_append_commit_mark(dhandle, offset) == BLK_NOT_FOUND) {
        return FDB_RESULT_WRITE_FAIL;
    }
    return FDB_RESULT_SUCCESS;
}

LIBFDB_API
fdb_status fdb_commit(fdb_file_handle *fhandle, fdb_commit_opt_t opt)
{
    return _fdb_commit(fhandle->root, opt);
}

fdb_status _fdb_commit(fdb_kvs_handle *handle, fdb_commit_opt_t opt)
{
    fdb_txn *txn = handle->fhandle->root->txn;
    fdb_txn *earliest_txn;
    file_status_t fstatus;
    fdb_status fs = FDB_RESULT_SUCCESS;
    bool wal_flushed = false;
    bid_t dirty_idtree_root, dirty_seqtree_root;
    struct avl_tree flush_items;
    fdb_status wr = FDB_RESULT_SUCCESS;

    if (handle->kvs) {
        if (handle->kvs->type == KVS_SUB) {
            // deny commit on sub handle
            return FDB_RESULT_INVALID_HANDLE;
        }
    }
    if (handle->config.flags & FDB_OPEN_FLAG_RDONLY) {
        return fdb_log(&handle->log_callback, FDB_RESULT_RONLY_VIOLATION,
                       "Warning: Commit is not allowed on the read-only DB file '%s'.",
                       handle->file->filename);
    }

fdb_commit_start:
    fdb_check_file_reopen(handle, NULL);
    filemgr_mutex_lock(handle->file);
    fdb_sync_db_header(handle);

    if (filemgr_is_rollback_on(handle->file)) {
        filemgr_mutex_unlock(handle->file);
        return FDB_RESULT_FAIL_BY_ROLLBACK;
    }

    fstatus = filemgr_get_file_status(handle->file);
    if (fstatus == FILE_REMOVED_PENDING) {
        // we must not commit this file
        // file status was changed by other thread .. start over
        filemgr_mutex_unlock(handle->file);
        goto fdb_commit_start;
    }

    fs = btreeblk_end(handle->bhandle);
    if (fs != FDB_RESULT_SUCCESS) {
        filemgr_mutex_unlock(handle->file);
        return fs;
    }

    // commit wal
    if (txn) {
        // transactional updates
        wr = wal_commit(txn, handle->file, _fdb_append_commit_mark,
                        &handle->log_callback);
        if (wr != FDB_RESULT_SUCCESS) {
            filemgr_mutex_unlock(handle->file);
            return wr;
        }
        if (wal_get_dirty_status(handle->file)== FDB_WAL_CLEAN) {
            wal_set_dirty_status(handle->file, FDB_WAL_DIRTY);
        }
    } else {
        // non-transactional updates
        wal_commit(&handle->file->global_txn, handle->file, NULL,
                   &handle->log_callback);
    }

    // sync dirty root nodes
    filemgr_get_dirty_root(handle->file, &dirty_idtree_root,
                           &dirty_seqtree_root);
    if (dirty_idtree_root != BLK_NOT_FOUND) {
        handle->trie->root_bid = dirty_idtree_root;
    }
    if (handle->config.seqtree_opt == FDB_SEQTREE_USE &&
        dirty_seqtree_root != BLK_NOT_FOUND) {
        if (handle->kvs) {
            handle->seqtrie->root_bid = dirty_seqtree_root;
        } else {
            btree_init_from_bid(handle->seqtree,
                                handle->seqtree->blk_handle,
                                handle->seqtree->blk_ops,
                                handle->seqtree->kv_ops,
                                handle->seqtree->blksize,
                                dirty_seqtree_root);
        }
    }

    if (handle->dirty_updates) {
        // discard all cached writable b+tree nodes
        // to avoid data inconsistency with other writers
        btreeblk_discard_blocks(handle->bhandle);
    }

    if (wal_get_num_flushable(handle->file) > _fdb_get_wal_threshold(handle) ||
        wal_get_dirty_status(handle->file) == FDB_WAL_PENDING ||
        opt & FDB_COMMIT_MANUAL_WAL_FLUSH) {
        // wal flush when
        // 1. wal size exceeds threshold
        // 2. wal is already flushed before commit
        //    (in this case, flush the rest of entries)
        // 3. user forces to manually flush wal

        wr = wal_flush(handle->file, (void *)handle,
                  _fdb_wal_flush_func, _fdb_wal_get_old_offset,
                  &flush_items);
        if (wr != FDB_RESULT_SUCCESS) {
            filemgr_mutex_unlock(handle->file);
            return wr;
        }
        wal_set_dirty_status(handle->file, FDB_WAL_CLEAN);
        wal_flushed = true;
    }

    // Note: Appending KVS header must be done after flushing WAL
    //       because KVS stats info is updated during WAL flushing.
    if (handle->kvs) {
        // multi KV instance mode .. append up-to-date KV header
        handle->kv_info_offset = fdb_kvs_header_append(handle->file,
                                                       handle->dhandle);
    }

    // Note: Getting header BID must be done after
    //       all other data are written into the file!!
    //       Or, header BID inconsistency will occur (it will
    //       point to wrong block).
    handle->last_hdr_bid = filemgr_get_next_alloc_block(handle->file);
    if (wal_get_dirty_status(handle->file) == FDB_WAL_CLEAN) {
        earliest_txn = wal_earliest_txn(handle->file,
                                        (txn)?(txn):(&handle->file->global_txn));
        if (earliest_txn) {
            // there exists other transaction that is not committed yet
            if (handle->last_wal_flush_hdr_bid < earliest_txn->prev_hdr_bid) {
                handle->last_wal_flush_hdr_bid = earliest_txn->prev_hdr_bid;
            }
        } else {
            // there is no other transaction .. now WAL is empty
            handle->last_wal_flush_hdr_bid = handle->last_hdr_bid;
        }
    }

    fdb_assert(handle->last_wal_flush_hdr_bid == BLK_NOT_FOUND ||
           handle->last_wal_flush_hdr_bid <= handle->last_hdr_bid,
           handle->last_wal_flush_hdr_bid, handle->last_hdr_bid);

    if (txn == NULL) {
        // update global_txn's previous header BID
        handle->file->global_txn.prev_hdr_bid = handle->last_hdr_bid;
    }

    handle->cur_header_revnum = fdb_set_file_header(handle);
    fs = filemgr_commit(handle->file, &handle->log_callback);
    if (wal_flushed) {
        wal_release_flushed_items(handle->file, &flush_items);
    }

    btreeblk_reset_subblock_info(handle->bhandle);

    handle->dirty_updates = 0;
    filemgr_mutex_unlock(handle->file);

    atomic_incr_uint64_t(&handle->op_stats->num_commits);
    return fs;
}

static fdb_status _fdb_commit_and_remove_pending(fdb_kvs_handle *handle,
                                           struct filemgr *old_file,
                                           struct filemgr *new_file)
{
    // Note: new_file == handle->file

    fdb_txn *earliest_txn;
    bool wal_flushed = false;
    bid_t dirty_idtree_root, dirty_seqtree_root;
    struct avl_tree flush_items;
    fdb_status status = FDB_RESULT_SUCCESS;
    struct filemgr *very_old_file;

    btreeblk_end(handle->bhandle);

    // sync dirty root nodes
    filemgr_get_dirty_root(new_file, &dirty_idtree_root, &dirty_seqtree_root);
    if (dirty_idtree_root != BLK_NOT_FOUND) {
        handle->trie->root_bid = dirty_idtree_root;
    }
    if (handle->config.seqtree_opt == FDB_SEQTREE_USE &&
        dirty_seqtree_root != BLK_NOT_FOUND) {
        if (handle->kvs) {
            handle->seqtrie->root_bid = dirty_seqtree_root;
        } else {
            btree_init_from_bid(handle->seqtree,
                                handle->seqtree->blk_handle,
                                handle->seqtree->blk_ops,
                                handle->seqtree->kv_ops,
                                handle->seqtree->blksize,
                                dirty_seqtree_root);
        }
    }

    wal_commit(&new_file->global_txn, new_file, NULL, &handle->log_callback);
    if (wal_get_num_flushable(new_file)) {
        // flush wal if not empty
        wal_flush(new_file, (void *)handle,
                  _fdb_wal_flush_func, _fdb_wal_get_old_offset, &flush_items);
        wal_set_dirty_status(new_file, FDB_WAL_CLEAN);
        wal_flushed = true;
    } else if (wal_get_size(new_file) == 0) {
        // empty WAL
        wal_set_dirty_status(new_file, FDB_WAL_CLEAN);
    }

    // Note: Appending KVS header must be done after flushing WAL
    //       because KVS stats info is updated during WAL flushing.
    if (handle->kvs) {
        // multi KV instance mode .. append up-to-date KV header
        handle->kv_info_offset = fdb_kvs_header_append(new_file,
                                                       handle->dhandle);
    }

    handle->last_hdr_bid = filemgr_get_next_alloc_block(new_file);
    if (wal_get_dirty_status(new_file) == FDB_WAL_CLEAN) {
        earliest_txn = wal_earliest_txn(new_file,
                                        &new_file->global_txn);
        if (earliest_txn) {
            // there exists other transaction that is not committed yet
            if (handle->last_wal_flush_hdr_bid < earliest_txn->prev_hdr_bid) {
                handle->last_wal_flush_hdr_bid = earliest_txn->prev_hdr_bid;
            }
        } else {
            // there is no other transaction .. now WAL is empty
            handle->last_wal_flush_hdr_bid = handle->last_hdr_bid;
        }
    }

    // update global_txn's previous header BID
    new_file->global_txn.prev_hdr_bid = handle->last_hdr_bid;

    handle->cur_header_revnum = fdb_set_file_header(handle);
    status = filemgr_commit(new_file, &handle->log_callback);
    if (status != FDB_RESULT_SUCCESS) {
        filemgr_mutex_unlock(old_file);
        filemgr_mutex_unlock(new_file);
        return status;
    }

    if (wal_flushed) {
        wal_release_flushed_items(new_file, &flush_items);
    }

    compactor_switch_file(old_file, new_file, &handle->log_callback);
    do { // Find all files pointing to old_file and redirect them to new file..
        very_old_file = filemgr_search_stale_links(old_file);
        if (very_old_file) {
            filemgr_redirect_old_file(very_old_file, new_file,
                                      _fdb_redirect_header);
            filemgr_commit(very_old_file, &handle->log_callback);
            // I/O errors here are not propogated since this is best-effort
            // Since filemgr_search_stale_links() will have opened the file
            // we must close it here to ensure decrement of ref counter
            filemgr_close(very_old_file, 1, very_old_file->filename,
                          &handle->log_callback);
        }
    } while (very_old_file);

    // Mark the old file as "remove_pending".
    // Note that a file deletion will be pended until there is no handle
    // referring the file.
    filemgr_remove_pending(old_file, new_file);
    // Migrate the operational statistics to the new_file, because
    // from this point onward all callers will re-open new_file
    handle->op_stats = filemgr_migrate_op_stats(old_file, new_file, handle->kvs);
    fdb_assert(handle->op_stats, 0, 0);

    // This mutex was acquired by the caller (i.e., _fdb_compact_file()).
    filemgr_mutex_unlock(old_file);

    // Don't clean up the buffer cache entries for the old file.
    // They will be cleaned up later.
    filemgr_close(old_file, 0, handle->filename, &handle->log_callback);

    filemgr_mutex_unlock(new_file);

    atomic_incr_uint64_t(&handle->op_stats->num_compacts);
    return status;
}

INLINE int _fdb_cmp_uint64_t(const void *key1, const void *key2)
{
    uint64_t a,b;
    // must ensure that key1 and key2 are pointers to uint64_t values
    a = deref64(key1);
    b = deref64(key2);

#ifdef __BIT_CMP
    return _CMP_U64(a, b);

#else
    if (a < b) {
        return -1;
    } else if (a > b) {
        return 1;
    } else {
        return 0;
    }
#endif
}

static fdb_status _fdb_move_wal_docs(fdb_kvs_handle *handle,
                                     bid_t start_bid,
                                     bid_t stop_bid,
                                     struct filemgr *new_file,
                                     struct hbtrie *new_trie,
                                     struct btree *new_idtree,
                                     struct btree *new_seqtree,
                                     struct docio_handle *new_dhandle,
                                     struct btreeblk_handle *new_bhandle)
{
    struct timeval tv;
    fdb_kvs_handle new_handle;
    timestamp_t cur_timestamp;
    uint32_t blocksize = handle->file->blocksize;
    uint64_t offset; // starting point
    uint64_t new_offset;
    uint64_t stop_offset = stop_bid * blocksize; // stopping point
    uint64_t n_moved_docs = 0;
    err_log_callback *log_callback;
    fdb_status fs = FDB_RESULT_SUCCESS;

    if (start_bid == BLK_NOT_FOUND || start_bid == stop_bid) {
        return fs;
    } else {
        offset = (start_bid + 1) * blocksize;
    }

    gettimeofday(&tv, NULL);
    cur_timestamp = tv.tv_sec;

    // TODO: Need to adapt docio_read_doc to separate false checksum errors.
    log_callback = handle->dhandle->log_callback;
    handle->dhandle->log_callback = NULL;

    for (; offset < stop_offset;
        offset = ((offset / blocksize) + 1) * blocksize) { // next block's off
        if (!docio_check_buffer(handle->dhandle, offset / blocksize)) {
            continue;
        } else {
            do {
                fdb_doc wal_doc;
                uint8_t deleted;
                struct docio_object doc;
                uint64_t _offset;
                memset(&doc, 0, sizeof(doc));
                _offset = docio_read_doc(handle->dhandle, offset, &doc, true);
                if (!doc.key && !(doc.length.flag & DOCIO_TXN_COMMITTED)) {
                    // No more documents in this block, break go to next block
                    free(doc.key);
                    free(doc.meta);
                    free(doc.body);
                    offset = _offset;
                    break;
                }
                // check if the doc is transactional or not, and
                // also check if the doc contains system info
                if (doc.length.flag & DOCIO_TXN_DIRTY ||
                    doc.length.flag & DOCIO_SYSTEM) {
                    // skip transactional document or system document
                    free(doc.key);
                    free(doc.meta);
                    free(doc.body);
                    offset = _offset;
                    continue;
                    // do not break.. read next doc
                }
                if (doc.length.flag & DOCIO_TXN_COMMITTED) {
                    // commit mark .. read the previously skipped doc
                    docio_read_doc(handle->dhandle, doc.doc_offset, &doc, true);
                    if (doc.key == NULL) { // doc read error
                        free(doc.meta);
                        free(doc.body);
                        offset = _offset;
                        continue;
                    }
                }

                // If a rollback was requested on this file, skip
                // any db items written past the rollback point
                if (!handle->kvs) {
                    if (doc.seqnum > handle->seqnum) {
                        free(doc.key);
                        free(doc.meta);
                        free(doc.body);
                        offset = _offset;
                        continue;
                    }
                } else {
                    // check seqnum before insert
                    fdb_kvs_id_t kv_id;
                    fdb_seqnum_t kv_seqnum;
                    buf2kvid(handle->config.chunksize, doc.key, &kv_id);

                    if (handle->config.seqtree_opt == FDB_SEQTREE_USE) {
                        kv_seqnum = fdb_kvs_get_seqnum(handle->file, kv_id);
                    } else {
                        kv_seqnum = SEQNUM_NOT_USED;
                    }
                    // Only pick up items written before any rollback
                    if (doc.seqnum > kv_seqnum) {
                        free(doc.key);
                        free(doc.meta);
                        free(doc.body);
                        offset = _offset;
                        continue;
                    }
                }
                // compare timestamp
                // Do not re-write the document to new file if
                // 1. the document is deleted OR
                // 2. the document is not logically deleted but
                //    its timestamp is overdue
                deleted = doc.length.flag & DOCIO_DELETED;
                if (deleted && cur_timestamp >= doc.timestamp
                                + handle->config.purging_interval) {
                    free(doc.key);
                    free(doc.meta);
                    free(doc.body);
                    offset = _offset;
                    continue;
                }
                // Re-Write Document to the new file
                new_offset = docio_append_doc(new_dhandle, &doc, deleted, 0);
                if (new_offset == BLK_NOT_FOUND) {
                    free(doc.key);
                    free(doc.meta);
                    free(doc.body);
                    return FDB_RESULT_WRITE_FAIL;
                }

                // Restore the document into the WAL section of new file..
                wal_doc.keylen = doc.length.keylen;
                wal_doc.metalen = doc.length.metalen;
                wal_doc.bodylen = doc.length.bodylen;
                wal_doc.key = doc.key;
                wal_doc.meta = doc.meta;
                wal_doc.seqnum = doc.seqnum;
                wal_doc.deleted = deleted;
                wal_doc.size_ondisk = _fdb_get_docsize(doc.length);

                // In order to avoid that
                // doc with same key (but newer one) is inserted into WAL again
                // (wal_insert by compactor will ignore duplicated doc),
                // we insert the document into WAL as a normal writer.
                // Note that there is no cuncurrent writer since
                // filemgr_mutex is already being held by the caller function.
                wal_insert(&new_file->global_txn,
                           new_file, &wal_doc, new_offset, 0);

                n_moved_docs++;
                free(doc.key);
                free(doc.meta);
                free(doc.body);
                offset = _offset;
            } while (offset + sizeof(struct docio_length) < stop_offset);
        }
    }

    // wal flush into new file so all documents are reflected in its main index
    if (n_moved_docs) {
        struct avl_tree flush_items;
        new_handle = *handle;
        new_handle.file = new_file;
        new_handle.trie = new_trie;
        new_handle.idtree = new_idtree;
        if (handle->kvs) {
            new_handle.seqtrie = (struct hbtrie *)new_seqtree;
        } else {
            new_handle.seqtree = new_seqtree;
        }
        new_handle.dhandle = new_dhandle;
        new_handle.bhandle = new_bhandle;

        wal_commit(&new_file->global_txn, new_file, NULL, &handle->log_callback);
        wal_flush(new_file, (void*)&new_handle,
                  _fdb_wal_flush_func, _fdb_wal_get_old_offset,
                  &flush_items);
        wal_set_dirty_status(new_file, FDB_WAL_PENDING);
        wal_release_flushed_items(new_file, &flush_items);
    }

    handle->dhandle->log_callback = log_callback;
    return fs;
}

INLINE void _fdb_adjust_prob(size_t cur_ratio, size_t *prob, size_t max_prob)
{
    if (cur_ratio < FDB_COMP_RATIO_MIN) {
        // writer is slower than the minimum speed
        // decrease the probability variable
        if ((*prob) >= FDB_COMP_PROB_UNIT_DEC) {
            (*prob) -= FDB_COMP_PROB_UNIT_DEC;
        } else {
            *prob = 0;
        }
    }

    if (cur_ratio > FDB_COMP_RATIO_MAX) {
        // writer is faster than the maximum speed
        if (cur_ratio > 200) {
            // writer is at least twice faster than compactor!
            // double the probability variable
            if (*prob == 0) {
                *prob = FDB_COMP_PROB_UNIT_INC;
            }
            (*prob) += (*prob);
        } else {
            // increase the probability variable
            (*prob) += FDB_COMP_PROB_UNIT_INC;
        }

        if (*prob > max_prob) {
            *prob = max_prob;
        }
    }
}

INLINE void _fdb_update_block_distance(bid_t writer_curr_bid,
                                       bid_t compactor_curr_bid,
                                       bid_t *writer_prev_bid,
                                       bid_t *compactor_prev_bid,
                                       size_t *prob,
                                       size_t max_prob)
{
    bid_t writer_bid_gap = writer_curr_bid - (*writer_prev_bid);
    bid_t compactor_bid_gap = compactor_curr_bid - (*compactor_prev_bid);

    if (compactor_bid_gap) {
        // throughput ratio of writer / compactor (percentage)
        size_t cur_ratio = writer_bid_gap*100 / compactor_bid_gap;
        // adjust probability
        _fdb_adjust_prob(cur_ratio, prob, max_prob);
    }
    *writer_prev_bid = writer_curr_bid;
    *compactor_prev_bid = compactor_curr_bid;
}

#ifdef _COW_COMPACTION
// Warning: This api assumes writer cannot access newly compacted file until
// compaction is complete. If this behavior changes to interleave writer with
// compactor in new file, this function must be modified!
static fdb_status _fdb_compact_clone_docs(fdb_kvs_handle *handle,
                                          struct filemgr *new_file,
                                          struct hbtrie *new_trie,
                                          struct btree *new_idtree,
                                          struct btree *new_seqtree,
                                          struct docio_handle *new_dhandle,
                                          struct btreeblk_handle *new_bhandle,
                                          size_t *prob)
{
    uint8_t deleted;
    uint64_t offset, _offset;
    uint64_t old_offset, new_offset;
    uint64_t *offset_array;
    uint64_t src_bid, dst_bid, contiguous_bid;
    uint64_t clone_len;
    uint32_t blocksize;
    size_t i, c, rv;
    size_t offset_array_max;
    hbtrie_result hr;
    struct docio_object doc, *_doc;
    struct hbtrie_iterator it;
    struct timeval tv;
    fdb_doc wal_doc;
    fdb_kvs_handle new_handle;
    bid_t compactor_curr_bid, writer_curr_bid;
    bid_t compactor_prev_bid, writer_prev_bid;
    bool locked = false;

    timestamp_t cur_timestamp;
    fdb_status fs = FDB_RESULT_SUCCESS;
    blocksize = handle->file->config->blocksize;

    // TODO: Does the following assert hold true always?
    fdb_assert(blocksize == (uint32_t)new_file->config->blocksize, blocksize,
               new_file->config->blocksize);

    compactor_prev_bid = 0;
    writer_prev_bid = filemgr_get_pos(handle->file) /
                      handle->file->config->blocksize;

    // Init AIO buffer, callback, event instances.
    struct async_io_handle *aio_handle_ptr = NULL;
    struct async_io_handle aio_handle;
    aio_handle.queue_depth = ASYNC_IO_QUEUE_DEPTH;
    aio_handle.block_size = handle->file->config->blocksize;
    aio_handle.fd = handle->file->fd;
    if (handle->file->ops->aio_init(&aio_handle) == FDB_RESULT_SUCCESS) {
        aio_handle_ptr = &aio_handle;
    }
    if (handle->config.compaction_cb &&
        handle->config.compaction_cb_mask & FDB_CS_BEGIN) {
        handle->config.compaction_cb(handle->fhandle, FDB_CS_BEGIN, NULL, 0, 0,
                                     handle->config.compaction_cb_ctx);
    }

    gettimeofday(&tv, NULL);
    cur_timestamp = tv.tv_sec;

    new_handle = *handle;
    new_handle.file = new_file;
    new_handle.trie = new_trie;
    new_handle.idtree = new_idtree;
    if (handle->kvs) {
        new_handle.seqtrie = (struct hbtrie *)new_seqtree;
    } else {
        new_handle.seqtree = new_seqtree;
    }
    new_handle.dhandle = new_dhandle;
    new_handle.bhandle = new_bhandle;

    _doc = (struct docio_object *)
        calloc(FDB_COMP_BATCHSIZE, sizeof(struct docio_object));
    offset_array_max = FDB_COMP_BATCHSIZE / sizeof(uint64_t);
    offset_array = (uint64_t*)malloc(sizeof(uint64_t) * offset_array_max);

    c = old_offset = new_offset = 0;

    hr = hbtrie_iterator_init(handle->trie, &it, NULL, 0);

    while( hr != HBTRIE_RESULT_FAIL ) {

        hr = hbtrie_next_value_only(&it, (void*)&offset);
        fs = btreeblk_end(handle->bhandle);
        if (fs != FDB_RESULT_SUCCESS) {
            free(_doc);
            hbtrie_iterator_free(&it);
            free(offset_array);
            return fs;
        }
        offset = _endian_decode(offset);

        if ( hr != HBTRIE_RESULT_FAIL ) {
            // add to offset array
            offset_array[c] = offset;
            c++;
        }

        // if array exceeds the threshold, OR
        // there's no next item (hr == HBTRIE_RESULT_FAIL),
        // sort and move the documents in the array
        if (c >= offset_array_max ||
            (c > 0 && hr == HBTRIE_RESULT_FAIL)) {
            // quick sort
            qsort(offset_array, c, sizeof(uint64_t), _fdb_cmp_uint64_t);

            // probabilistic locking (short-term approach)
            rv = (size_t)random(100);

            size_t num_batch_reads =
            docio_batch_read_docs(handle->dhandle, &offset_array[0],
                    _doc, c, FDB_COMP_MOVE_UNIT,
                    (size_t) (-1), // We are not reading the value portion
                    aio_handle_ptr, true);
            if (num_batch_reads == (size_t) -1) {
                fs = FDB_RESULT_COMPACTION_FAIL;
                break;
            } else {
                fdb_assert(num_batch_reads == c, num_batch_reads, c);
            }
            src_bid = offset_array[0] / blocksize;
            contiguous_bid = src_bid;
            clone_len = 0;
            docio_reset(new_dhandle);
            dst_bid = filemgr_get_pos(new_file) / blocksize;
            if (filemgr_get_pos(new_file) % blocksize) {
                dst_bid = dst_bid + 1; // adjust to start of next block
            } // else This means destination file position is already
              // at a block boundary, no need to adjust to next block start

            // 1) read all document key, meta in offset_array, and
            // 2) flush WAL periodically
            for (i = 0; i < c; ++i) {
                uint64_t _bid;
                doc = _doc[i];
                // === read docs from the old file ===
                offset = offset_array[i];
                _bid = offset / blocksize;
                _offset = offset + _fdb_get_docsize(doc.length);

                // compare timestamp
                deleted = doc.length.flag & DOCIO_DELETED;
                // clone doc document to new file when
                // 1. the document is not deleted
                // 2. the document is logically deleted but
                //    its timestamp isn't overdue
                if (!deleted ||
                    (cur_timestamp < doc.timestamp +
                                     handle->config.purging_interval &&
                     deleted)) {
                    if (_bid - contiguous_bid > 1) {
                        // probabilistic locking to slow down writer
                        // (short-term approach)
                        if (rv < *prob) {
                            filemgr_mutex_lock(handle->file);
                            locked = true;
                        } else {
                            locked = false;
                        }
                        // Non-Contiguous copy range hit!
                        // Perform file range copy over existing blocks
                        fs = filemgr_copy_file_range(handle->file, new_file,
                                                     src_bid, dst_bid,
                                                     1 + clone_len);
                        if (fs != FDB_RESULT_SUCCESS) {
                            break;
                        }

                        if (locked) {
                            filemgr_mutex_unlock(handle->file);
                        }
                        dst_bid = dst_bid + 1 + clone_len;

                        // reset start block id, contiguous bid & len for
                        src_bid = _bid; // .. next round of file range copy
                        contiguous_bid = src_bid;
                        clone_len = 0;
                    } else if (_bid == contiguous_bid + 1) {
                        contiguous_bid = _bid; // next contiguous block
                        ++clone_len;
                    } // else the document is from the same block as previous

                    // compute document's offset in new_file
                    new_offset = (dst_bid + clone_len) * blocksize
                               + (offset % blocksize);

                    // Adjust contiguous_bid & clone_len if doc spans 1+ blocks
                    if (_offset / blocksize > offset / blocksize) {
                        uint64_t more_blocks = _offset / blocksize
                                             - offset / blocksize;
                        contiguous_bid = _offset / blocksize;
                        clone_len += more_blocks;
                    }

                    old_offset = offset;

                    wal_doc.keylen = doc.length.keylen;
                    wal_doc.metalen = doc.length.metalen;
                    wal_doc.bodylen = doc.length.bodylen;
                    wal_doc.key = doc.key;
                    wal_doc.seqnum = doc.seqnum;

                    wal_doc.size_ondisk= _fdb_get_docsize(doc.length);
                    wal_doc.deleted = deleted;
                    wal_doc.offset = new_offset;

                    wal_insert(&new_file->global_txn,
                               new_file, &wal_doc, new_offset, 1);
                    if (handle->config.compaction_cb &&
                        handle->config.compaction_cb_mask & FDB_CS_MOVE_DOC) {
                        handle->config.compaction_cb(
                            handle->fhandle, FDB_CS_MOVE_DOC,
                            &wal_doc, old_offset, new_offset,
                            handle->config.compaction_cb_ctx);
                    }
                } // if non-deleted or deleted-but-not-yet-purged doc check
                free(doc.key);
                free(doc.meta);

                if (handle->config.compaction_cb &&
                    handle->config.compaction_cb_mask & FDB_CS_BATCH_MOVE) {
                    handle->config.compaction_cb(handle->fhandle,
                                                 FDB_CS_BATCH_MOVE, NULL,
                                                 old_offset, new_offset,
                                                 handle->config.compaction_cb_ctx);
                }
            } // repeat until no more offset in the offset_array

            // probabilistic locking to slow down writer
            // (short-term approach)
            if (rv < *prob) {
                filemgr_mutex_lock(handle->file);
                locked = true;
            } else {
                locked = false;
            }
            // copy out the last set of contiguous blocks
            fs = filemgr_copy_file_range(handle->file, new_file, src_bid,
                                         dst_bid, 1 + clone_len);
            if (locked) {
                filemgr_mutex_unlock(handle->file);
            }
            if (fs != FDB_RESULT_SUCCESS) {
                break;
            }
            // === flush WAL entries by compactor ===
            if (wal_get_num_flushable(new_file) > 0) {

                struct avl_tree flush_items;
                wal_flush_by_compactor(new_file, (void*)&new_handle,
                                       _fdb_wal_flush_func,
                                       _fdb_wal_get_old_offset,
                                       &flush_items);
                wal_set_dirty_status(new_file, FDB_WAL_PENDING);
                wal_release_flushed_items(new_file, &flush_items);

                if (handle->config.compaction_cb &&
                    handle->config.compaction_cb_mask & FDB_CS_FLUSH_WAL) {
                    handle->config.compaction_cb(handle->fhandle,
                                                 FDB_CS_FLUSH_WAL, NULL,
                                                 old_offset, new_offset,
                                                 handle->config.compaction_cb_ctx);
                }
            }

            writer_curr_bid = filemgr_get_pos(handle->file) /
                              handle->file->config->blocksize;
            compactor_curr_bid = filemgr_get_pos(new_file) /
                                 new_file->config->blocksize;
            _fdb_update_block_distance(writer_curr_bid, compactor_curr_bid,
                    &writer_prev_bid, &compactor_prev_bid,
                    prob, handle->config.max_writer_lock_prob);

            // If the rollback operation is issued, abort the compaction task.
            if (filemgr_is_rollback_on(handle->file)) {
                fs = FDB_RESULT_FAIL_BY_ROLLBACK;
                break;
            }

            c = 0; // reset offset_array
        } // end of if (array exceeded threshold || no more docs in trie)
        if (fs == FDB_RESULT_FAIL_BY_ROLLBACK) {
            break;
        }
    } // end of while (hr != HBTRIE_RESULT_FAIL) (forall items in trie)

    free(_doc);
    hbtrie_iterator_free(&it);
    free(offset_array);

    if (handle->config.compaction_cb &&
        handle->config.compaction_cb_mask & FDB_CS_END) {
        handle->config.compaction_cb(handle->fhandle, FDB_CS_END,
                                     NULL, old_offset, new_offset,
                                     handle->config.compaction_cb_ctx);
    }

    return fs;
}
#endif // _COW_COMPACTION

static fdb_status _fdb_compact_move_docs(fdb_kvs_handle *handle,
                                         struct filemgr *new_file,
                                         struct hbtrie *new_trie,
                                         struct btree *new_idtree,
                                         struct btree *new_seqtree,
                                         struct docio_handle *new_dhandle,
                                         struct btreeblk_handle *new_bhandle,
                                         size_t *prob,
                                         bool clone_docs)
{
    uint8_t deleted;
    uint64_t window_size;
    uint64_t offset;
    uint64_t old_offset, new_offset;
    uint64_t *offset_array;
    uint64_t n_moved_docs;
    size_t i, j, c, count, rv;
    size_t offset_array_max;
    hbtrie_result hr;
    struct docio_object *doc;
    struct hbtrie_iterator it;
    struct timeval tv;
    fdb_doc wal_doc;
    fdb_kvs_handle new_handle;
    timestamp_t cur_timestamp;
    fdb_status fs = FDB_RESULT_SUCCESS;

    bid_t compactor_curr_bid, writer_curr_bid;
    bid_t compactor_prev_bid, writer_prev_bid;
    bool locked = false;

#ifdef _COW_COMPACTION
    if (clone_docs) {
        if (!filemgr_is_cow_supported(handle->file, new_file)) {
            return FDB_RESULT_COMPACTION_FAIL;
        }
        return _fdb_compact_clone_docs(handle, new_file, new_trie,
                                       new_idtree, new_seqtree, new_dhandle,
                                       new_bhandle, prob);
    }
#else
    (void)clone_docs;
#endif // _COW_COMPACTION

    compactor_prev_bid = 0;
    writer_prev_bid = filemgr_get_pos(handle->file) /
                      handle->file->config->blocksize;

    // Init AIO buffer, callback, event instances.
    struct async_io_handle *aio_handle_ptr = NULL;
    struct async_io_handle aio_handle;
    aio_handle.queue_depth = ASYNC_IO_QUEUE_DEPTH;
    aio_handle.block_size = handle->file->config->blocksize;
    aio_handle.fd = handle->file->fd;
    if (handle->file->ops->aio_init(&aio_handle) == FDB_RESULT_SUCCESS) {
        aio_handle_ptr = &aio_handle;
    }

    if (handle->config.compaction_cb &&
        handle->config.compaction_cb_mask & FDB_CS_BEGIN) {
        handle->config.compaction_cb(handle->fhandle, FDB_CS_BEGIN, NULL, 0, 0,
                                     handle->config.compaction_cb_ctx);
    }

    gettimeofday(&tv, NULL);
    cur_timestamp = tv.tv_sec;

    new_handle = *handle;
    new_handle.file = new_file;
    new_handle.trie = new_trie;
    new_handle.idtree = new_idtree;
    if (handle->kvs) {
        new_handle.seqtrie = (struct hbtrie *)new_seqtree;
    } else {
        new_handle.seqtree = new_seqtree;
    }
    new_handle.dhandle = new_dhandle;
    new_handle.bhandle = new_bhandle;

    // 1/10 of the block cache size or
    // if block cache is disabled, set to the minimum size
    window_size = handle->config.buffercache_size / 10;
    if (window_size < FDB_COMP_BUF_MINSIZE) {
        window_size = FDB_COMP_BUF_MINSIZE;
    } else if (window_size > FDB_COMP_BUF_MAXSIZE) {
        window_size = FDB_COMP_BUF_MAXSIZE;
    }
    fdb_file_info db_info;
    if (fdb_get_file_info(handle->fhandle, &db_info) == FDB_RESULT_SUCCESS) {
        uint64_t doc_offset_mem = db_info.doc_count * sizeof(uint64_t);
        if (doc_offset_mem < window_size) {
            // Offsets of all the docs can be sorted with the buffer whose size
            // is num_of_docs * sizeof(offset)
            window_size = doc_offset_mem < FDB_COMP_BUF_MINSIZE ?
                FDB_COMP_BUF_MINSIZE : doc_offset_mem;
        }
    }

    offset_array_max = window_size / sizeof(uint64_t);
    offset_array = (uint64_t*)malloc(sizeof(uint64_t) * offset_array_max);

    doc = (struct docio_object *)
        calloc(FDB_COMP_BATCHSIZE, sizeof(struct docio_object));
    c = count = n_moved_docs = old_offset = new_offset = 0;

    hr = hbtrie_iterator_init(handle->trie, &it, NULL, 0);

    while( hr != HBTRIE_RESULT_FAIL ) {

        hr = hbtrie_next_value_only(&it, (void*)&offset);
        fs = btreeblk_end(handle->bhandle);
        if (fs != FDB_RESULT_SUCCESS) {
            break;
        }
        offset = _endian_decode(offset);

        if ( hr != HBTRIE_RESULT_FAIL ) {
            // add to offset array
            offset_array[c] = offset;
            c++;
        }

        // if array exceeds the threshold, OR
        // there's no next item (hr == HBTRIE_RESULT_FAIL),
        // sort and move the documents in the array
        if (c > offset_array_max ||
            (c > 0 && hr == HBTRIE_RESULT_FAIL)) {
            // Sort offsets to minimize random accesses.
            qsort(offset_array, c, sizeof(uint64_t), _fdb_cmp_uint64_t);

            // 1) read all documents in offset_array, and
            // 2) move them into the new file.
            // 3) flush WAL periodically
            n_moved_docs = i = 0;
            do {
                // === read docs from the old file ===
                size_t start_idx = i;
                size_t num_batch_reads =
                    docio_batch_read_docs(handle->dhandle, &offset_array[start_idx],
                                          doc, c - start_idx,
                                          FDB_COMP_MOVE_UNIT, FDB_COMP_BATCHSIZE,
                                          aio_handle_ptr, false);
                if (num_batch_reads == (size_t) -1) {
                    fs = FDB_RESULT_COMPACTION_FAIL;
                    break;
                }
                i += num_batch_reads;

                // === write docs into the new file ===
                for (j=0; j<num_batch_reads; ++j) {
                    if (!doc[j].key) {
                        continue;
                    }
                    // compare timestamp
                    deleted = doc[j].length.flag & DOCIO_DELETED;
                    if (!deleted ||
                        (cur_timestamp < doc[j].timestamp +
                                         handle->config.purging_interval &&
                         deleted)) {
                        // re-write the document to new file when
                        // 1. the document is not deleted
                        // 2. the document is logically deleted but
                        //    its timestamp isn't overdue
                        new_offset = docio_append_doc(new_dhandle, &doc[j],
                                                      deleted, 0);
                        old_offset = offset_array[start_idx + j];

                        wal_doc.keylen = doc[j].length.keylen;
                        wal_doc.metalen = doc[j].length.metalen;
                        wal_doc.bodylen = doc[j].length.bodylen;
                        wal_doc.key = doc[j].key;
                        wal_doc.seqnum = doc[j].seqnum;

                        wal_doc.meta = doc[j].meta;
                        wal_doc.body = doc[j].body;
                        wal_doc.size_ondisk= _fdb_get_docsize(doc[j].length);
                        wal_doc.deleted = deleted;
                        wal_doc.offset = new_offset;

                        wal_insert(&new_file->global_txn,
                                   new_file, &wal_doc, new_offset, 1);
                        n_moved_docs++;

                        if (handle->config.compaction_cb &&
                            handle->config.compaction_cb_mask & FDB_CS_MOVE_DOC) {
                            handle->config.compaction_cb(
                                handle->fhandle, FDB_CS_MOVE_DOC,
                                &wal_doc, old_offset, new_offset,
                                handle->config.compaction_cb_ctx);
                        }
                    }
                    free(doc[j].key);
                    free(doc[j].meta);
                    free(doc[j].body);
                    doc[j].key = doc[j].meta = doc[j].body = NULL;
                }

                if (handle->config.compaction_cb &&
                    handle->config.compaction_cb_mask & FDB_CS_BATCH_MOVE) {
                    handle->config.compaction_cb(handle->fhandle,
                                                 FDB_CS_BATCH_MOVE, NULL,
                                                 old_offset, new_offset,
                                                 handle->config.compaction_cb_ctx);
                }

                // === flush WAL entries by compactor ===
                if (wal_get_num_flushable(new_file) > 0) {
                    // Note that we don't need to grab a lock on the new file
                    // during the compaction because the new file is only accessed
                    // by the compactor.
                    // However, we intentionally try to slow down the normal writer if
                    // the compactor can't catch up with the writer. This is a
                    // short-term approach and we plan to address this issue without
                    // sacrificing the writer's performance soon.
                    rv = (size_t)random(100);
                    if (rv < *prob) {
                        // Set the sleep time 1000 us for the normal writer.
                        filemgr_set_throttling_delay(handle->file, 1000);
                        locked = true;
                    } else {
                        locked = false;
                    }
                    struct avl_tree flush_items;
                    wal_flush_by_compactor(new_file, (void*)&new_handle,
                                           _fdb_wal_flush_func,
                                           _fdb_wal_get_old_offset,
                                           &flush_items);
                    wal_set_dirty_status(new_file, FDB_WAL_PENDING);
                    wal_release_flushed_items(new_file, &flush_items);
                    if (locked) {
                        filemgr_set_throttling_delay(handle->file, 0);
                    }

                    if (handle->config.compaction_cb &&
                        handle->config.compaction_cb_mask & FDB_CS_FLUSH_WAL) {
                        handle->config.compaction_cb(handle->fhandle,
                                                     FDB_CS_FLUSH_WAL, NULL,
                                                     old_offset, new_offset,
                                                     handle->config.compaction_cb_ctx);
                    }
                }

                writer_curr_bid = filemgr_get_pos(handle->file) /
                                  handle->file->config->blocksize;
                compactor_curr_bid = filemgr_get_pos(new_file) / new_file->config->blocksize;
                _fdb_update_block_distance(writer_curr_bid, compactor_curr_bid,
                                           &writer_prev_bid, &compactor_prev_bid,
                                           prob, handle->config.max_writer_lock_prob);

                // If the rollback operation is issued, abort the compaction task.
                if (filemgr_is_rollback_on(handle->file)) {
                    fs = FDB_RESULT_FAIL_BY_ROLLBACK;
                    break;
                }

                // repeat until no more offset in the offset_array
            } while (i < c);
            // reset offset_array
            c = 0;
        }
        if (fs != FDB_RESULT_SUCCESS) {
            break;
        }
    }

    hbtrie_iterator_free(&it);
    free(offset_array);
    free(doc);

    if (aio_handle_ptr) {
        handle->file->ops->aio_destroy(aio_handle_ptr);
    }

    if (handle->config.compaction_cb &&
        handle->config.compaction_cb_mask & FDB_CS_END) {
        handle->config.compaction_cb(handle->fhandle, FDB_CS_END,
                                     NULL, old_offset, new_offset,
                                     handle->config.compaction_cb_ctx);
    }

    return fs;
}

static fdb_status
_fdb_compact_move_docs_upto_marker(fdb_kvs_handle *rhandle,
                                   struct filemgr *new_file,
                                   struct hbtrie *new_trie,
                                   struct btree *new_idtree,
                                   struct btree *new_seqtree,
                                   struct docio_handle *new_dhandle,
                                   struct btreeblk_handle *new_bhandle,
                                   bid_t marker_bid,
                                   bid_t last_hdr_bid,
                                   fdb_seqnum_t last_seq,
                                   size_t *prob,
                                   bool clone_docs)
{
    size_t header_len = 0;
    bid_t old_hdr_bid = 0;
    fdb_seqnum_t old_seqnum = 0;
    err_log_callback *log_callback = &rhandle->log_callback;
    uint64_t version;
    fdb_status fs;

    if (last_hdr_bid < marker_bid) {
        return FDB_RESULT_NO_DB_INSTANCE;
    } else if (last_hdr_bid == marker_bid) {
        // compact_upto marker is the same as the latest commit header.
        return _fdb_compact_move_docs(rhandle, new_file, new_trie, new_idtree,
                                      new_seqtree, new_dhandle, new_bhandle,
                                      prob, clone_docs);
    }

    old_hdr_bid = last_hdr_bid;
    old_seqnum = last_seq;

    while (marker_bid < old_hdr_bid) {
        old_hdr_bid = filemgr_fetch_prev_header(rhandle->file,
                                                old_hdr_bid, NULL, &header_len,
                                                &old_seqnum, NULL, &version,
                                                log_callback);
        if (!header_len) { // LCOV_EXCL_START
            return FDB_RESULT_READ_FAIL;
        } // LCOV_EXCL_STOP

        if (old_hdr_bid < marker_bid) { // gone past the snapshot marker.
            return FDB_RESULT_NO_DB_INSTANCE;
        }
    }

    // First, move all the docs belonging to a given marker to the new file.
    fdb_kvs_handle handle, new_handle;
    struct snap_handle shandle;
    struct kvs_info kvs;
    fdb_kvs_config kvs_config = rhandle->kvs_config;
    fdb_config config = rhandle->config;
    struct filemgr *file = rhandle->file;
    bid_t last_wal_hdr_bid;

    memset(&handle, 0, sizeof(fdb_kvs_handle));
    memset(&shandle, 0, sizeof(struct snap_handle));
    memset(&kvs, 0, sizeof(struct kvs_info));
    // Setup a temporary handle to look like a snapshot of the old_file
    // at the compaction marker.
    handle.last_hdr_bid = old_hdr_bid; // Fast rewind on open
    handle.max_seqnum = FDB_SNAPSHOT_INMEM; // Prevent WAL restore on open
    handle.shandle = &shandle;
    handle.fhandle = rhandle->fhandle;
    atomic_init_uint8_t(&handle.handle_busy, 0);
    if (rhandle->kvs) {
        handle.kvs = &kvs;
        _fdb_kvs_init_root(&handle, file);
    }
    handle.log_callback = *log_callback;
    handle.config = config;
    handle.kvs_config = kvs_config;

    config.flags |= FDB_OPEN_FLAG_RDONLY;
    // do not perform compaction for snapshot
    config.compaction_mode = FDB_COMPACTION_MANUAL;
    if (rhandle->kvs) {
        // sub-handle in multi KV instance mode
        fs = _fdb_kvs_open(NULL,
                           &config, &kvs_config, file,
                           file->filename,
                           NULL,
                           &handle);
    } else {
        fs = _fdb_open(&handle, file->filename, FDB_AFILENAME, &config);
    }
    if (fs != FDB_RESULT_SUCCESS) {
        return fs;
    }

    // Set the old_file's sequence numbers into the header of a new_file
    // so they gets migrated correctly for the fdb_set_file_header below.
    filemgr_set_seqnum(new_file, old_seqnum);
    if (rhandle->kvs) {
        // Copy the old file's sequence numbers to the new file.
        fdb_kvs_header_read(new_file, handle.dhandle,
                            handle.kv_info_offset, version, true);
        // Reset KV stats as they are updated while moving documents below.
        fdb_kvs_header_reset_all_stats(new_file);
    }

    // Move all docs from old file to new file
    fs = _fdb_compact_move_docs(&handle, new_file, new_trie, new_idtree,
                                new_seqtree, new_dhandle, new_bhandle, prob,
                                clone_docs);
    if (fs != FDB_RESULT_SUCCESS) {
        btreeblk_end(handle.bhandle);
        _fdb_close(&handle);
        return fs;
    }

    // Restore docs between [last WAL flush header] ~ [compact_upto marker]
    last_wal_hdr_bid = handle.last_wal_flush_hdr_bid;
    if (last_wal_hdr_bid == BLK_NOT_FOUND) {
        // WAL has not been flushed ever
        last_wal_hdr_bid = 0; // scan from the beginning
    }
    if (last_wal_hdr_bid < old_hdr_bid) {
        fs = _fdb_move_wal_docs(&handle,
                                last_wal_hdr_bid,
                                old_hdr_bid,
                                new_file, new_trie, new_idtree,
                                new_seqtree,
                                new_dhandle,
                                new_bhandle);
        if (fs != FDB_RESULT_SUCCESS) {
            btreeblk_end(handle.bhandle);
            _fdb_close(&handle);
            return fs;
        }
    }

    // Note that WAL commit and flush are already done in fdb_compact_move_docs() AND
    // fdb_move_wal_docs().
    wal_set_dirty_status(new_file, FDB_WAL_CLEAN);

    // Initialize a KVS handle for a new file.
    new_handle = handle;
    new_handle.file = new_file;
    new_handle.dhandle = new_dhandle;
    new_handle.bhandle = new_bhandle;
    new_handle.trie = new_trie;

    // Note: Appending KVS header must be done after flushing WAL
    //       because KVS stats info is updated during WAL flushing.
    if (new_handle.kvs) {
        // multi KV instance mode .. append up-to-date KV header
        new_handle.kv_info_offset = fdb_kvs_header_append(new_handle.file,
                                                          new_handle.dhandle);
        new_handle.seqtrie = (struct hbtrie *) new_seqtree;
    } else {
        new_handle.seqtree = new_seqtree;
    }

    new_handle.last_hdr_bid = filemgr_get_pos(new_handle.file) /
                              new_handle.file->blocksize;
    new_handle.last_wal_flush_hdr_bid = new_handle.last_hdr_bid; // WAL was flushed
    new_handle.cur_header_revnum = fdb_set_file_header(&new_handle);

    // Commit a new file.
    fs = filemgr_commit(new_handle.file, log_callback);
    btreeblk_end(handle.bhandle);
    handle.shandle = NULL;
    _fdb_close(&handle);
    return fs;
}

#ifdef _COW_COMPACTION
// WARNING: caller must ensure n_buf > 0!
INLINE void _fdb_clone_batched_delta(fdb_kvs_handle *handle,
                                     fdb_kvs_handle *new_handle,
                                     struct docio_object *doc,
                                     uint64_t *old_offset_array,
                                     uint64_t n_buf,
                                     bool got_lock,
                                     size_t *prob)

{
    uint64_t i;
    uint64_t doc_offset = 0;
    struct filemgr *file = handle->file;
    struct filemgr *new_file = new_handle->file;
    uint64_t src_bid, dst_bid, contiguous_bid;
    uint64_t clone_len;
    uint32_t blocksize = handle->file->blocksize;
    bool locked = false;
    fdb_status fs = FDB_RESULT_SUCCESS;

    if (!got_lock) {
        // We intentionally try to grab a lock on the old file here to have
        // the compactor and normal writer interleave together through the
        // old file's lock and make sure that the compactor can catch up with
        // the normal writer. This is a short-term approach and we plan to address
        // this issue without sacrificing the writer's performance soon.
        size_t rv = (size_t)random(100);
        if (rv < *prob) {
            filemgr_mutex_lock(handle->file);
            locked = true;
        }
    }

    clone_len = 0;
    src_bid = old_offset_array[0] / blocksize;
    contiguous_bid = src_bid;
    dst_bid = filemgr_get_pos(new_file) / blocksize;
    if (filemgr_get_pos(new_file) % blocksize) {
        dst_bid = dst_bid + 1; // adjust to start of next block
    } // else This means destination file position is already
     // at a block boundary, no need to adjust to next block start
    for (i=0; i<n_buf; ++i) {
        uint64_t _bid;
        fdb_doc wal_doc;
        uint64_t offset = old_offset_array[i];
        uint64_t end_offset = offset + _fdb_get_docsize(doc[i].length);
        _bid = offset / blocksize;
        if (_bid - contiguous_bid > 1) {
            // Non-Contiguous copy range hit!
            // Perform file range copy over existing blocks
            // IF AND ONLY IF block is evicted to disk!.....
            fs = filemgr_copy_file_range(file, new_file, src_bid, dst_bid,
                                         1 + clone_len);
            if (fs != FDB_RESULT_SUCCESS) {
                break;
            }
            docio_reset(new_handle->dhandle);
            dst_bid = dst_bid + 1 + clone_len;

            // reset start block id, contiguous bid & len for
            src_bid = _bid; // .. next round of file range copy
            contiguous_bid = src_bid;
            clone_len = 0;
        } else if (_bid == contiguous_bid + 1) {
            contiguous_bid = _bid; // next contiguous block
            ++clone_len;
        } // else the document is from the same block as previous

        // compute document's offset in new_file
        doc_offset = (dst_bid + clone_len) * blocksize
                   + (offset % blocksize);

        // Adjust contiguous_bid & clone_len if doc spans 1+ blocks
        if (end_offset / blocksize > offset / blocksize) {
            contiguous_bid = end_offset / blocksize;
            clone_len += end_offset / blocksize - offset / blocksize;
        }
        // insert into the new file's WAL
        wal_doc.keylen = doc[i].length.keylen;
        wal_doc.bodylen = doc[i].length.bodylen;
        wal_doc.key = doc[i].key;
        wal_doc.seqnum = doc[i].seqnum;
        wal_doc.deleted = doc[i].length.flag & DOCIO_DELETED;
        wal_doc.metalen = doc[i].length.metalen;
        wal_doc.meta = doc[i].meta;
        wal_doc.size_ondisk = _fdb_get_docsize(doc[i].length);
        wal_insert(&new_file->global_txn, new_file, &wal_doc, doc_offset, 0);

        if (handle->config.compaction_cb &&
            handle->config.compaction_cb_mask & FDB_CS_MOVE_DOC) {
            if (locked) {
                filemgr_mutex_unlock(handle->file);
            }
            handle->config.compaction_cb(handle->fhandle, FDB_CS_MOVE_DOC,
                                         &wal_doc, old_offset_array[i],
                                         doc_offset,
                                         handle->config.compaction_cb_ctx);
            if (locked) {
                filemgr_mutex_lock(handle->file);
            }
        }

        // free
        free(doc[i].key);
        free(doc[i].meta);
        free(doc[i].body);
    }

    // copy out the last set of contiguous blocks
    fs = filemgr_copy_file_range(file, new_file, src_bid, dst_bid,
                                 1 + clone_len);
    docio_reset(new_handle->dhandle);
    // WAL flush
    struct avl_tree flush_items;
    wal_commit(&new_handle->file->global_txn, new_handle->file, NULL, &handle->log_callback);
    wal_flush(new_handle->file, (void*)new_handle,
              _fdb_wal_flush_func,
              _fdb_wal_get_old_offset,
              &flush_items);
    wal_set_dirty_status(new_handle->file, FDB_WAL_PENDING);
    wal_release_flushed_items(new_handle->file, &flush_items);

    if (locked) {
        filemgr_mutex_unlock(handle->file);
    }

    if (handle->config.compaction_cb &&
        handle->config.compaction_cb_mask & FDB_CS_FLUSH_WAL) {
        handle->config.compaction_cb(
            handle->fhandle, FDB_CS_FLUSH_WAL, NULL,
            old_offset_array[i], doc_offset,
            handle->config.compaction_cb_ctx);
    }
}
#endif // _COW_COMPACTION

INLINE void _fdb_append_batched_delta(fdb_kvs_handle *handle,
                                      fdb_kvs_handle *new_handle,
                                      struct docio_object *doc,
                                      uint64_t *old_offset_array,
                                      uint64_t n_buf,
                                      bool clone_docs,
                                      bool got_lock,
                                      size_t *prob)
{
    uint64_t i;
    uint64_t doc_offset = 0;
    bool locked = false;

#ifdef _COW_COMPACTION
    if (clone_docs) {
        // Copy on write is a file-system / disk optimization, so it can't be
        // invoked if the blocks of the old-file have not been synced to disk
        bool flushed_blocks = (!got_lock || // blocks before committed DB header
                !handle->file->config->ncacheblock); // buffer cache is disabled
        if (flushed_blocks &&
            filemgr_is_cow_supported(handle->file, new_handle->file)) {
            _fdb_clone_batched_delta(handle, new_handle, doc,
                    old_offset_array, n_buf, got_lock, prob);
            return; // TODO: return status from function above
        }
    }
#endif // _COW_COMPACTION

    for (i=0; i<n_buf; ++i) {
        // append into the new file
        doc_offset = docio_append_doc(new_handle->dhandle, &doc[i],
                                      doc[i].length.flag & DOCIO_DELETED, 0);
        // insert into the new file's WAL
        fdb_doc wal_doc;
        wal_doc.keylen = doc[i].length.keylen;
        wal_doc.bodylen = doc[i].length.bodylen;
        wal_doc.key = doc[i].key;
        wal_doc.seqnum = doc[i].seqnum;
        wal_doc.deleted = doc[i].length.flag & DOCIO_DELETED;
        wal_doc.metalen = doc[i].length.metalen;
        wal_doc.meta = doc[i].meta;
        wal_doc.size_ondisk = _fdb_get_docsize(doc[i].length);
        wal_insert(&new_handle->file->global_txn, new_handle->file, &wal_doc,
                   doc_offset, 0);

        if (handle->config.compaction_cb &&
            handle->config.compaction_cb_mask & FDB_CS_MOVE_DOC) {
            if (got_lock) {
                filemgr_mutex_unlock(handle->file);
            }
            handle->config.compaction_cb(
                handle->fhandle, FDB_CS_MOVE_DOC,
                &wal_doc, old_offset_array[i], doc_offset,
                handle->config.compaction_cb_ctx);
            if (got_lock) {
                filemgr_mutex_lock(handle->file);
            }
        }

        // free
        free(doc[i].key);
        free(doc[i].meta);
        free(doc[i].body);
    }

    if (!got_lock) {
        // We intentionally try to slow down the normal writer if
        // the compactor can't catch up with the writer. This is a
        // short-term approach and we plan to address this issue without
        // sacrificing the writer's performance soon.
        size_t rv = (size_t)random(100);
        if (rv < *prob) {
            // Set the sleep time 1000 us for the normal writer.
            filemgr_set_throttling_delay(handle->file, 1000);
            locked = true;
        }
    }

    // WAL flush
    struct avl_tree flush_items;
    wal_commit(&new_handle->file->global_txn, new_handle->file, NULL, &handle->log_callback);
    wal_flush(new_handle->file, (void*)new_handle,
              _fdb_wal_flush_func,
              _fdb_wal_get_old_offset,
              &flush_items);
    wal_set_dirty_status(new_handle->file, FDB_WAL_PENDING);
    wal_release_flushed_items(new_handle->file, &flush_items);

    if (locked) {
        filemgr_set_throttling_delay(handle->file, 0);
    }

    if (handle->config.compaction_cb &&
        handle->config.compaction_cb_mask & FDB_CS_FLUSH_WAL) {
        handle->config.compaction_cb(
            handle->fhandle, FDB_CS_FLUSH_WAL, NULL,
            old_offset_array[i], doc_offset,
            handle->config.compaction_cb_ctx);
    }
}

static fdb_status _fdb_compact_move_delta(fdb_kvs_handle *handle,
                                          struct filemgr *new_file,
                                          struct hbtrie *new_trie,
                                          struct btree *new_idtree,
                                          struct btree *new_seqtree,
                                          struct docio_handle *new_dhandle,
                                          struct btreeblk_handle *new_bhandle,
                                          bid_t begin_hdr, bid_t end_hdr,
                                          bool compact_upto,
                                          bool clone_docs,
                                          bool got_lock,
                                          size_t *prob)
{
    uint64_t offset, offset_end;
    uint64_t old_offset, new_offset;
    uint64_t sum_docsize;;
    uint64_t *old_offset_array;
    size_t c;
    size_t blocksize = handle->file->config->blocksize;
    struct timeval tv;
    struct docio_object *doc;
    fdb_kvs_handle new_handle;
    timestamp_t cur_timestamp;
    fdb_status fs = FDB_RESULT_SUCCESS;
    err_log_callback *log_callback;
    uint8_t *hdr_buf = alca(uint8_t, blocksize);

    bid_t compactor_bid_prev, writer_bid_prev;
    bid_t compactor_curr_bid, writer_curr_bid;
    bool distance_updated = false;

    if (handle->config.compaction_cb &&
        handle->config.compaction_cb_mask & FDB_CS_BEGIN) {
        handle->config.compaction_cb(handle->fhandle, FDB_CS_BEGIN, NULL, 0, 0,
                                     handle->config.compaction_cb_ctx);
    }

    // Temporarily disable log callback function
    log_callback = handle->dhandle->log_callback;
    handle->dhandle->log_callback = NULL;

    gettimeofday(&tv, NULL);
    cur_timestamp = tv.tv_sec;
    (void)cur_timestamp;

    new_handle = *handle;
    new_handle.file = new_file;
    new_handle.trie = new_trie;
    new_handle.idtree = new_idtree;
    if (handle->kvs) {
        new_handle.seqtrie = (struct hbtrie *)new_seqtree;
    } else {
        new_handle.seqtree = new_seqtree;
    }
    new_handle.dhandle = new_dhandle;
    new_handle.bhandle = new_bhandle;

    doc = (struct docio_object *)
          malloc(sizeof(struct docio_object) * FDB_COMP_BATCHSIZE);
    old_offset_array = (uint64_t*)malloc(sizeof(uint64_t) * FDB_COMP_BATCHSIZE);
    c = old_offset = new_offset = sum_docsize = 0;
    offset = (begin_hdr+1) * blocksize;
    offset_end = (end_hdr+1) * blocksize;

    compactor_bid_prev = offset / blocksize;
    writer_bid_prev = (filemgr_get_pos(handle->file) / blocksize);

    for (; offset < offset_end;
        offset = ((offset / blocksize) + 1) * blocksize) { // next block's off
        if (!docio_check_buffer(handle->dhandle, offset / blocksize)) {
            if (compact_upto &&
                filemgr_is_commit_header(handle->dhandle->readbuffer, blocksize)) {
                // Read the KV sequence numbers from the old file's commit header
                // and copy them into the new_file.
                size_t len = 0;
                uint64_t version;
                fdb_seqnum_t seqnum = 0;
                fs = filemgr_fetch_header(handle->file, offset / blocksize, hdr_buf,
<<<<<<< HEAD
                                          &len, &seqnum, NULL, NULL, &version, NULL);
=======
                                          &len, &seqnum, NULL, NULL);
>>>>>>> 41a273e3
                if (fs != FDB_RESULT_SUCCESS) {
                    // Invalid and corrupted header.
                    free(doc);
                    free(old_offset_array);
                    fdb_log(log_callback, fs,
                            "A commit header with block id (%" _F64 ") in the file '%s'"
                            " seems corrupted!",
                            offset / blocksize, handle->file->filename);
                    return fs;
                }
                filemgr_set_seqnum(new_file, seqnum);
                if (new_handle.kvs) {
                    uint64_t dummy64;
                    uint64_t kv_info_offset;
                    char *compacted_filename = NULL;
                    fdb_fetch_header(hdr_buf, &dummy64,
                                     &dummy64, &dummy64, &dummy64,
                                     &dummy64, &dummy64,
                                     &kv_info_offset, &dummy64,
                                     &compacted_filename, NULL);
                    fdb_kvs_header_read(new_file, handle->dhandle,
                                        kv_info_offset, version, true);
                }

                // As this block is a commit header, flush the WAL and write
                // the commit header to the new file.
                if (c) {
                    // TODO: return error code from this function...
                    _fdb_append_batched_delta(handle, &new_handle, doc,
                                              old_offset_array, c, clone_docs,
                                              got_lock, prob);
                    c = sum_docsize = 0;
                }
                btreeblk_end(handle->bhandle);

                if (new_handle.kvs) {
                    // multi KV instance mode .. append up-to-date KV header
                    new_handle.kv_info_offset = fdb_kvs_header_append(new_file,
                                                                      new_dhandle);
                }
                new_handle.last_hdr_bid = filemgr_get_next_alloc_block(new_file);
                new_handle.last_wal_flush_hdr_bid = new_handle.last_hdr_bid;
                new_handle.cur_header_revnum = fdb_set_file_header(&new_handle);
                // If synchrouns commit is enabled, then disable it temporarily for each
                // commit header as synchronous commit is not required in the new file
                // during the compaction.
                bool sync_enabled = false;
                if (new_file->fflags & FILEMGR_SYNC) {
                    new_file->fflags &= ~FILEMGR_SYNC;
                    sync_enabled = true;
                }
                // Commit a new file.
                fs = filemgr_commit(new_file, log_callback);
                if (sync_enabled) {
                    new_file->fflags |= FILEMGR_SYNC;
                }
                if (fs != FDB_RESULT_SUCCESS) {
                    free(doc);
                    free(old_offset_array);
                    fdb_log(log_callback, fs,
                            "Commit failure on a new file '%s' during the compaction!",
                            new_file->filename);
                    return fs;
                }
            }
            continue;
        } else {
            do {
                uint64_t _offset;
                uint64_t doc_offset;
                memset(&doc[c], 0, sizeof(struct docio_object));
                _offset = docio_read_doc(handle->dhandle, offset, &doc[c], true);
                if (_offset == offset) { // reached unreadable doc, skip block
                    break;
                }
                if (doc[c].key || (doc[c].length.flag & DOCIO_TXN_COMMITTED)) {
                    // check if the doc is transactional or not, and
                    // also check if the doc contains system info
                    if (!(doc[c].length.flag & DOCIO_TXN_DIRTY) &&
                        !(doc[c].length.flag & DOCIO_SYSTEM)) {
                        if (doc[c].length.flag & DOCIO_TXN_COMMITTED) {
                            // commit mark .. read doc offset
                            doc_offset = doc[c].doc_offset;
                            // read the previously skipped doc
                            docio_read_doc(handle->dhandle, doc_offset, &doc[c], true);
                            if (doc[c].key == NULL) { // doc read error
                                free(doc[c].meta);
                                free(doc[c].body);
                                offset = _offset;
                                continue;
                            }
                        }

                        old_offset_array[c] = offset;
                        sum_docsize += _fdb_get_docsize(doc[c].length);
                        c++;
                        offset = _offset;

                        if (sum_docsize >= FDB_COMP_MOVE_UNIT ||
                            c >= FDB_COMP_BATCHSIZE) {
                            // append batched docs & flush WAL
                            // TODO: return error code from this function
                            _fdb_append_batched_delta(handle, &new_handle, doc,
                                                      old_offset_array, c, clone_docs,
                                                      got_lock, prob);
                            c = sum_docsize = 0;
                            writer_curr_bid = filemgr_get_pos(handle->file) / blocksize;
                            compactor_curr_bid = offset / blocksize;
                            _fdb_update_block_distance(writer_curr_bid, compactor_curr_bid,
                                                       &writer_bid_prev, &compactor_bid_prev,
                                                       prob,
                                                       handle->config.max_writer_lock_prob);
                            distance_updated = true;
                        }

                    } else {
                        // dirty transaction doc OR system doc
                        free(doc[c].key);
                        free(doc[c].meta);
                        free(doc[c].body);
                        offset = _offset;
                        // do not break.. read next doc
                    }
                } else {
                    // not a normal document
                    free(doc[c].key);
                    free(doc[c].meta);
                    free(doc[c].body);
                    offset = _offset;
                    break;
                }
            } while (offset + sizeof(struct docio_length) < offset_end);
        }
    }

    // final append & WAL flush
    if (c) {
        _fdb_append_batched_delta(handle, &new_handle, doc,
                                  old_offset_array, c, clone_docs, got_lock,
                                  prob);
        if (!distance_updated) {
            // Probability was not updated since the amount of delta was not big
            // enough. We need to update it at least once for each iteration.
            writer_curr_bid = filemgr_get_pos(handle->file) / blocksize;
            compactor_curr_bid = offset / blocksize;
            _fdb_update_block_distance(writer_curr_bid, compactor_curr_bid,
                                       &writer_bid_prev, &compactor_bid_prev,
                                       prob, handle->config.max_writer_lock_prob);
        }
    }

    if (handle->config.compaction_cb &&
        handle->config.compaction_cb_mask & FDB_CS_END) {
        handle->config.compaction_cb(handle->fhandle, FDB_CS_END,
                                     NULL, old_offset, new_offset,
                                     handle->config.compaction_cb_ctx);
    }

    handle->dhandle->log_callback = log_callback;

    free(doc);
    free(old_offset_array);

    return fs;
}


static uint64_t _fdb_doc_move(void *dbhandle,
                              void *void_new_dhandle,
                              struct wal_item *item,
                              fdb_doc *fdoc)
{
    uint8_t deleted;
    uint64_t new_offset;
    fdb_kvs_handle *handle = (fdb_kvs_handle*)dbhandle;
    struct docio_handle *new_dhandle = (struct docio_handle*)void_new_dhandle;
    struct docio_object doc;

    // read doc from old file
    doc.key = NULL;
    doc.meta = NULL;
    doc.body = NULL;
    docio_read_doc(handle->dhandle, item->offset, &doc, true);

    // append doc into new file
    deleted = doc.length.flag & DOCIO_DELETED;
    fdoc->keylen = doc.length.keylen;
    fdoc->metalen = doc.length.metalen;
    fdoc->bodylen = doc.length.bodylen;
    fdoc->key = doc.key;
    fdoc->seqnum = doc.seqnum;

    fdoc->meta = doc.meta;
    fdoc->body = doc.body;
    fdoc->size_ondisk= _fdb_get_docsize(doc.length);
    fdoc->deleted = deleted;

    new_offset = docio_append_doc(new_dhandle, &doc, deleted, 1);
    return new_offset;
}

fdb_status _fdb_compact_file_checks(fdb_kvs_handle *handle,
                                    const char *new_filename)
{
    // if the file is already compacted by other thread
    if (filemgr_get_file_status(handle->file) != FILE_NORMAL ||
        handle->file->new_file) {
        // update handle and return
        fdb_check_file_reopen(handle, NULL);
        fdb_sync_db_header(handle);

        return FDB_RESULT_COMPACTION_FAIL;
    }

    if (handle->kvs) {
        if (handle->kvs->type == KVS_SUB) {
            // deny compaction on sub handle
            return FDB_RESULT_INVALID_HANDLE;
        }
    }

    // invalid filename
    if (!new_filename) {
        return FDB_RESULT_INVALID_ARGS;
    }
    if (strlen(new_filename) > FDB_MAX_FILENAME_LEN - 8) {
        return FDB_RESULT_TOO_LONG_FILENAME;
    }
    if (!strcmp(new_filename, handle->file->filename)) {
        return FDB_RESULT_INVALID_ARGS;
    }
    if (filemgr_is_rollback_on(handle->file)) {
        return FDB_RESULT_FAIL_BY_ROLLBACK;
    }

    return FDB_RESULT_SUCCESS;
}

static void _fdb_cleanup_compact_err(fdb_kvs_handle *handle,
                                     struct filemgr *new_file,
                                     bool cleanup_cache,
                                     bool got_lock,
                                     struct btreeblk_handle *new_bhandle,
                                     struct docio_handle *new_dhandle,
                                     struct hbtrie *new_trie,
                                     struct hbtrie *new_seqtrie,
                                     struct btree *new_seqtree)
{
    filemgr_set_compaction_state(new_file, NULL, FILE_REMOVED_PENDING);
    if (got_lock) {
        filemgr_mutex_unlock(new_file);
    }
    filemgr_close(new_file, cleanup_cache, new_file->filename,
                  &handle->log_callback);
    // Free all the resources allocated in this function.
    btreeblk_free(new_bhandle);
    free(new_bhandle);
    docio_free(new_dhandle);
    free(new_dhandle);
    hbtrie_free(new_trie);
    free(new_trie);
    if (handle->config.seqtree_opt == FDB_SEQTREE_USE) {
        if (handle->kvs) {
            hbtrie_free(new_seqtrie);
            free(new_seqtrie);
        } else {
            free(new_seqtree);
        }
    }
}

static fdb_status _fdb_reset(fdb_kvs_handle *handle, fdb_kvs_handle *handle_in)
{
    struct filemgr_config fconfig;
    struct btreeblk_handle *new_bhandle;
    struct docio_handle *new_dhandle;
    struct hbtrie *new_trie = NULL;
    struct btree *new_seqtree = NULL, *old_seqtree;
    struct hbtrie *new_seqtrie = NULL;
    struct kvs_stat kvs_stat;
    filemgr_open_result result;
    size_t filename_len;
    // Copy the incoming handle into the handle that is being reset
    *handle = *handle_in;

    atomic_init_uint8_t(&handle->handle_busy, 0);

    filename_len = strlen(handle->filename)+1;
    handle->filename = (char *) malloc(filename_len);
    if (!handle->filename) { // LCOV_EXCL_START
        return FDB_RESULT_ALLOC_FAIL;
    } // LCOV_EXCL_STOP
    strcpy(handle->filename, handle_in->filename);

    // create new hb-trie and related handles
    new_bhandle = (struct btreeblk_handle *)calloc(1, sizeof(struct btreeblk_handle));
    if (!new_bhandle) { // LCOV_EXCL_START
        return FDB_RESULT_ALLOC_FAIL;
    } // LCOV_EXCL_STOP
    new_bhandle->log_callback = &handle->log_callback;
    new_dhandle = (struct docio_handle *)calloc(1, sizeof(struct docio_handle));
    if (!new_dhandle) { // LCOV_EXCL_START
        free(new_bhandle);
        free(handle->filename);
        return FDB_RESULT_ALLOC_FAIL;
    } // LCOV_EXCL_STOP
    new_dhandle->log_callback = &handle->log_callback;

    docio_init(new_dhandle, handle->file,
               handle->config.compress_document_body);
    btreeblk_init(new_bhandle, handle->file, handle->file->blocksize);

    new_trie = (struct hbtrie *)malloc(sizeof(struct hbtrie));
    if (!new_trie) { // LCOV_EXCL_START
        free(handle->filename);
        free(new_bhandle);
        free(new_dhandle);
        return FDB_RESULT_ALLOC_FAIL;
    } // LCOV_EXCL_STOP
    hbtrie_init(new_trie, handle->trie->chunksize, handle->trie->valuelen,
                handle->file->blocksize, BLK_NOT_FOUND,
                (void *)new_bhandle, handle->btreeblkops,
                (void*)new_dhandle, _fdb_readkey_wrap);

    hbtrie_set_leaf_cmp(new_trie, _fdb_custom_cmp_wrap);
    // set aux
    new_trie->flag = handle->trie->flag;
    new_trie->leaf_height_limit = handle->trie->leaf_height_limit;
    new_trie->map = handle->trie->map;

    if (handle->config.seqtree_opt == FDB_SEQTREE_USE) {
        // if we use sequence number tree
        if (handle->kvs) { // multi KV instance mode
            new_seqtrie = (struct hbtrie *)calloc(1, sizeof(struct hbtrie));
            if (!new_seqtrie) { // LCOV_EXCL_START
                free(handle->filename);
                free(new_bhandle);
                free(new_dhandle);
                free(new_trie);
                return FDB_RESULT_ALLOC_FAIL;
            } // LCOV_EXCL_STOP

            hbtrie_init(new_seqtrie, sizeof(fdb_kvs_id_t),
                        OFFSET_SIZE, handle->file->blocksize, BLK_NOT_FOUND,
                        (void *)new_bhandle, handle->btreeblkops,
                        (void *)new_dhandle, _fdb_readseq_wrap);
        } else {
            // single KV instance mode .. normal B+tree
            struct btree_kv_ops *seq_kv_ops =
                (struct btree_kv_ops *)malloc(sizeof(struct btree_kv_ops));
            seq_kv_ops = btree_kv_get_kb64_vb64(seq_kv_ops);
            seq_kv_ops->cmp = _cmp_uint64_t_endian_safe;
            if (!seq_kv_ops) { // LCOV_EXCL_START
                free(handle->filename);
                free(new_bhandle);
                free(new_dhandle);
                free(new_trie);
                return FDB_RESULT_ALLOC_FAIL;
            } // LCOV_EXCL_STOP

            new_seqtree = (struct btree *)calloc(1, sizeof(struct btree));
            if (!new_seqtree) { // LCOV_EXCL_START
                free(handle->filename);
                free(new_bhandle);
                free(new_dhandle);
                free(new_trie);
                free(seq_kv_ops);
                return FDB_RESULT_ALLOC_FAIL;
            } // LCOV_EXCL_STOP

            old_seqtree = handle->seqtree;

            btree_init(new_seqtree, (void *)new_bhandle,
                       old_seqtree->blk_ops, seq_kv_ops,
                       old_seqtree->blksize, old_seqtree->ksize,
                       old_seqtree->vsize, 0x0, NULL);
        }
    }

    // Switch over to the empty index structs in handle
    handle->bhandle = new_bhandle;
    handle->dhandle = new_dhandle;
    handle->trie = new_trie;
    if (handle->config.seqtree_opt == FDB_SEQTREE_USE) {
        if (handle->kvs) {
            handle->seqtrie = new_seqtrie;
        } else {
            handle->seqtree = new_seqtree;
        }
    }

    // set filemgr configuration
    fconfig.blocksize = handle->config.blocksize;
    fconfig.ncacheblock = handle->config.buffercache_size / handle->config.blocksize;
    fconfig.chunksize = handle->config.chunksize;
    fconfig.options = FILEMGR_CREATE;
    fconfig.num_wal_shards = handle->config.num_wal_partitions;
    fconfig.flag = 0x0;
    if ((handle->config.durability_opt & FDB_DRB_ODIRECT) &&
         handle->config.buffercache_size) {
        fconfig.flag |= _ARCH_O_DIRECT;
    }
    if (!(handle->config.durability_opt & FDB_DRB_ASYNC)) {
        fconfig.options |= FILEMGR_SYNC;
    }

    // open same file again, so the root kv handle can be redirected to this
    result = filemgr_open((char *)handle->filename,
                           handle->fileops,
                           &fconfig,
                           &handle->log_callback);
    if (result.rv != FDB_RESULT_SUCCESS) { // LCOV_EXCL_START
        filemgr_mutex_unlock(handle->file);
        free(handle->filename);
        free(new_bhandle);
        free(new_dhandle);
        free(new_trie);
        free(handle->seqtrie);
        return (fdb_status) result.rv;
    } // LCOV_EXCL_STOP

    // Shutdown WAL
    wal_shutdown(handle->file);

    // reset in-memory stats and values
    handle->seqnum = 0;
    memset(&kvs_stat, 0, sizeof(struct kvs_stat));
    _kvs_stat_set(handle->file, handle->kvs ? handle->kvs->id : 0, kvs_stat);

    return FDB_RESULT_SUCCESS;
}

fdb_status _fdb_compact_file(fdb_kvs_handle *handle,
                             struct filemgr *new_file,
                             struct btreeblk_handle *new_bhandle,
                             struct docio_handle *new_dhandle,
                             struct hbtrie *new_trie,
                             struct hbtrie *new_seqtrie,
                             struct btree *new_seqtree,
                             bid_t marker_bid,
                             bool clone_docs);


fdb_status fdb_compact_file(fdb_file_handle *fhandle,
                            const char *new_filename,
                            bool in_place_compaction,
                            bid_t marker_bid,
                            bool clone_docs)
{
    struct filemgr *new_file;
    struct filemgr_config fconfig;
    struct btreeblk_handle *new_bhandle;
    struct docio_handle *new_dhandle;
    struct hbtrie *new_trie = NULL;
    struct btree *new_seqtree = NULL, *old_seqtree;
    struct hbtrie *new_seqtrie = NULL;
    fdb_kvs_handle *handle = fhandle->root;
    fdb_status status;

    // prevent update to the target file
    filemgr_mutex_lock(handle->file);

    status = _fdb_compact_file_checks(handle, new_filename);
    if (status != FDB_RESULT_SUCCESS) {
        filemgr_mutex_unlock(handle->file);
        return status;
    }

    // sync handle
    fdb_sync_db_header(handle);

    // set filemgr configuration
    fconfig.blocksize = handle->config.blocksize;
    fconfig.ncacheblock = handle->config.buffercache_size / handle->config.blocksize;
    fconfig.chunksize = handle->config.chunksize;
    fconfig.options = FILEMGR_CREATE;
    fconfig.num_wal_shards = handle->config.num_wal_partitions;
    fconfig.num_bcache_shards = handle->config.num_bcache_partitions;
    fconfig.flag = 0x0;
    if ((handle->config.durability_opt & FDB_DRB_ODIRECT) &&
        handle->config.buffercache_size) {
        fconfig.flag |= _ARCH_O_DIRECT;
    }
    if (!(handle->config.durability_opt & FDB_DRB_ASYNC)) {
        fconfig.options |= FILEMGR_SYNC;
    }

    // open new file
    filemgr_open_result result = filemgr_open((char *)new_filename,
                                              handle->fileops,
                                              &fconfig,
                                              &handle->log_callback);
    if (result.rv != FDB_RESULT_SUCCESS) {
        filemgr_mutex_unlock(handle->file);
        return (fdb_status) result.rv;
    }

    new_file = result.file;
    fdb_assert(new_file, handle, fconfig.options);

    filemgr_set_in_place_compaction(new_file, in_place_compaction);
    // prevent update to the new_file
    filemgr_mutex_lock(new_file);

    // create new hb-trie and related handles
    new_bhandle = (struct btreeblk_handle *)calloc(1, sizeof(struct btreeblk_handle));
    new_bhandle->log_callback = &handle->log_callback;
    new_dhandle = (struct docio_handle *)calloc(1, sizeof(struct docio_handle));
    new_dhandle->log_callback = &handle->log_callback;

    docio_init(new_dhandle, new_file, handle->config.compress_document_body);
    btreeblk_init(new_bhandle, new_file, new_file->blocksize);

    new_trie = (struct hbtrie *)malloc(sizeof(struct hbtrie));
    hbtrie_init(new_trie, handle->trie->chunksize, handle->trie->valuelen,
                new_file->blocksize, BLK_NOT_FOUND,
                (void *)new_bhandle, handle->btreeblkops,
                (void*)new_dhandle, _fdb_readkey_wrap);

    hbtrie_set_leaf_cmp(new_trie, _fdb_custom_cmp_wrap);
    // set aux
    new_trie->flag = handle->trie->flag;
    new_trie->leaf_height_limit = handle->trie->leaf_height_limit;
    new_trie->map = handle->trie->map;

    if (handle->config.seqtree_opt == FDB_SEQTREE_USE) {
        // if we use sequence number tree
        if (handle->kvs) { // multi KV instance mode
            new_seqtrie = (struct hbtrie *)calloc(1, sizeof(struct hbtrie));

            hbtrie_init(new_seqtrie, sizeof(fdb_kvs_id_t),
                        OFFSET_SIZE, new_file->blocksize, BLK_NOT_FOUND,
                        (void *)new_bhandle, handle->btreeblkops,
                        (void *)new_dhandle, _fdb_readseq_wrap);
        } else {
            new_seqtree = (struct btree *)calloc(1, sizeof(struct btree));
            old_seqtree = handle->seqtree;

            btree_init(new_seqtree, (void *)new_bhandle,
                       old_seqtree->blk_ops, old_seqtree->kv_ops,
                       old_seqtree->blksize, old_seqtree->ksize,
                       old_seqtree->vsize, 0x0, NULL);
        }
    }

    return _fdb_compact_file(handle, new_file, new_bhandle, new_dhandle,
                             new_trie, new_seqtrie, new_seqtree, marker_bid,
                             clone_docs);
}

fdb_status _fdb_compact_file(fdb_kvs_handle *handle,
                             struct filemgr *new_file,
                             struct btreeblk_handle *new_bhandle,
                             struct docio_handle *new_dhandle,
                             struct hbtrie *new_trie,
                             struct hbtrie *new_seqtrie,
                             struct btree *new_seqtree,
                             bid_t marker_bid,
                             bool clone_docs)

{
    struct avl_tree flush_items;
    char *old_filename = NULL;
    size_t old_filename_len = 0;
    struct filemgr *old_file;
    struct btree *new_idtree = NULL;
    bid_t dirty_idtree_root, dirty_seqtree_root;
    fdb_seqnum_t seqnum;

    // Copy the old file's seqnum to the new file.
    // (KV instances' seq numbers will be copied along with the KV header)
    // Note that the sequence numbers and KV header data in the new file will be
    // corrected in _fdb_compact_move_docs_upto_marker() for compact_upto case
    // (i.e., marker_bid != -1).
    seqnum = filemgr_get_seqnum(handle->file);
    filemgr_set_seqnum(new_file, seqnum);
    if (handle->kvs) {
        // multi KV instance mode .. copy KV header data to new file
        fdb_kvs_header_copy(handle, new_file, new_dhandle, true);
    }

    // sync dirty root nodes
    filemgr_get_dirty_root(handle->file, &dirty_idtree_root,
                           &dirty_seqtree_root);
    if (dirty_idtree_root != BLK_NOT_FOUND) {
        handle->trie->root_bid = dirty_idtree_root;
    }
    if (handle->config.seqtree_opt == FDB_SEQTREE_USE &&
        dirty_seqtree_root != BLK_NOT_FOUND) {
        if (handle->kvs) {
            handle->seqtrie->root_bid = dirty_seqtree_root;
        } else {
            btree_init_from_bid(handle->seqtree,
                                handle->seqtree->blk_handle,
                                handle->seqtree->blk_ops,
                                handle->seqtree->kv_ops,
                                handle->seqtree->blksize,
                                dirty_seqtree_root);
        }
    }

    // flush WAL and set DB header
    wal_commit(&handle->file->global_txn, handle->file, NULL, &handle->log_callback);
    wal_flush(handle->file, (void*)handle,
              _fdb_wal_flush_func, _fdb_wal_get_old_offset, &flush_items);
    wal_set_dirty_status(handle->file, FDB_WAL_CLEAN);

    // mark name of new file in old file
    filemgr_set_compaction_state(handle->file, new_file, FILE_COMPACT_OLD);

    // Note: Appending KVS header must be done after flushing WAL
    //       because KVS stats info is updated during WAL flushing.
    if (handle->kvs) {
        // multi KV instance mode .. append up-to-date KV header
        handle->kv_info_offset = fdb_kvs_header_append(handle->file,
                                                       handle->dhandle);
    }

    handle->last_hdr_bid = filemgr_get_pos(handle->file) / handle->file->blocksize;
    handle->last_wal_flush_hdr_bid = handle->last_hdr_bid;

    handle->cur_header_revnum = fdb_set_file_header(handle);
    btreeblk_end(handle->bhandle);

    // Commit the current file handle to record the compaction filename
    fdb_status fs = filemgr_commit(handle->file, &handle->log_callback);
    wal_release_flushed_items(handle->file, &flush_items);
    if (fs != FDB_RESULT_SUCCESS) {
        filemgr_set_compaction_state(handle->file, NULL, FILE_NORMAL);
        filemgr_mutex_unlock(handle->file);
        filemgr_mutex_unlock(new_file);
        _fdb_cleanup_compact_err(handle, new_file, true, true, new_bhandle,
                                 new_dhandle, new_trie, new_seqtrie,
                                 new_seqtree);
        return fs;
    }

    // Mark new file as newly compacted
    filemgr_update_file_status(new_file, FILE_COMPACT_NEW, NULL);
    filemgr_mutex_unlock(handle->file);
    filemgr_mutex_unlock(new_file);

    // now compactor & another writer can be interleaved
    bid_t last_hdr = 0;
    bid_t cur_hdr = 0;
    // probability variable for blocking writer thread
    // value range: 0 (do not block writer) to 100 (always block writer)
    size_t prob = 0;

    struct btree *target_seqtree = new_seqtree;
    if (handle->kvs) {
        target_seqtree = (struct btree*)new_seqtrie;
    }

    if (marker_bid != BLK_NOT_FOUND) {
        fs = _fdb_compact_move_docs_upto_marker(handle, new_file, new_trie,
                                                new_idtree, target_seqtree,
                                                new_dhandle, new_bhandle,
                                                marker_bid,
                                                handle->last_hdr_bid, seqnum,
                                                &prob, clone_docs);
        cur_hdr = marker_bid; // Move delta documents from the compaction marker.
    } else {
        fs = _fdb_compact_move_docs(handle, new_file, new_trie, new_idtree,
                                    target_seqtree, new_dhandle,
                                    new_bhandle, &prob, clone_docs);
        cur_hdr = handle->last_hdr_bid;
    }

    if (fs != FDB_RESULT_SUCCESS) {
        filemgr_set_compaction_state(handle->file, NULL, FILE_NORMAL);

        _fdb_cleanup_compact_err(handle, new_file, true, false, new_bhandle,
                                 new_dhandle, new_trie, new_seqtrie,
                                 new_seqtree);
        return fs;
    }

    // The first phase is done. Now move delta documents.
    bool escape = false;
    bool compact_upto = false;
    if (marker_bid != (bid_t) -1) {
        compact_upto = true;
    }

    if (!prob) {
        // If the current probability is zero after the first phase of compaction,
        // then start the second phase of compaction with 20% of probability to allow
        // compaciton to catch up with the writer in case their throughputs remains
        // the same approximately during the entire compaction period. Otherwise,
        // the compaction might not be able to catch up and run forever.
        prob = 20;
    }

    do {
        last_hdr = cur_hdr;
        // get up-to-date header BID of the old file
        fdb_sync_db_header(handle);
        cur_hdr = handle->last_hdr_bid;

        bool got_lock = false;
        if (last_hdr == cur_hdr) {
            // All *committed* delta documents are synchronized.
            // However, there can be uncommitted documents written after the
            // latest commit. They also should be moved.
            // But at this time, we should grab the old file's lock to prevent
            // any additional updates on it.
            filemgr_mutex_lock(handle->file);
            got_lock = true;

            bid_t last_bid;
            last_bid = (filemgr_get_pos(handle->file) / handle->config.blocksize) - 1;
            if (cur_hdr < last_bid) {
                // move delta one more time
                cur_hdr = last_bid;
                escape = true;
            } else {
                break;
            }
        }

        fs = _fdb_compact_move_delta(handle, new_file, new_trie, new_idtree,
                                     target_seqtree, new_dhandle,
                                     new_bhandle, last_hdr, cur_hdr,
                                     compact_upto, clone_docs, got_lock, &prob);
        if (fs != FDB_RESULT_SUCCESS) {
            filemgr_set_compaction_state(handle->file, NULL, FILE_NORMAL);

            if (got_lock) {
                filemgr_mutex_unlock(handle->file);
            }
            _fdb_cleanup_compact_err(handle, new_file, true, false,
                                     new_bhandle, new_dhandle, new_trie,
                                     new_seqtrie, new_seqtree);
            return fs;
        }

        if (escape) {
            break;
        }
    } while (last_hdr < cur_hdr);

    filemgr_mutex_lock(new_file);

    // As we moved uncommitted non-transactional WAL items,
    // commit & flush those items. Now WAL contains only uncommitted
    // transactional items (or empty), so it is ready to migrate ongoing
    // transactions.
    wal_commit(&handle->file->global_txn, handle->file, NULL, &handle->log_callback);
    wal_flush(handle->file, (void*)handle,
              _fdb_wal_flush_func, _fdb_wal_get_old_offset, &flush_items);
    btreeblk_end(handle->bhandle);
    wal_release_flushed_items(handle->file, &flush_items);
    // reset last_wal_flush_hdr_bid
    handle->last_wal_flush_hdr_bid = BLK_NOT_FOUND;

    // copy old file's seqnum to new file (do this again due to delta)
    seqnum = filemgr_get_seqnum(handle->file);
    filemgr_set_seqnum(new_file, seqnum);
    if (handle->kvs) {
        // copy seqnums of non-default KV stores
        fdb_kvs_header_copy(handle, new_file, new_dhandle, false);
    }

    // migrate uncommitted transactional items to new file
    wal_txn_migration((void*)handle, (void*)new_dhandle,
                      handle->file, new_file, _fdb_doc_move);

    old_file = handle->file;
    handle->file = new_file;

    btreeblk_free(handle->bhandle);
    free(handle->bhandle);
    handle->bhandle = new_bhandle;

    docio_free(handle->dhandle);
    free(handle->dhandle);
    handle->dhandle = new_dhandle;

    hbtrie_free(handle->trie);
    free(handle->trie);
    handle->trie = new_trie;

    if (handle->config.seqtree_opt == FDB_SEQTREE_USE) {
        if (handle->kvs) {
            hbtrie_free(handle->seqtrie);
            free(handle->seqtrie);
            handle->seqtrie = new_seqtrie;
        } else {
            free(handle->seqtree);
            handle->seqtree = new_seqtree;
        }
    }

    old_filename_len = strlen(old_file->filename) + 1;
    old_filename = (char *) malloc(old_filename_len);
    strncpy(old_filename, old_file->filename, old_filename_len);
    filemgr_update_file_status(new_file, FILE_NORMAL, old_filename);

    // Atomically perform
    // 1) commit new file
    // 2) set remove pending flag of the old file
    // 3) close the old file
    // Note that both old_file's lock and new_file's lock are still acquired.
    return _fdb_commit_and_remove_pending(handle, old_file, new_file);
}

static fdb_status _fdb_compact(fdb_file_handle *fhandle,
                               const char *new_filename,
                               fdb_snapshot_marker_t marker,
                               bool clone_docs)
{
    fdb_kvs_handle *handle = fhandle->root;
    bool in_place_compaction = false;
    char nextfile[FDB_MAX_FILENAME_LEN];

    if (handle->config.seqtree_opt != FDB_SEQTREE_USE) {
        return FDB_RESULT_INVALID_HANDLE;
    }

    if (handle->config.compaction_mode == FDB_COMPACTION_MANUAL) {
        // manual compaction
        if (!new_filename) { // In-place compaction.
            in_place_compaction = true;
            compactor_get_next_filename(handle->file->filename, nextfile);
            new_filename = nextfile;
        }
        return fdb_compact_file(fhandle, new_filename, in_place_compaction,
                                (bid_t)marker, clone_docs);

    } else { // auto compaction mode.
        bool ret;
        fdb_status fs;
        // set compaction flag
        ret = compactor_switch_compaction_flag(handle->file, true);
        if (!ret) {
            // the file is already being compacted by other thread
            return FDB_RESULT_FILE_IS_BUSY;
        }
        // get next filename
        compactor_get_next_filename(handle->file->filename, nextfile);
        fs = fdb_compact_file(fhandle, nextfile, in_place_compaction,
                              (bid_t)marker, clone_docs);
        // clear compaction flag
        ret = compactor_switch_compaction_flag(handle->file, false);
        (void)ret;
        return fs;
    }
}

LIBFDB_API
fdb_status fdb_compact(fdb_file_handle *fhandle,
                       const char *new_filename)
{
    return _fdb_compact(fhandle, new_filename, BLK_NOT_FOUND, false);
}

LIBFDB_API
fdb_status fdb_compact_with_cow(fdb_file_handle *fhandle,
                             const char *new_filename)
{
    return _fdb_compact(fhandle, new_filename, BLK_NOT_FOUND, true);
}

LIBFDB_API
fdb_status fdb_compact_upto(fdb_file_handle *fhandle,
                            const char *new_filename,
                            fdb_snapshot_marker_t marker)
{
    return _fdb_compact(fhandle, new_filename, marker, false);
}

LIBFDB_API
fdb_status fdb_compact_upto_with_cow(fdb_file_handle *fhandle,
                                  const char *new_filename,
                                  fdb_snapshot_marker_t marker)
{
    return _fdb_compact(fhandle, new_filename, marker, true);
}

LIBFDB_API
fdb_status fdb_switch_compaction_mode(fdb_file_handle *fhandle,
                                      fdb_compaction_mode_t mode,
                                      size_t new_threshold)
{
    int ret;
    fdb_status fs;
    fdb_kvs_handle *handle = fhandle->root;
    fdb_config config;
    char vfilename[FDB_MAX_FILENAME_LEN];
    char filename[FDB_MAX_FILENAME_LEN];
    char metafile[FDB_MAX_FILENAME_LEN];

    if (!handle || new_threshold > 100) {
        return FDB_RESULT_INVALID_ARGS;
    }

    config = handle->config;
    if (handle->config.compaction_mode != mode) {
        if (filemgr_get_ref_count(handle->file) > 1) {
            // all the other handles referring this file should be closed
            return FDB_RESULT_FILE_IS_BUSY;
        }
        /* TODO: In current code, we assume that all the other handles referring
         * the same database file should be closed before calling this API and
         * any open API calls should not be made until the completion of this API.
         */

        if (handle->config.compaction_mode == FDB_COMPACTION_AUTO) {
            // 1. deregieter from compactor (by calling fdb_close)
            // 2. remove [filename].meta
            // 3. rename [filename].[n] as [filename]

            // set compaction flag to avoid auto compaction.
            // we will not clear this flag again becuase this file will be
            // deregistered by calling _fdb_close().
            if (compactor_switch_compaction_flag(handle->file, true) == false) {
                return FDB_RESULT_FILE_IS_BUSY;
            }

            strcpy(vfilename, handle->filename);
            strcpy(filename, handle->file->filename);
            fs = _fdb_close(handle);
            if (fs != FDB_RESULT_SUCCESS) {
                return fs;
            }
            sprintf(metafile, "%s.meta", vfilename);
            if ((ret = remove(metafile)) < 0) {
                return FDB_RESULT_FILE_REMOVE_FAIL;
            }
            if ((ret = rename(filename, vfilename)) < 0) {
                return FDB_RESULT_FILE_RENAME_FAIL;
            }
            config.compaction_mode = FDB_COMPACTION_MANUAL;
            fs = _fdb_open(handle, vfilename, FDB_VFILENAME, &config);
            if (fs != FDB_RESULT_SUCCESS) {
                return fs;
            }
        } else if (handle->config.compaction_mode == FDB_COMPACTION_MANUAL) {
            // 1. rename [filename] as [filename].rev_num
            strcpy(vfilename, handle->file->filename);
            compactor_get_next_filename(handle->file->filename, filename);
            fs = _fdb_close(handle);
            if (fs != FDB_RESULT_SUCCESS) {
                return fs;
            }
            if ((ret = rename(vfilename, filename) < 0)) {
                return FDB_RESULT_FILE_RENAME_FAIL;
            }
            config.compaction_mode = FDB_COMPACTION_AUTO;
            config.compaction_threshold = new_threshold;
            fs = _fdb_open(handle, vfilename, FDB_VFILENAME, &config);
            if (fs != FDB_RESULT_SUCCESS) {
                return fs;
            }

        } else {
            return FDB_RESULT_INVALID_ARGS;
        }
    } else {
        if (handle->config.compaction_mode == FDB_COMPACTION_AUTO) {
            // change compaction threshold of the existing file
            compactor_change_threshold(handle->file, new_threshold);
        }
    }
    return FDB_RESULT_SUCCESS;
}

LIBFDB_API
fdb_status fdb_close(fdb_file_handle *fhandle)
{
    fdb_status fs;
    if (!fhandle) {
        return FDB_RESULT_INVALID_ARGS;
    }

    if (fhandle->root->config.auto_commit &&
        filemgr_get_ref_count(fhandle->root->file) == 1) {
        // auto commit mode & the last handle referring the file
        // commit file before close
        fs = fdb_commit(fhandle, FDB_COMMIT_NORMAL);
        if (fs != FDB_RESULT_SUCCESS) {
            return fs;
        }
    }

    fs = _fdb_close_root(fhandle->root);
    if (fs == FDB_RESULT_SUCCESS) {
        fdb_file_handle_close_all(fhandle);
        fdb_file_handle_free(fhandle);
    }
    return fs;
}

fdb_status _fdb_close_root(fdb_kvs_handle *handle)
{
    fdb_status fs;

    if (!handle) {
        return FDB_RESULT_SUCCESS;
    }
    if (handle->kvs) {
        if (handle->kvs->type == KVS_SUB) {
            return fdb_kvs_close(handle);
        } else if (handle->kvs->type == KVS_ROOT) {
            // close all sub-handles
            fs = fdb_kvs_close_all(handle);
            if (fs != FDB_RESULT_SUCCESS) {
                return fs;
            }
        }
    }
    if (handle->txn) {
        _fdb_abort_transaction(handle);
    }

    fs = _fdb_close(handle);
    if (fs == FDB_RESULT_SUCCESS) {
        fdb_kvs_info_free(handle);
        free(handle);
    }
    return fs;
}

fdb_status _fdb_close(fdb_kvs_handle *handle)
{
    fdb_status fs;
    if (!(handle->config.flags & FDB_OPEN_FLAG_RDONLY) &&
        handle->config.compaction_mode == FDB_COMPACTION_AUTO) {
        // read-only file is not registered in compactor
        compactor_deregister_file(handle->file);
    }

    btreeblk_end(handle->bhandle);
    btreeblk_free(handle->bhandle);

    fs = filemgr_close(handle->file, handle->config.cleanup_cache_onclose,
                                  handle->filename, &handle->log_callback);
    if (fs != FDB_RESULT_SUCCESS) {
        return fs;
    }
    docio_free(handle->dhandle);
    hbtrie_free(handle->trie);
    free(handle->trie);

    if (handle->config.seqtree_opt == FDB_SEQTREE_USE) {
        if (handle->kvs) {
            // multi KV instance mode
            hbtrie_free(handle->seqtrie);
            free(handle->seqtrie);
        } else {
            free(handle->seqtree->kv_ops);
            free(handle->seqtree);
        }
    }

    free(handle->bhandle);
    free(handle->dhandle);
    if (handle->shandle) {
        snap_close(handle->shandle);
    }
    if (handle->filename) {
        free(handle->filename);
        handle->filename = NULL;
    }

#ifdef _TRACE_HANDLES
    spin_lock(&open_handle_lock);
    avl_remove(&open_handles, &handle->avl_trace);
    spin_unlock(&open_handle_lock);
#endif
    return fs;
}

LIBFDB_API
fdb_status fdb_destroy(const char *fname,
                       fdb_config *fdbconfig)
{
#ifdef _MEMPOOL
    mempool_init();
#endif

    fdb_config config;
    struct filemgr_config fconfig;
    fdb_status status = FDB_RESULT_SUCCESS;
    char *filename = (char *)alca(uint8_t, FDB_MAX_FILENAME_LEN);

    if (fdbconfig) {
        if (validate_fdb_config(fdbconfig)) {
            config = *fdbconfig;
        } else {
            return FDB_RESULT_INVALID_CONFIG;
        }
    } else {
        config = get_default_config();
    }

    strncpy(filename, fname, FDB_MAX_FILENAME_LEN);

    if (!compactor_is_valid_mode(filename, &config)) {
        status = FDB_RESULT_INVALID_COMPACTION_MODE;
        return status;
    }

    _fdb_init_file_config(&config, &fconfig);

    filemgr_mutex_openlock(&fconfig);

    status = filemgr_destroy_file(filename, &fconfig, NULL);
    if (status != FDB_RESULT_SUCCESS) {
        filemgr_mutex_openunlock();
        return status;
    }

    if (config.compaction_mode == FDB_COMPACTION_AUTO) {
        status = compactor_destroy_file(filename, &config);
        if (status != FDB_RESULT_SUCCESS) {
            filemgr_mutex_openunlock();
            return status;
        }
    }

    filemgr_mutex_openunlock();

    return status;
}

// roughly estimate the space occupied db handle HANDLE
LIBFDB_API
size_t fdb_estimate_space_used(fdb_file_handle *fhandle)
{
    size_t ret = 0;
    size_t datasize;
    size_t nlivenodes;
    fdb_kvs_handle *handle = NULL;
    struct filemgr *file;

    if (!fhandle) {
        return 0;
    }

    handle = fhandle->root;

    fdb_check_file_reopen(handle, NULL);
    fdb_sync_db_header(handle);

    file = handle->file;

    datasize = _kvs_stat_get_sum(file, KVS_STAT_DATASIZE);
    nlivenodes = _kvs_stat_get_sum(file, KVS_STAT_NLIVENODES);

    ret = datasize;
    ret += nlivenodes * handle->config.blocksize;
    ret += wal_get_datasize(handle->file);

    return ret;
}

LIBFDB_API
size_t fdb_estimate_space_used_from(fdb_file_handle *fhandle,
                                    fdb_snapshot_marker_t marker)
{
    uint64_t deltasize;
    size_t ret = 0;
    fdb_kvs_handle *handle;
    struct filemgr *file;
    bid_t hdr_bid = BLK_NOT_FOUND, prev_bid;
    size_t header_len;
    uint8_t header_buf[FDB_BLOCKSIZE];
    bid_t trie_root_bid = BLK_NOT_FOUND;
    bid_t seq_root_bid = BLK_NOT_FOUND;
    uint64_t ndocs;
    uint64_t nlivenodes;
    uint64_t datasize;
    uint64_t last_wal_flush_hdr_bid;
    uint64_t kv_info_offset;
    uint64_t header_flags;
    uint64_t version;
    char *compacted_filename;
    fdb_seqnum_t seqnum;
    file_status_t fstatus;
    fdb_status status;

    if (!fhandle || !marker) {
        return 0;
    }
    handle = fhandle->root;
    if (!handle->file) {
        fdb_log(&handle->log_callback, FDB_RESULT_FILE_NOT_OPEN,
                "File not open.");
        return 0;
    }

    fdb_check_file_reopen(handle, &fstatus);
    fdb_sync_db_header(handle);

    // Start loading from current header
    file = handle->file;
    header_len = handle->file->header.size;

    // Reverse scan the file only summing up the delta.....
    while (marker <= hdr_bid) {
        if (hdr_bid == BLK_NOT_FOUND) {
            hdr_bid = handle->last_hdr_bid;
            status = filemgr_fetch_header(file, hdr_bid,
                                          header_buf, &header_len, NULL, NULL,
                                          &deltasize, &version,
                                          &handle->log_callback);
        } else {
            prev_bid = filemgr_fetch_prev_header(file, hdr_bid,
                                                 header_buf, &header_len,
                                                 &seqnum, &deltasize, &version,
                                                 &handle->log_callback);
            hdr_bid = prev_bid;
        }
        if (status != FDB_RESULT_SUCCESS) {
            fdb_log(&handle->log_callback, status,
                    "Failure to fetch DB header.");
            return 0;
        }
        if (header_len == 0) {
            status = FDB_RESULT_KV_STORE_NOT_FOUND; // can't work without header
            fdb_log(&handle->log_callback, status, "Failure to find DB header.");
            return 0;
        }

        fdb_fetch_header(header_buf, &trie_root_bid, &seq_root_bid, &ndocs,
                         &nlivenodes, &datasize, &last_wal_flush_hdr_bid,
                         &kv_info_offset, &header_flags, &compacted_filename,
                         NULL);
        if (marker == hdr_bid) { // for the oldest header, sum up full values
            ret += datasize;
            ret += nlivenodes * handle->config.blocksize;
            break;
        } else { // for headers upto oldest header, sum up only deltas..
            ret += deltasize; // root kv store or single kv instance mode
            if (kv_info_offset != BLK_NOT_FOUND) { // Multi kv instance mode..
                uint64_t doc_offset;
                struct docio_object doc;
                memset(&doc, 0, sizeof(struct docio_object));
                doc_offset = docio_read_doc(handle->dhandle, kv_info_offset,
                                            &doc, true);
                if (doc_offset == kv_info_offset) {
                    fdb_log(&handle->log_callback, FDB_RESULT_READ_FAIL,
                            "Read failure estimate_space_used.");
                    return 0;
                }
                ret += _kvs_stat_get_sum_attr(doc.body, version,
                                              KVS_STAT_DELTASIZE);

                free_docio_object(&doc, 1, 1, 1);
            }
        }
    }

    return ret;
}

LIBFDB_API
fdb_status fdb_get_file_info(fdb_file_handle *fhandle, fdb_file_info *info)
{
    uint64_t ndocs;
    fdb_kvs_handle *handle;

    if (!fhandle || !info) {
        return FDB_RESULT_INVALID_ARGS;
    }
    handle = fhandle->root;

    fdb_check_file_reopen(handle, NULL);
    fdb_sync_db_header(handle);

    if (handle->config.compaction_mode == FDB_COMPACTION_AUTO) {
        // compaction daemon mode
        info->filename = handle->filename;
    } else {
        info->filename = handle->file->filename;
    }

    if (handle->shandle) {
        // handle for snapshot
    } else {
        info->new_filename = NULL;
    }

    // Note that doc_count includes the number of WAL entries, which might
    // incur an incorrect estimation. However, after the WAL flush, the doc
    // counter becomes consistent. We plan to devise a new way of tracking
    // the number of docs in a database instance.
    size_t wal_docs = wal_get_num_docs(handle->file);
    size_t wal_deletes = wal_get_num_deletes(handle->file);
    size_t wal_n_inserts = wal_docs - wal_deletes;

    ndocs = _kvs_stat_get_sum(handle->file, KVS_STAT_NDOCS);

    if (ndocs + wal_n_inserts < wal_deletes) {
        info->doc_count = 0;
    } else {
        if (ndocs) {
            info->doc_count = ndocs + wal_n_inserts - wal_deletes;
        } else {
            info->doc_count = wal_n_inserts;
        }
    }

    info->space_used = fdb_estimate_space_used(fhandle);
    info->file_size = filemgr_get_pos(handle->file);

    return FDB_RESULT_SUCCESS;
}

LIBFDB_API
fdb_status fdb_get_all_snap_markers(fdb_file_handle *fhandle,
                                    fdb_snapshot_info_t **markers_out,
                                    uint64_t *num_markers)
{
    fdb_kvs_handle *handle;
    bid_t hdr_bid;
    size_t header_len;
    uint8_t header_buf[FDB_BLOCKSIZE];
    bid_t trie_root_bid = BLK_NOT_FOUND;
    bid_t seq_root_bid = BLK_NOT_FOUND;
    uint64_t ndocs;
    uint64_t nlivenodes;
    uint64_t datasize;
    uint64_t last_wal_flush_hdr_bid;
    uint64_t kv_info_offset;
    uint64_t header_flags;
    uint64_t version;
    char *compacted_filename;
    fdb_seqnum_t seqnum;
    fdb_snapshot_info_t *markers;
    int i;
    uint64_t size;
    file_status_t fstatus;
    fdb_status status = FDB_RESULT_SUCCESS;

    if (!fhandle || !markers_out || !num_markers) {
        return FDB_RESULT_INVALID_ARGS;
    }
    handle = fhandle->root;
    if (!handle->file) {
        return FDB_RESULT_FILE_NOT_OPEN;
    }

    fdb_check_file_reopen(handle, &fstatus);
    fdb_sync_db_header(handle);

    // There are as many DB headers in a file as the file's header revision num
    size = handle->cur_header_revnum;
    if (!size) {
        return FDB_RESULT_NO_DB_INSTANCE;
    }
    markers = (fdb_snapshot_info_t *)calloc(size, sizeof(fdb_snapshot_info_t));
    if (!markers) { // LCOV_EXCL_START
        return FDB_RESULT_ALLOC_FAIL;
    } // LCOV_EXCL_STOP

    // Start loading from current header
    seqnum = handle->seqnum;
    hdr_bid = handle->last_hdr_bid;
    header_len = handle->file->header.size;
    size = 0;

    // Reverse scan the file to locate the DB header with seqnum marker
    for (i = 0; header_len; ++i, ++size) {
        if (i == 0 ) {
<<<<<<< HEAD
            status = filemgr_fetch_header(handle->file, handle->last_hdr_bid,
                                          header_buf, &header_len, NULL,
                                          NULL, NULL, &version,
                                          &handle->log_callback);
=======
            filemgr_get_header(handle->file, header_buf, &header_len, NULL, NULL, NULL);
>>>>>>> 41a273e3
        } else {
            hdr_bid = filemgr_fetch_prev_header(handle->file, hdr_bid,
                                                header_buf, &header_len,
                                                &seqnum, NULL, &version,
                                                &handle->log_callback);
        }
        if (header_len == 0) {
            continue; // header doesn't exist, terminate iteration
        }

        fdb_fetch_header(header_buf, &trie_root_bid, &seq_root_bid, &ndocs,
                         &nlivenodes, &datasize, &last_wal_flush_hdr_bid,
                         &kv_info_offset, &header_flags, &compacted_filename,
                         NULL);
        markers[i].marker = (fdb_snapshot_marker_t)hdr_bid;
        if (kv_info_offset == BLK_NOT_FOUND) { // Single kv instance mode
            markers[i].num_kvs_markers = 1;
            markers[i].kvs_markers = (fdb_kvs_commit_marker_t *)malloc(
                                            sizeof(fdb_kvs_commit_marker_t));
            if (!markers[i].kvs_markers) { // LCOV_EXCL_START
                fdb_free_snap_markers(markers, i);
                return FDB_RESULT_ALLOC_FAIL;
            } // LCOV_EXCL_STOP
            markers[i].kvs_markers->seqnum = seqnum;
            markers[i].kvs_markers->kv_store_name = NULL;
        } else { // Multi kv instance mode
            uint64_t doc_offset;
            struct docio_object doc;
            memset(&doc, 0, sizeof(struct docio_object));
            doc_offset = docio_read_doc(handle->dhandle, kv_info_offset, &doc,
                                        true);
            if (doc_offset == kv_info_offset) {
                fdb_free_snap_markers(markers, i);
                return FDB_RESULT_READ_FAIL;
            }
            status = _fdb_kvs_get_snap_info(doc.body, version,
                                            &markers[i]);
            if (status != FDB_RESULT_SUCCESS) { // LCOV_EXCL_START
                fdb_free_snap_markers(markers, i);
                return status;
            } // LCOV_EXCL_STOP
            if (seqnum) {
                // default KVS has been used
                // add the default KVS info
                int idx = markers[i].num_kvs_markers - 1;
                markers[i].kvs_markers[idx].seqnum = seqnum;
                markers[i].kvs_markers[idx].kv_store_name = NULL;
            } else {
                // do not count default KVS .. decrease it by one.
                markers[i].num_kvs_markers--;
            }
            free_docio_object(&doc, 1, 1, 1);
        }
    }

    *markers_out = markers;
    *num_markers = size ? size - 1 : 0;

    return status;
}

LIBFDB_API
fdb_status fdb_free_snap_markers(fdb_snapshot_info_t *markers, uint64_t size) {
    uint64_t i;
    int64_t kvs_idx;
    if (!markers || !size) {
        return FDB_RESULT_INVALID_ARGS;
    }
    for (i = 0; i < size; ++i) {
        kvs_idx = markers[i].num_kvs_markers;
        if (kvs_idx) {
            for (kvs_idx = kvs_idx - 1; kvs_idx >=0; --kvs_idx) {
                free(markers[i].kvs_markers[kvs_idx].kv_store_name);
            }
            free(markers[i].kvs_markers);
        }
    }
    free(markers);
    return FDB_RESULT_SUCCESS;
}

LIBFDB_API
size_t fdb_get_buffer_cache_used() {
    if (!fdb_initialized) {
        return 0;
    }

    return (size_t) filemgr_get_bcache_used_space();
}

LIBFDB_API
fdb_status fdb_shutdown()
{
    fdb_status ret = FDB_RESULT_SUCCESS;
    if (fdb_initialized) {

#ifndef SPIN_INITIALIZER
        // Windows: check if spin lock is already destroyed.
        if (InterlockedCompareExchange(&initial_lock_status, 1, 2) == 2) {
            spin_lock(&initial_lock);
        } else {
            // ForestDB is already shut down
            return ret;
        }
#else
        spin_lock(&initial_lock);
#endif

        if (!fdb_initialized) {
            // ForestDB is already shut down
#ifdef SPIN_INITIALIZER
            spin_unlock(&initial_lock);
#endif
            return ret;
        }
        if (fdb_open_inprog) {
            spin_unlock(&initial_lock);
            return FDB_RESULT_FILE_IS_BUSY;
        }
        compactor_shutdown();
        ret = filemgr_shutdown();
        if (ret == FDB_RESULT_SUCCESS) {
#ifdef _MEMPOOL
            mempool_shutdown();
#endif
            fdb_initialized = 0;
            spin_unlock(&initial_lock);
#ifndef SPIN_INITIALIZER
            spin_destroy(&initial_lock);
            initial_lock_status = 0;
#endif
        } else { // some file may be still open...
            spin_unlock(&initial_lock);
        }
    }
    return ret;
}

void _fdb_dump_handle(fdb_kvs_handle *h) {
    fprintf(stderr, "filename: %s\n", h->filename);

    fprintf(stderr, "config: chunksize %d\n", h->config.chunksize);
    fprintf(stderr, "config: blocksize %d\n", h->config.blocksize);
    fprintf(stderr, "config: buffercache_size %" _F64 "\n",
           h->config.buffercache_size);
    fprintf(stderr, "config: wal_threshold %" _F64 "\n",
            h->config.wal_threshold);
    fprintf(stderr, "config: wal_flush_before_commit %d\n",
           h->config.wal_flush_before_commit);
    fprintf(stderr, "config: purging_interval %d\n", h->config.purging_interval);
    fprintf(stderr, "config: seqtree_opt %d\n", h->config.seqtree_opt);
    fprintf(stderr, "config: durability_opt %d\n", h->config.durability_opt);
    fprintf(stderr, "config: open_flags %x\n", h->config.flags);
    fprintf(stderr, "config: compaction_buf_maxsize %d\n",
           h->config.compaction_buf_maxsize);
    fprintf(stderr, "config: cleanup_cache_onclose %d\n",
           h->config.cleanup_cache_onclose);
    fprintf(stderr, "config: compress body %d\n",
           h->config.compress_document_body);
    fprintf(stderr, "config: compaction_mode %d\n", h->config.compaction_mode);
    fprintf(stderr, "config: compaction_threshold %d\n",
           h->config.compaction_threshold);
    fprintf(stderr, "config: compactor_sleep_duration %" _F64"\n",
           h->config.compactor_sleep_duration);

    fprintf(stderr, "kvs_config: Create if missing = %d\n",
           h->kvs_config.create_if_missing);

    fprintf(stderr, "kvs: id = %" _F64 "\n", h->kvs->id);
    fprintf(stderr, "kvs: type = %d\n", h->kvs->type);
    fprintf(stderr, "kvs: root_handle %p\n", (void *)h->kvs->root);

    fprintf(stderr, "fdb_file_handle: %p\n", (void *)h->fhandle);
    fprintf(stderr, "fhandle: root %p\n", (void*)h->fhandle->root);
    fprintf(stderr, "fhandle: flags %p\n", (void *)h->fhandle->flags);

    fprintf(stderr, "hbtrie: %p\n", (void *)h->trie);
    fprintf(stderr, "hbtrie: chunksize %u\n", h->trie->chunksize);
    fprintf(stderr, "hbtrie: valuelen %u\n", h->trie->valuelen);
    fprintf(stderr, "hbtrie: flag %x\n", h->trie->flag);
    fprintf(stderr, "hbtrie: leaf_height_limit %u\n",
           h->trie->leaf_height_limit);
    fprintf(stderr, "hbtrie: root_bid %p\n", (void *)h->trie->root_bid);
    fprintf(stderr, "hbtrie: root_bid %p\n", (void *)h->trie->root_bid);

    fprintf(stderr, "idtree: %p\n", (void *)h->idtree);

    fprintf(stderr, "seqtrie: %p\n", (void *)h->seqtrie);
    fprintf(stderr, "seqtrie: chunksize %u\n", h->seqtrie->chunksize);
    fprintf(stderr, "seqtrie: valuelen %u\n", h->seqtrie->valuelen);
    fprintf(stderr, "seqtrie: flag %x\n", h->seqtrie->flag);
    fprintf(stderr, "seqtrie: leaf_height_limit %u\n",
           h->seqtrie->leaf_height_limit);
    fprintf(stderr, "seqtrie: root_bid %" _F64 "\n", h->seqtrie->root_bid);
    fprintf(stderr, "seqtrie: root_bid %" _F64 "\n", h->seqtrie->root_bid);

    fprintf(stderr, "file: filename %s\n", h->file->filename);
    fprintf(stderr, "file: ref_count %d\n", h->file->ref_count);
    fprintf(stderr, "file: fflags %x\n", h->file->fflags);
    fprintf(stderr, "file: blocksize %d\n", h->file->blocksize);
    fprintf(stderr, "file: fd %d\n", h->file->fd);
    fprintf(stderr, "file: pos %" _F64"\n", atomic_get_uint64_t(&h->file->pos));
    fprintf(stderr, "file: status %d\n", atomic_get_uint8_t(&h->file->status));
    fprintf(stderr, "file: config: blocksize %d\n", h->file->config->blocksize);
    fprintf(stderr, "file: config: ncacheblock %d\n",
           h->file->config->ncacheblock);
    fprintf(stderr, "file: config: flag %d\n", h->file->config->flag);
    fprintf(stderr, "file: config: chunksize %d\n", h->file->config->chunksize);
    fprintf(stderr, "file: config: options %x\n", h->file->config->options);
    fprintf(stderr, "file: config: prefetch_duration %" _F64 "\n",
           h->file->config->prefetch_duration);
    fprintf(stderr, "file: config: num_wal_shards %d\n",
           h->file->config->num_wal_shards);
    fprintf(stderr, "file: config: num_bcache_shards %d\n",
           h->file->config->num_bcache_shards);
    fprintf(stderr, "file: new_file %p\n", (void *)h->file->new_file);
    fprintf(stderr, "file: old_filename %p\n", (void *)h->file->old_filename);
    fprintf(stderr, "file: fnamedic_item: bcache %p\n",
            (void *)h->file->bcache);
    fprintf(stderr, "file: global_txn: handle %p\n",
            (void *)h->file->global_txn.handle);
    fprintf(stderr, "file: global_txn: prev_hdr_bid %" _F64 "\n",
           h->file->global_txn.prev_hdr_bid);
    fprintf(stderr, "file: global_txn: isolation %d\n",
           h->file->global_txn.isolation);
    fprintf(stderr, "file: in_place_compaction: %d\n",
           h->file->in_place_compaction);
    fprintf(stderr, "file: kvs_header: %" _F64 "\n",
            h->file->kv_header->id_counter);

    fprintf(stderr, "docio_handle: %p\n", (void*)h->dhandle);
    fprintf(stderr, "dhandle: file: filename %s\n",
            h->dhandle->file->filename);
    fprintf(stderr, "dhandle: curblock %" _F64 "\n", h->dhandle->curblock);
    fprintf(stderr, "dhandle: curpos %d\n", h->dhandle->curpos);
    fprintf(stderr, "dhandle: lastbid %" _F64 "\n", h->dhandle->lastbid);
    fprintf(stderr, "dhandle: readbuffer %p\n", h->dhandle->readbuffer);
    fprintf(stderr, "dhandle: %s\n",
           h->dhandle->compress_document_body ? "compress" : "don't compress");
    fprintf(stderr, "new_dhandle %p\n", (void *)h->dhandle);

    fprintf(stderr, "btreeblk_handle bhanlde %p\n", (void *)h->bhandle);
    fprintf(stderr, "bhandle: nodesize %d\n", h->bhandle->nodesize);
    fprintf(stderr, "bhandle: nnodeperblock %d\n", h->bhandle->nnodeperblock);
    fprintf(stderr, "bhandle: nlivenodes %" _F64 "\n", h->bhandle->nlivenodes);
    fprintf(stderr, "bhandle: file %s\n", h->bhandle->file->filename);
    fprintf(stderr, "bhandle: nsb %d\n", h->bhandle->nsb);

    fprintf(stderr, "multi_kv_instances: %d\n", h->config.multi_kv_instances);
    fprintf(stderr, "prefetch_duration: %" _F64"\n",
            h->config.prefetch_duration);
    fprintf(stderr, "cur_header_revnum: %" _F64 "\n", h->cur_header_revnum);
    fprintf(stderr, "last_hdr_bid: %" _F64 "\n", h->last_hdr_bid);
    fprintf(stderr, "last_wal_flush_hdr_bid: %" _F64 "\n",
           h->last_wal_flush_hdr_bid);
    fprintf(stderr, "kv_info_offset: %" _F64 "\n", h->kv_info_offset);

    fprintf(stderr, "snap_handle: %p\n", (void *)h->shandle);
    if (h->shandle) {
        fprintf(stderr, "shandle: ref_cnt %d\n", h->shandle->ref_cnt);
        fprintf(stderr, "shandle: type %d\n", h->shandle->type);
        fprintf(stderr, "shandle: kvs_stat: nlivenodes %" _F64 "\n",
               h->shandle->stat.nlivenodes);
        fprintf(stderr, "shandle: kvs_stat: ndocs %" _F64 "\n",
               h->shandle->stat.ndocs);
        fprintf(stderr, "shandle: kvs_stat: datasize %" _F64 "\n",
               h->shandle->stat.datasize);
        fprintf(stderr, "shandle: kvs_stat: wal_ndocs %" _F64 "\n",
               h->shandle->stat.wal_ndocs);
        fprintf(stderr, "shandle: kvs_stat: wal_ndeletes %" _F64 "\n",
               h->shandle->stat.wal_ndeletes);
    }
    fprintf(stderr, "seqnum: %" _F64 "\n", h->seqnum);
    fprintf(stderr, "max_seqnum: %" _F64 "\n", h->max_seqnum);

    fprintf(stderr, "txn: %p\n", (void *)h->txn);
    if (h->txn) {
        fprintf(stderr, "txn: handle %p\n", (void *)h->txn->handle);
        fprintf(stderr, "txn: prev_hdr_bid %" _F64" \n", h->txn->prev_hdr_bid);
        fprintf(stderr, "txn: isolation %d\n", h->txn->isolation);
    }
    fprintf(stderr, "dirty_updates %d\n", h->dirty_updates);
}

void _fdb_dump_handles(void) {
#ifdef _TRACE_HANDLES
    struct avl_node *h = NULL;
    int n = 0;
    spin_lock(&open_handle_lock);
    h = avl_first(&open_handles);
    while(h) {
        fdb_kvs_handle *handle = _get_entry(h, fdb_kvs_handle, avl_trace);
        n++;
        fprintf(stderr, "--------%d-Dumping Handle %p---------\n", n, handle);
        _fdb_dump_handle(handle);
        h = avl_next(h);
    }
    spin_unlock(&open_handle_lock);
#endif
}<|MERGE_RESOLUTION|>--- conflicted
+++ resolved
@@ -259,13 +259,9 @@
     log_callback = handle->dhandle->log_callback;
     handle->dhandle->log_callback = NULL;
 
-<<<<<<< HEAD
-    filemgr_mutex_lock(file);
-=======
     if (!handle->shandle) {
         filemgr_mutex_lock(file);
     }
->>>>>>> 41a273e3
     for (; offset < hdr_off;
         offset = ((offset / blocksize) + 1) * blocksize) { // next block's off
         if (!docio_check_buffer(handle->dhandle, offset / blocksize)) {
@@ -1141,12 +1137,20 @@
     handle->max_seqnum = FDB_SNAPSHOT_INMEM; // Prevent WAL restore on open
     handle->shandle = &shandle; // a dummy handle to prevent WAL restore
     if (kvs) {
-        fdb_kvs_header_free(file); //_open will recreate the header
+        fdb_kvs_header_free(file); // KV header will be recreated below.
         handle->kvs = kvs; // re-use super_handle's kvs info
         handle->kvs_config = kvs_config;
     }
 
     fs = _fdb_open(handle, file->filename, FDB_AFILENAME, &config);
+
+    if (handle->config.multi_kv_instances) {
+        filemgr_mutex_lock(handle->file);
+        fdb_kvs_header_create(handle->file);
+        fdb_kvs_header_read(handle->file, handle->dhandle, handle->kv_info_offset,
+                            handle->file->version, false);
+        filemgr_mutex_unlock(handle->file);
+    }
 
     filemgr_set_rollback(file, 0); // allow mutations
     handle->shandle = NULL; // just a dummy handle never allocated
@@ -1412,12 +1416,8 @@
     if (handle->shandle && handle->last_hdr_bid) {
         status = filemgr_fetch_header(handle->file, handle->last_hdr_bid,
                                       header_buf, &header_len, &seqnum,
-<<<<<<< HEAD
                                       &header_revnum, NULL, &version,
                                       &handle->log_callback);
-=======
-                                      &header_revnum, &handle->log_callback);
->>>>>>> 41a273e3
         if (status != FDB_RESULT_SUCCESS) {
             free(handle->filename);
             handle->filename = NULL;
@@ -5009,11 +5009,7 @@
                 uint64_t version;
                 fdb_seqnum_t seqnum = 0;
                 fs = filemgr_fetch_header(handle->file, offset / blocksize, hdr_buf,
-<<<<<<< HEAD
                                           &len, &seqnum, NULL, NULL, &version, NULL);
-=======
-                                          &len, &seqnum, NULL, NULL);
->>>>>>> 41a273e3
                 if (fs != FDB_RESULT_SUCCESS) {
                     // Invalid and corrupted header.
                     free(doc);
@@ -6381,14 +6377,10 @@
     // Reverse scan the file to locate the DB header with seqnum marker
     for (i = 0; header_len; ++i, ++size) {
         if (i == 0 ) {
-<<<<<<< HEAD
             status = filemgr_fetch_header(handle->file, handle->last_hdr_bid,
                                           header_buf, &header_len, NULL,
                                           NULL, NULL, &version,
                                           &handle->log_callback);
-=======
-            filemgr_get_header(handle->file, header_buf, &header_len, NULL, NULL, NULL);
->>>>>>> 41a273e3
         } else {
             hdr_bid = filemgr_fetch_prev_header(handle->file, hdr_bid,
                                                 header_buf, &header_len,
