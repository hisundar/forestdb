--- conflicted
+++ resolved
@@ -173,6 +173,9 @@
     volatile filemgr_prefetch_status_t prefetch_status;
     thread_t prefetch_tid;
 
+    // File format version
+    uint64_t version;
+
     // spin lock for small region
     spin_t lock;
 
@@ -236,10 +239,7 @@
 fdb_status filemgr_fetch_header(struct filemgr *file, uint64_t bid,
                                 void *buf, size_t *len, fdb_seqnum_t *seqnum,
                                 filemgr_header_revnum_t *header_revnum,
-<<<<<<< HEAD
                                 uint64_t *deltasize, uint64_t *version,
-=======
->>>>>>> 41a273e3
                                 err_log_callback *log_callback);
 uint64_t filemgr_fetch_prev_header(struct filemgr *file, uint64_t bid,
                                    void *buf, size_t *len, fdb_seqnum_t *seqnum,
@@ -361,12 +361,10 @@
 
 bool filemgr_is_commit_header(void *head_buffer, size_t blocksize);
 
-<<<<<<< HEAD
 bool filemgr_is_cow_supported(struct filemgr *src, struct filemgr *dst);
-=======
+
 void filemgr_set_throttling_delay(struct filemgr *file, uint64_t delay_us);
 uint32_t filemgr_get_throttling_delay(struct filemgr *file);
->>>>>>> 41a273e3
 
 void _kvs_stat_set(struct filemgr *file,
                    fdb_kvs_id_t kv_id,
