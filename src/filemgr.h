/* -*- Mode: C++; tab-width: 4; c-basic-offset: 4; indent-tabs-mode: nil -*- */
/*
 *     Copyright 2010 Couchbase, Inc
 *
 *   Licensed under the Apache License, Version 2.0 (the "License");
 *   you may not use this file except in compliance with the License.
 *   You may obtain a copy of the License at
 *
 *       http://www.apache.org/licenses/LICENSE-2.0
 *
 *   Unless required by applicable law or agreed to in writing, software
 *   distributed under the License is distributed on an "AS IS" BASIS,
 *   WITHOUT WARRANTIES OR CONDITIONS OF ANY KIND, either express or implied.
 *   See the License for the specific language governing permissions and
 *   limitations under the License.
 */

#ifndef _JSAHN_FILEMGR_H
#define _JSAHN_FILEMGR_H

#include <sys/types.h>
#include <sys/stat.h>
#include <stdint.h>

#ifdef _ASYNC_IO
#if !defined(WIN32) && !defined(_WIN32)
#include <libaio.h>
#include <sys/time.h>
#endif
#endif

#include "libforestdb/fdb_errors.h"

#include "internal_types.h"
#include "common.h"
#include "hash.h"
#include "partiallock.h"
#include "atomic.h"
#include "checksum.h"
#include "filemgr_ops.h"

#ifdef __cplusplus
extern "C" {
#endif

#define FILEMGR_SYNC 0x01
#define FILEMGR_READONLY 0x02
#define FILEMGR_ROLLBACK_IN_PROG 0x04
#define FILEMGR_CREATE 0x08
#define FILEMGR_REMOVAL_IN_PROG 0x10
#define FILEMGR_CREATE_CRC32 0x20 // Used in testing upgrade path

struct filemgr_config {
    int blocksize;
    int ncacheblock;
    int flag;
    int chunksize;
    uint8_t options;
    uint64_t prefetch_duration;
    uint16_t num_wal_shards;
    uint16_t num_bcache_shards;
};

struct async_io_handle {
#ifdef _ASYNC_IO
#if !defined(WIN32) && !defined(_WIN32)
    struct iocb **ioq;
    struct io_event *events;
    io_context_t ioctx;
#endif
#endif
    uint8_t *aio_buf;
    uint64_t *offset_array;
    size_t queue_depth;
    size_t block_size;
    int fd;
};

typedef int filemgr_fs_type_t;
enum {
    FILEMGR_FS_NO_COW = 0x01,
    FILEMGR_FS_EXT4_WITH_COW = 0x02,
    FILEMGR_FS_BTRFS = 0x03
};

struct filemgr_buffer{
    void *block;
    bid_t lastbid;
};

typedef uint16_t filemgr_header_len_t;
typedef uint64_t filemgr_magic_t;
typedef uint64_t filemgr_header_revnum_t;

struct filemgr_header{
    filemgr_header_len_t size;
    filemgr_header_revnum_t revnum;
    volatile fdb_seqnum_t seqnum;
    atomic_uint64_t bid;
    atomic_uint64_t dirty_idtree_root; // for wal_flush_before_commit option
    atomic_uint64_t dirty_seqtree_root; // for wal_flush_before_commit option
    struct kvs_ops_stat op_stat; // op stats for default KVS
    struct kvs_stat stat; // stats for the default KVS
    void *data;
};

typedef uint8_t filemgr_prefetch_status_t;
enum {
    FILEMGR_PREFETCH_IDLE = 0,
    FILEMGR_PREFETCH_RUNNING = 1,
    FILEMGR_PREFETCH_ABORT = 2
};

#define DLOCK_MAX (41) /* a prime number */
struct wal;
struct fnamedic_item;
struct kvs_header;

typedef struct {
    mutex_t mutex;
    bool locked;
} mutex_lock_t;

struct filemgr {
    char *filename; // Current file name.
    uint32_t ref_count;
    uint8_t fflags;
    uint16_t filename_len;
    uint32_t blocksize;
    int fd;
    atomic_uint64_t pos;
    atomic_uint64_t last_commit;
    atomic_uint64_t num_invalidated_blocks;
    struct wal *wal;
    struct filemgr_header header;
    struct filemgr_ops *ops;
    struct hash_elem e;
    atomic_uint8_t status;
    struct filemgr_config *config;
    struct filemgr *new_file;
    char *old_filename; // Old file name before compaction.
    struct fnamedic_item *bcache;
    fdb_txn global_txn;
    bool in_place_compaction;
    filemgr_fs_type_t fs_type;
    struct kvs_header *kv_header;
    void (*free_kv_header)(struct filemgr *file); // callback function
    atomic_uint32_t throttling_delay;

    // variables related to prefetching
    volatile filemgr_prefetch_status_t prefetch_status;
    thread_t prefetch_tid;

    // File format version
    uint64_t version;

    // spin lock for small region
    spin_t lock;

    // lock for data consistency
#ifdef __FILEMGR_DATA_PARTIAL_LOCK
    struct plock plock;
#elif defined(__FILEMGR_DATA_MUTEX_LOCK)
    mutex_t data_mutex[DLOCK_MAX];
#else
    spin_t data_spinlock[DLOCK_MAX];
#endif //__FILEMGR_DATA_PARTIAL_LOCK

    // mutex for synchronization among multiple writers.
    mutex_lock_t writer_lock;

    // CRC the file is using.
    crc_mode_e crc_mode;
};

typedef fdb_status (*register_file_removal_func)(struct filemgr *file,
                                                 err_log_callback *log_callback);
typedef bool (*check_file_removal_func)(const char *filename);

typedef struct {
    struct filemgr *file;
    int rv;
} filemgr_open_result;

void filemgr_init(struct filemgr_config *config);
void filemgr_set_lazy_file_deletion(bool enable,
                                    register_file_removal_func regis_func,
                                    check_file_removal_func check_func);

uint64_t filemgr_get_bcache_used_space(void);

size_t filemgr_get_ref_count(struct filemgr *file);

INLINE void filemgr_incr_ref_count(struct filemgr *file) {
    spin_lock(&file->lock);
    ++file->ref_count;
    spin_unlock(&file->lock);
}

filemgr_open_result filemgr_open(char *filename,
                                 struct filemgr_ops *ops,
                                 struct filemgr_config *config,
                                 err_log_callback *log_callback);

uint64_t filemgr_update_header(struct filemgr *file, void *buf, size_t len);
filemgr_header_revnum_t filemgr_get_header_revnum(struct filemgr *file);

fdb_seqnum_t filemgr_get_seqnum(struct filemgr *file);
void filemgr_set_seqnum(struct filemgr *file, fdb_seqnum_t seqnum);

INLINE bid_t filemgr_get_header_bid(struct filemgr *file)
{
    return ((file->header.size > 0) ?
            atomic_get_uint64_t(&file->header.bid) : BLK_NOT_FOUND);
}
bid_t _filemgr_get_header_bid(struct filemgr *file);
void* filemgr_get_header(struct filemgr *file, void *buf, size_t *len,
                         bid_t *header_bid, fdb_seqnum_t *seqnum,
                         filemgr_header_revnum_t *header_revnum);
fdb_status filemgr_fetch_header(struct filemgr *file, uint64_t bid,
                                void *buf, size_t *len, fdb_seqnum_t *seqnum,
                                filemgr_header_revnum_t *header_revnum,
                                uint64_t *deltasize, uint64_t *version,
                                err_log_callback *log_callback);
uint64_t filemgr_fetch_prev_header(struct filemgr *file, uint64_t bid,
                                   void *buf, size_t *len, fdb_seqnum_t *seqnum,
                                   uint64_t *deltasize, uint64_t *version,
                                   err_log_callback *log_callback);
fdb_status filemgr_close(struct filemgr *file,
                         bool cleanup_cache_onclose,
                         const char *orig_file_name,
                         err_log_callback *log_callback);

void filemgr_remove_all_buffer_blocks(struct filemgr *file);
void filemgr_free_func(struct hash_elem *h);

INLINE bid_t filemgr_get_next_alloc_block(struct filemgr *file)
{
    return atomic_get_uint64_t(&file->pos) / file->blocksize;
}
bid_t filemgr_alloc(struct filemgr *file, err_log_callback *log_callback);
void filemgr_alloc_multiple(struct filemgr *file, int nblock, bid_t *begin,
                            bid_t *end, err_log_callback *log_callback);
bid_t filemgr_alloc_multiple_cond(struct filemgr *file, bid_t nextbid, int nblock,
                                  bid_t *begin, bid_t *end,
                                  err_log_callback *log_callback);

<<<<<<< HEAD
// Returns true if the block invalidated is from recent uncommited blocks
bool filemgr_invalidate_block(struct filemgr *file, bid_t bid);
=======
void filemgr_invalidate_block(struct filemgr *file, bid_t bid);
bool filemgr_is_fully_resident(struct filemgr *file);
>>>>>>> c03c18b3

fdb_status filemgr_read(struct filemgr *file,
                        bid_t bid, void *buf,
                        err_log_callback *log_callback,
                        bool read_on_cache_miss);

fdb_status filemgr_write_offset(struct filemgr *file, bid_t bid, uint64_t offset,
                          uint64_t len, void *buf, err_log_callback *log_callback);
fdb_status filemgr_write(struct filemgr *file, bid_t bid, void *buf,
                   err_log_callback *log_callback);
INLINE int filemgr_is_writable(struct filemgr *file, bid_t bid)
{
    uint64_t pos = bid * file->blocksize;
    // Note that we don't need to grab file->lock here because
    // 1) both file->pos and file->last_commit are only incremented.
    // 2) file->last_commit is updated using the value of file->pos,
    //    and always equal to or smaller than file->pos.
    return (pos <  atomic_get_uint64_t(&file->pos) &&
            pos >= atomic_get_uint64_t(&file->last_commit));
}
void filemgr_remove_file(struct filemgr *file);

fdb_status filemgr_commit(struct filemgr *file, bool sync,
                          err_log_callback *log_callback);
fdb_status filemgr_sync(struct filemgr *file,
                        err_log_callback *log_callback);

fdb_status filemgr_shutdown();
int filemgr_update_file_status(struct filemgr *file, file_status_t status,
                                char *old_filename);
void filemgr_set_compaction_state(struct filemgr *old_file,
                                  struct filemgr *new_file,
                                  file_status_t status);
void filemgr_remove_pending(struct filemgr *old_file, struct filemgr *new_file);

struct kvs_ops_stat *filemgr_migrate_op_stats(struct filemgr *old_file,
                                              struct filemgr *new_file,
                                              struct kvs_info *kvs);
fdb_status filemgr_destroy_file(char *filename,
                                struct filemgr_config *config,
                                struct hash *destroy_set);

struct filemgr *filemgr_search_stale_links(struct filemgr *cur_file);
typedef char *filemgr_redirect_hdr_func(uint8_t *buf, struct filemgr *new_file);

char *filemgr_redirect_old_file(struct filemgr *very_old_file,
                                struct filemgr *new_file,
                                filemgr_redirect_hdr_func redirect_func);
INLINE file_status_t filemgr_get_file_status(struct filemgr *file)
{
    return atomic_get_uint8_t(&file->status);
}
INLINE uint64_t filemgr_get_pos(struct filemgr *file)
{
    return atomic_get_uint64_t(&file->pos);
}

fdb_status filemgr_copy_file_range(struct filemgr *src_file,
                                   struct filemgr *dst_file,
                                   bid_t src_bid, bid_t dst_bid,
                                   bid_t clone_len);

bool filemgr_is_rollback_on(struct filemgr *file);
void filemgr_set_rollback(struct filemgr *file, uint8_t new_val);

void filemgr_set_in_place_compaction(struct filemgr *file,
                                     bool in_place_compaction);
bool filemgr_is_in_place_compaction_set(struct filemgr *file);

void filemgr_mutex_openlock(struct filemgr_config *config);
void filemgr_mutex_openunlock(void);

void filemgr_mutex_lock(struct filemgr *file);
bool filemgr_mutex_trylock(struct filemgr *file);
void filemgr_mutex_unlock(struct filemgr *file);

void filemgr_set_dirty_root(struct filemgr *file,
                            bid_t dirty_idtree_root,
                            bid_t dirty_seqtree_root);
INLINE void filemgr_get_dirty_root(struct filemgr *file,
                                   bid_t *dirty_idtree_root,
                                   bid_t *dirty_seqtree_root)
{
    *dirty_idtree_root = atomic_get_uint64_t(&file->header.dirty_idtree_root);
    *dirty_seqtree_root = atomic_get_uint64_t(&file->header.dirty_seqtree_root);
}

INLINE bool filemgr_dirty_root_exist(struct filemgr *file)
{
    return (atomic_get_uint64_t(&file->header.dirty_idtree_root)  != BLK_NOT_FOUND ||
            atomic_get_uint64_t(&file->header.dirty_seqtree_root) != BLK_NOT_FOUND);
}

bool filemgr_is_commit_header(void *head_buffer, size_t blocksize);

bool filemgr_is_cow_supported(struct filemgr *src, struct filemgr *dst);

void filemgr_set_throttling_delay(struct filemgr *file, uint64_t delay_us);
uint32_t filemgr_get_throttling_delay(struct filemgr *file);

void _kvs_stat_set(struct filemgr *file,
                   fdb_kvs_id_t kv_id,
                   struct kvs_stat stat);
void _kvs_stat_update_attr(struct filemgr *file,
                           fdb_kvs_id_t kv_id,
                           kvs_stat_attr_t attr,
                           int delta);
int _kvs_stat_get_kv_header(struct kvs_header *kv_header,
                            fdb_kvs_id_t kv_id,
                            struct kvs_stat *stat);
int _kvs_stat_get(struct filemgr *file,
                  fdb_kvs_id_t kv_id,
                  struct kvs_stat *stat);
uint64_t _kvs_stat_get_sum(struct filemgr *file,
                           kvs_stat_attr_t attr);
int _kvs_ops_stat_get_kv_header(struct kvs_header *kv_header,
                                fdb_kvs_id_t kv_id,
                                struct kvs_ops_stat *stat);
int _kvs_ops_stat_get(struct filemgr *file,
                      fdb_kvs_id_t kv_id,
                      struct kvs_ops_stat *stat);

void _init_op_stats(struct kvs_ops_stat *stat);
struct kvs_ops_stat *filemgr_get_ops_stats(struct filemgr *file,
                                          struct kvs_info *info);
#ifdef __cplusplus
}
#endif

#endif<|MERGE_RESOLUTION|>--- conflicted
+++ resolved
@@ -245,13 +245,9 @@
                                   bid_t *begin, bid_t *end,
                                   err_log_callback *log_callback);
 
-<<<<<<< HEAD
 // Returns true if the block invalidated is from recent uncommited blocks
 bool filemgr_invalidate_block(struct filemgr *file, bid_t bid);
-=======
-void filemgr_invalidate_block(struct filemgr *file, bid_t bid);
 bool filemgr_is_fully_resident(struct filemgr *file);
->>>>>>> c03c18b3
 
 fdb_status filemgr_read(struct filemgr *file,
                         bid_t bid, void *buf,
