--- conflicted
+++ resolved
@@ -612,12 +612,9 @@
         elem->daemon_compact_in_progress = false;
         elem->removal_activated = false;
         elem->log_callback = log_callback;
-<<<<<<< HEAD
-=======
         gettimeofday(&elem->last_compaction_timestamp, NULL);
         // Init the compaction interval using the global param
         elem->interval = sleep_duration;
->>>>>>> c81e41fe
         avl_insert(&openfiles, &elem->avl, _compactor_cmp);
         mutex_unlock(&cpt_lock); // Releasing the lock here should be OK as
                                  // subsequent registration attempts for the same file
