--- conflicted
+++ resolved
@@ -742,22 +742,14 @@
         meta.crc = _endian_decode(meta.crc);
         ops->close(fd_meta);
 
-<<<<<<< HEAD
         // CRC check, mode UNKNOWN means all modes are checked.
         if (!perform_integrity_check(buf,
                                      sizeof(struct compactor_meta) - sizeof(crc),
                                      meta.crc,
                                      CRC_UNKNOWN)) {
-            fdb_log(log_callback, FDB_RESULT_CHECKSUM_ERROR,
-                    "Checksum mismatch in the meta file '%s'\n", metafile);
-=======
-        // CRC check
-        crc = chksum(buf, sizeof(struct compactor_meta) - sizeof(crc));
-        if (crc != meta.crc) {
             fprintf(stderr,
                     "Error status code: %d, Checksum mismatch in the meta file '%s'\n",
                     FDB_RESULT_CHECKSUM_ERROR, metafile);
->>>>>>> 7c9c39cb
             return NULL;
         }
         // check if the file exists
