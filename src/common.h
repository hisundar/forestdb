/* -*- Mode: C++; tab-width: 4; c-basic-offset: 4; indent-tabs-mode: nil -*- */
/*
 *     Copyright 2010 Couchbase, Inc
 *
 *   Licensed under the Apache License, Version 2.0 (the "License");
 *   you may not use this file except in compliance with the License.
 *   You may obtain a copy of the License at
 *
 *       http://www.apache.org/licenses/LICENSE-2.0
 *
 *   Unless required by applicable law or agreed to in writing, software
 *   distributed under the License is distributed on an "AS IS" BASIS,
 *   WITHOUT WARRANTIES OR CONDITIONS OF ANY KIND, either express or implied.
 *   See the License for the specific language governing permissions and
 *   limitations under the License.
 */

#ifndef _JSAHN_COMMON_H
#define _JSAHN_COMMON_H

#include <stdlib.h>
#include <stdint.h>

#undef NDEBUG
#include <assert.h>

#if !defined(__APPLE__) && !defined(__FreeBSD__)
#include <malloc.h>
#endif

#include "option.h"
#include "arch.h"
#include "debug.h"
#include "bitwise_utils.h"

#ifndef _MEMPOOL
    #define mempool_alloc malloc
    #define mempool_free free
#endif

#define _MEMORY_OVERRIDE

#define alca(type, n) ((type*)alloca(sizeof(type) * (n)))

#define seq_memcpy(dest, src, size, offset_var) \
    memcpy(dest, src, size); \
    offset_var += size

typedef uint64_t bid_t;
#define BLK_NOT_FOUND (UINT64_C(0xffffffffffffffff))

typedef uint8_t file_status_t;
enum{
    // No compaction now or before or in progress
    FILE_NORMAL = 0,
    // fdb_compact has begun - switch to using the new_file for new fdb_set()s
    FILE_COMPACT_OLD = 1,
    // this is a new file in the compaction process
    FILE_COMPACT_NEW = 2,
    // all open handles on the file has been closed
    FILE_CLOSED = 3,
    // compaction completed successfully, and file needs to be removed once all
    // open handles refering to this file are closed or switched to new_file
    FILE_REMOVED_PENDING = 4,
};

#define BLK_MARKER_BNODE (0xff)
#define BLK_MARKER_DBHEADER (0xee)
#define BLK_MARKER_DOC (0xdd)
#define BLK_MARKER_SB (0xcc) // superblock
#define BLK_MARKER_SIZE (1)
#define DOCBLK_META_SIZE (16)
<<<<<<< HEAD
struct docblk_meta {
    bid_t next_bid;
    uint8_t reserved[7];
=======
#define BMP_REVNUM_MASK 0xffff

struct docblk_meta {
    bid_t next_bid;
    uint16_t sb_bmp_revnum_hash;
    uint8_t reserved[5];
>>>>>>> c81e41fe
    uint8_t marker;
};

#define randomize() srand((unsigned)time(NULL))
#define random(num) ((rand())%(num))

#define random_custom(prev, num) (prev) = ((prev)+811)&((num)-1)


/* Custom assert */

void fdb_assert_die(const char* expression, const char* file, int line,
                    uint64_t val, uint64_t expected);

#define fdb_assert(cond, val, expected)   \
    ((void)((cond) ? (void)0 : fdb_assert_die(#cond, __FILE__, __LINE__,\
                                              (uint64_t)(val), (uint64_t)(expected))))

#endif // _JSAHN_COMMON_H<|MERGE_RESOLUTION|>--- conflicted
+++ resolved
@@ -70,18 +70,12 @@
 #define BLK_MARKER_SB (0xcc) // superblock
 #define BLK_MARKER_SIZE (1)
 #define DOCBLK_META_SIZE (16)
-<<<<<<< HEAD
-struct docblk_meta {
-    bid_t next_bid;
-    uint8_t reserved[7];
-=======
 #define BMP_REVNUM_MASK 0xffff
 
 struct docblk_meta {
     bid_t next_bid;
     uint16_t sb_bmp_revnum_hash;
     uint8_t reserved[5];
->>>>>>> c81e41fe
     uint8_t marker;
 };
 
