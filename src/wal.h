--- conflicted
+++ resolved
@@ -49,9 +49,6 @@
     uint16_t keylen;
     uint8_t chunksize;
     struct list items;
-<<<<<<< HEAD
-    struct avl_node avl_key;
-=======
 };
 
 typedef uint64_t wal_snapid_t;
@@ -126,7 +123,6 @@
      * AVL tree to store unflushed WAL entries of a snapshot by sequence number
      */
     struct avl_tree seq_tree;
->>>>>>> c81e41fe
 };
 
 #define WAL_ITEM_COMMITTED (0x01)
@@ -144,12 +140,7 @@
     uint32_t doc_size;
     uint64_t offset;
     fdb_seqnum_t seqnum;
-<<<<<<< HEAD
-    struct avl_node avl_seq;
-    struct list_elem list_elem; // for wal_item_header's 'items'
-=======
     uint64_t old_offset;
->>>>>>> c81e41fe
     union { // for offset-based sorting for WAL flush
         struct list_elem list_elem_txn; // for transaction
         struct avl_node avl_flush;
@@ -197,18 +188,8 @@
     FDB_WAL_PENDING = 2
 };
 
-<<<<<<< HEAD
-struct wal_shard_by_key {
-    struct avl_tree map_bykey; // tree of all 'wal_item_header' (keys) in shard
-    spin_t lock;
-};
-
-struct wal_shard_by_seq {
-    struct avl_tree map_byseq; // indexes 'wal_item's seq num in WAL shard
-=======
 struct wal_shard {
     struct avl_tree _map;
->>>>>>> c81e41fe
     spin_t lock;
 };
 
@@ -272,12 +253,6 @@
                       wal_insert_by caller);
 fdb_status wal_immediate_remove(fdb_txn *txn,
                                 struct filemgr *file,
-<<<<<<< HEAD
-                                fdb_doc *doc,
-                                uint64_t offset,
-                                wal_insert_by caller);
-fdb_status wal_find(fdb_txn *txn, struct filemgr *file, fdb_doc *doc, uint64_t *offset);
-=======
                                 struct _fdb_key_cmp_info *cmp_info,
                                 fdb_doc *doc,
                                 uint64_t offset,
@@ -286,7 +261,6 @@
                     struct _fdb_key_cmp_info *cmp_info,
                     struct snap_handle *shandle,
                     fdb_doc *doc, uint64_t *offset);
->>>>>>> c81e41fe
 fdb_status wal_find_kv_id(fdb_txn *txn,
                           struct filemgr *file,
                           fdb_kvs_id_t kv_id,
@@ -353,16 +327,7 @@
                                   wal_flush_seq_purge_func *seq_purge_func,
                                   wal_flush_kvs_delta_stats_func *delta_stats_func,
                                   union wal_flush_items *flush_items);
-<<<<<<< HEAD
-fdb_status wal_snapshot(struct filemgr *file,
-                        void *dbhandle, fdb_txn *txn,
-                        fdb_seqnum_t *upto_seq,
-                        wal_snapshot_func *snapshot_func);
-
-fdb_status wal_discard(struct filemgr *file, fdb_txn *txn);
-fdb_status wal_close(struct filemgr *file);
-fdb_status wal_shutdown(struct filemgr *file);
-=======
+
 /**
  * Create a WAL snapshot for a specific KV Store
  * @param file - the underlying file for the database
@@ -505,7 +470,6 @@
 fdb_status wal_discard(struct filemgr *file, fdb_txn *txn);
 fdb_status wal_close(struct filemgr *file, err_log_callback *log_callback);
 fdb_status wal_shutdown(struct filemgr *file, err_log_callback *log_callback);
->>>>>>> c81e41fe
 
 /**
  * Free memory associated with wal data structures.
