/* -*- Mode: C++; tab-width: 4; c-basic-offset: 4; indent-tabs-mode: nil -*- */
/*
 *     Copyright 2010 Couchbase, Inc
 *
 *   Licensed under the Apache License, Version 2.0 (the "License");
 *   you may not use this file except in compliance with the License.
 *   You may obtain a copy of the License at
 *
 *       http://www.apache.org/licenses/LICENSE-2.0
 *
 *   Unless required by applicable law or agreed to in writing, software
 *   distributed under the License is distributed on an "AS IS" BASIS,
 *   WITHOUT WARRANTIES OR CONDITIONS OF ANY KIND, either express or implied.
 *   See the License for the specific language governing permissions and
 *   limitations under the License.
 */

#include <stdlib.h>
#include <string.h>
#include <stdint.h>

#include "filemgr.h"
#include "common.h"
#include "hash.h"
#include "docio.h"
#include "wal.h"
#include "hash_functions.h"
#include "fdb_internal.h"

#include "memleak.h"

#ifdef __DEBUG
#ifndef __DEBUG_WAL
    #undef DBG
    #undef DBGCMD
    #undef DBGSW
    #define DBG(...)
    #define DBGCMD(...)
    #define DBGSW(n, ...)
#endif
#endif

INLINE uint32_t _wal_hash_bykey(struct hash *hash, struct hash_elem *e)
{
    struct wal_item_header *item = _get_entry(e, struct wal_item_header, he_key);
    return get_checksum((uint8_t*)item->key, item->keylen) %
                        ((uint64_t)hash->nbuckets);
}

INLINE int _wal_cmp_bykey(struct hash_elem *a, struct hash_elem *b)
{
    struct wal_item_header *aa, *bb;
    aa = _get_entry(a, struct wal_item_header, he_key);
    bb = _get_entry(b, struct wal_item_header, he_key);

    if (aa->keylen == bb->keylen) return memcmp(aa->key, bb->key, aa->keylen);
    else {
        size_t len = MIN(aa->keylen , bb->keylen);
        int cmp = memcmp(aa->key, bb->key, len);
        if (cmp != 0) return cmp;
        else {
            return (int)((int)aa->keylen - (int)bb->keylen);
        }
    }
}

INLINE uint32_t _wal_hash_byseq(struct hash *hash, struct hash_elem *e)
{
    struct wal_item *item = _get_entry(e, struct wal_item, he_seq);
    return (item->seqnum) % ((uint64_t)hash->nbuckets);
}

INLINE int _wal_cmp_byseq(struct hash_elem *a, struct hash_elem *b)
{
    struct wal_item *aa, *bb;
    aa = _get_entry(a, struct wal_item, he_seq);
    bb = _get_entry(b, struct wal_item, he_seq);

    if (aa->flag & WAL_ITEM_MULTI_KV_INS_MODE) {
        // multi KV instance mode
        int size_chunk = aa->header->chunksize;
        fdb_kvs_id_t id_aa, id_bb;
        // KV ID is stored at the first 8 bytes in the key
        buf2kvid(size_chunk, aa->header->key, &id_aa);
        buf2kvid(size_chunk, bb->header->key, &id_bb);
        if (id_aa < id_bb) {
            return -1;
        } else if (id_aa > id_bb) {
            return 1;
        } else {
            return _CMP_U64(aa->seqnum, bb->seqnum);
        }
    } else {
        return _CMP_U64(aa->seqnum, bb->seqnum);
    }
}

fdb_status wal_init(struct filemgr *file, int nbucket)
{
    size_t i, num_hash_buckets;
    size_t num_shards;

    file->wal->flag = WAL_FLAG_INITIALIZED;
    atomic_init_uint32_t(&file->wal->size, 0);
    atomic_init_uint32_t(&file->wal->num_flushable, 0);
    atomic_init_uint64_t(&file->wal->datasize, 0);
    file->wal->wal_dirty = FDB_WAL_CLEAN;

    list_init(&file->wal->txn_list);
    spin_init(&file->wal->lock);

    if (file->config->num_wal_shards) {
        file->wal->num_shards = file->config->num_wal_shards;
    } else {
        file->wal->num_shards = DEFAULT_NUM_WAL_PARTITIONS;
    }

    num_shards = wal_get_num_shards(file);
    file->wal->key_shards = (wal_shard_by_key *)
        malloc(sizeof(struct wal_shard_by_key) * num_shards);
    file->wal->seq_shards = (wal_shard_by_seq *)
        malloc(sizeof(struct wal_shard_by_seq) * num_shards);

    num_hash_buckets = nbucket / file->wal->num_shards;
    for (i = 0; i < num_shards; ++i) {
        if (i == file->wal->num_shards - 1) {
            num_hash_buckets = nbucket - (num_hash_buckets * i);
        } else if (i == file->wal->num_shards) {
            // WAL shard for compactor .. use more buckets
            num_hash_buckets = nbucket;
        }
        hash_init(&file->wal->key_shards[i].hash_bykey, num_hash_buckets,
                  _wal_hash_bykey, _wal_cmp_bykey);
        hash_init(&file->wal->seq_shards[i].hash_byseq, num_hash_buckets,
                  _wal_hash_byseq, _wal_cmp_byseq);
        list_init(&file->wal->key_shards[i].list);
        spin_init(&file->wal->key_shards[i].lock);
        spin_init(&file->wal->seq_shards[i].lock);
    }

    DBG("wal item size %" _F64 "\n", sizeof(struct wal_item));
    return FDB_RESULT_SUCCESS;
}

int wal_is_initialized(struct filemgr *file)
{
    return file->wal->flag & WAL_FLAG_INITIALIZED;
}

fdb_status wal_insert(fdb_txn *txn,
                      struct filemgr *file,
                      fdb_doc *doc,
                      uint64_t offset,
                      wal_insert_by caller)
{
    struct wal_item *item;
    struct wal_item_header query, *header;
    struct list_elem *le;
    struct hash_elem *he;
    void *key = doc->key;
    size_t keylen = doc->keylen;
    size_t chk_sum;
    size_t shard_num;
    fdb_kvs_id_t kv_id;

    if (file->kv_header) { // multi KV instance mode
        buf2kvid(file->config->chunksize, doc->key, &kv_id);
    } else {
        kv_id = 0;
    }
    query.key = key;
    query.keylen = keylen;
<<<<<<< HEAD
    chk_sum = get_checksum((uint8_t*)key, keylen);
    shard_num = chk_sum % file->wal->num_shards;
    if (!is_compactor) {
=======
    chk_sum = chksum((uint8_t*)key, keylen);
    shard_num = chk_sum % file->wal->num_shards;
    if (caller == WAL_INS_WRITER) {
>>>>>>> 8f753a2d
        spin_lock(&file->wal->key_shards[shard_num].lock);
    }

    he = hash_find_by_hash_val(&file->wal->key_shards[shard_num].hash_bykey,
                               &query.he_key, (uint32_t) chk_sum);

    if (he) {
        // already exist .. retrieve header
        header = _get_entry(he, struct wal_item_header, he_key);

        // find uncommitted item belonging to the same txn
        le = list_begin(&header->items);
        while (le) {
            item = _get_entry(le, struct wal_item, list_elem);

            if (item->txn == txn && !(item->flag & WAL_ITEM_COMMITTED)) {
                item->flag &= ~WAL_ITEM_FLUSH_READY;

                size_t seq_shard_num = item->seqnum % file->wal->num_shards;
<<<<<<< HEAD
                if (!is_compactor) {
=======
                if (caller == WAL_INS_WRITER) {
>>>>>>> 8f753a2d
                    spin_lock(&file->wal->seq_shards[seq_shard_num].lock);
                }
                hash_remove(&file->wal->seq_shards[seq_shard_num].hash_byseq,
                            &item->he_seq);
<<<<<<< HEAD
                if (!is_compactor) {
=======
                if (caller == WAL_INS_WRITER) {
>>>>>>> 8f753a2d
                    spin_unlock(&file->wal->seq_shards[seq_shard_num].lock);
                }
                item->seqnum = doc->seqnum;
                seq_shard_num = doc->seqnum % file->wal->num_shards;
<<<<<<< HEAD
                if (!is_compactor) {
=======
                if (caller == WAL_INS_WRITER) {
>>>>>>> 8f753a2d
                    spin_lock(&file->wal->seq_shards[seq_shard_num].lock);
                }
                hash_insert(&file->wal->seq_shards[seq_shard_num].hash_byseq,
                            &item->he_seq);
<<<<<<< HEAD
                if (!is_compactor) {
=======
                if (caller == WAL_INS_WRITER) {
>>>>>>> 8f753a2d
                    spin_unlock(&file->wal->seq_shards[seq_shard_num].lock);
                }

                atomic_add_uint64_t(&file->wal->datasize, doc->size_ondisk - item->doc_size);

                item->doc_size = doc->size_ondisk;
                if (doc->deleted) {
                    if (caller == WAL_INS_WRITER ||
                        offset != BLK_NOT_FOUND) {// purge interval not met yet
                        item->action = WAL_ACT_LOGICAL_REMOVE;// insert deleted
                    } else { // compactor purge deleted doc
                        item->action = WAL_ACT_REMOVE; // immediate prune index
                        offset = 0; // must process these first
                    }
                } else {
                    item->action = WAL_ACT_INSERT;
                }
                item->offset = offset;

                // move the item to the front of the list (header)
                list_remove(&header->items, &item->list_elem);
                list_push_front(&header->items, &item->list_elem);
                break;
            }
            le = list_next(le);
        }

        if (le == NULL) {
            // not exist
            // create new item
            item = (struct wal_item *)calloc(1, sizeof(struct wal_item));
            item->flag = 0x0;

            if (file->kv_header) { // multi KV instance mode
                item->flag |= WAL_ITEM_MULTI_KV_INS_MODE;
            }
            item->txn = txn;
            if (txn == &file->global_txn) {
                atomic_incr_uint32_t(&file->wal->num_flushable);
            }
            item->header = header;

            item->seqnum = doc->seqnum;
            if (doc->deleted) {
                if (caller == WAL_INS_WRITER ||
                        offset != BLK_NOT_FOUND) {// purge interval not met yet
                    item->action = WAL_ACT_LOGICAL_REMOVE;// insert deleted
                } else { // compactor purge deleted doc
                    item->action = WAL_ACT_REMOVE; // immediate prune index
                    offset = 0; // must process these first
                }
            } else {
                item->action = WAL_ACT_INSERT;
            }
            item->offset = offset;
            item->doc_size = doc->size_ondisk;
            atomic_add_uint64_t(&file->wal->datasize, doc->size_ondisk);

            // don't care about compactor's shard here
            size_t seq_shard_num = doc->seqnum % file->wal->num_shards;
<<<<<<< HEAD
            if (!is_compactor) {
                spin_lock(&file->wal->seq_shards[seq_shard_num].lock);
            }
            hash_insert(&file->wal->seq_shards[seq_shard_num].hash_byseq, &item->he_seq);
            if (!is_compactor) {
=======
            if (caller == WAL_INS_WRITER) {
                spin_lock(&file->wal->seq_shards[seq_shard_num].lock);
            }
            hash_insert(&file->wal->seq_shards[seq_shard_num].hash_byseq, &item->he_seq);
            if (caller == WAL_INS_WRITER) {
>>>>>>> 8f753a2d
                spin_unlock(&file->wal->seq_shards[seq_shard_num].lock);
            }
            // insert into header's list
            list_push_front(&header->items, &item->list_elem);
            // also insert into transaction's list
            list_push_back(txn->items, &item->list_elem_txn);

            atomic_incr_uint32_t(&file->wal->size);
        }
    } else {
        // not exist .. create new one
        // create new header and new item
        header = (struct wal_item_header*)malloc(sizeof(struct wal_item_header));
        list_init(&header->items);
        header->chunksize = file->config->chunksize;
        header->keylen = keylen;
        header->key = (void *)malloc(header->keylen);
        memcpy(header->key, key, header->keylen);

        hash_insert_by_hash_val(&file->wal->key_shards[shard_num].hash_bykey,
                                &header->he_key, (uint32_t) chk_sum);

        item = (struct wal_item *)malloc(sizeof(struct wal_item));
        // entries inserted by compactor is already committed
        if (caller == WAL_INS_COMPACT_PHASE1) {
            item->flag = WAL_ITEM_COMMITTED | WAL_ITEM_BY_COMPACTOR;
        } else {
            item->flag = 0x0;
        }
        if (file->kv_header) { // multi KV instance mode
            item->flag |= WAL_ITEM_MULTI_KV_INS_MODE;
        }
        item->txn = txn;
        if (txn == &file->global_txn) {
            atomic_incr_uint32_t(&file->wal->num_flushable);
        }
        item->header = header;

        item->seqnum = doc->seqnum;

        if (doc->deleted) {
            if (caller == WAL_INS_WRITER ||
                    offset != BLK_NOT_FOUND) {// purge interval not met yet
                item->action = WAL_ACT_LOGICAL_REMOVE;// insert deleted
            } else { // compactor purge deleted doc
                item->action = WAL_ACT_REMOVE; // immediate prune index
                offset = 0; // must process these first
            }
        } else {
            item->action = WAL_ACT_INSERT;
        }
        item->offset = offset;
        item->doc_size = doc->size_ondisk;
        atomic_add_uint64_t(&file->wal->datasize, doc->size_ondisk);

        size_t seq_shard_num;
        seq_shard_num = doc->seqnum % file->wal->num_shards;
<<<<<<< HEAD
        if (!is_compactor) {
=======
        if (caller == WAL_INS_WRITER) {
>>>>>>> 8f753a2d
            spin_lock(&file->wal->seq_shards[seq_shard_num].lock);
        }
        hash_insert(&file->wal->seq_shards[seq_shard_num].hash_byseq,
                    &item->he_seq);
<<<<<<< HEAD
        if (!is_compactor) {
=======
        if (caller == WAL_INS_WRITER) {
>>>>>>> 8f753a2d
            spin_unlock(&file->wal->seq_shards[seq_shard_num].lock);
        }

        // insert into header's list
        // (pushing front is ok for compactor because no other item already exists)
        list_push_front(&header->items, &item->list_elem);
        if (caller == WAL_INS_WRITER || caller == WAL_INS_COMPACT_PHASE2) {
            // also insert into transaction's list
            list_push_back(txn->items, &item->list_elem_txn);
        } else {
            // increase num_docs
            _kvs_stat_update_attr(file, kv_id, KVS_STAT_WAL_NDOCS, 1);
        }

        // insert an item header into a WAL shard's list
        list_push_back(&file->wal->key_shards[shard_num].list, &header->list_elem);
        atomic_incr_uint32_t(&file->wal->size);
    }

<<<<<<< HEAD
    if (!is_compactor) {
=======
    if (caller == WAL_INS_WRITER) {
>>>>>>> 8f753a2d
        spin_unlock(&file->wal->key_shards[shard_num].lock);
    }

    return FDB_RESULT_SUCCESS;
}

static fdb_status _wal_find(fdb_txn *txn,
                            struct filemgr *file,
                            fdb_kvs_id_t kv_id,
                            fdb_doc *doc,
                            uint64_t *offset)
{
    struct wal_item item_query, *item = NULL;
    struct wal_item_header query, *header = NULL;
    struct list_elem *le = NULL;
    struct hash_elem *he = NULL;
    void *key = doc->key;
    size_t keylen = doc->keylen;

    if (doc->seqnum == SEQNUM_NOT_USED || (key && keylen>0)) {
        size_t chk_sum = get_checksum((uint8_t*)key, keylen);
        // _wal_find() doesn't care compactor's shard
        size_t shard_num = chk_sum % file->wal->num_shards;
        spin_lock(&file->wal->key_shards[shard_num].lock);
        // search by key
        query.key = key;
        query.keylen = keylen;
        he = hash_find_by_hash_val(&file->wal->key_shards[shard_num].hash_bykey,
                                   &query.he_key, (uint32_t) chk_sum);
        if (he) {
            // retrieve header
            header = _get_entry(he, struct wal_item_header, he_key);
            le = list_begin(&header->items);
            while(le) {
                item = _get_entry(le, struct wal_item, list_elem);
                // only committed items can be seen by the other handles, OR
                // items belonging to the same txn can be found, OR
                // a transaction's isolation level is read uncommitted.
                if ((item->flag & WAL_ITEM_COMMITTED) ||
                    (item->txn == txn) ||
                    (txn->isolation == FDB_ISOLATION_READ_UNCOMMITTED)) {
                    *offset = item->offset;
                    if (item->action == WAL_ACT_INSERT) {
                        doc->deleted = false;
                    } else {
                        doc->deleted = true;
                    }
                    spin_unlock(&file->wal->key_shards[shard_num].lock);
                    return FDB_RESULT_SUCCESS;
                }
                le = list_next(le);
            }
        }
        spin_unlock(&file->wal->key_shards[shard_num].lock);
    } else {
        // search by seqnum
        struct wal_item_header temp_header;

        if (file->kv_header) { // multi KV instance mode
            temp_header.key = (void*)alca(uint8_t, file->config->chunksize);
            kvid2buf(file->config->chunksize, kv_id, temp_header.key);
            item_query.header = &temp_header;
        }
        item_query.seqnum = doc->seqnum;

        size_t shard_num = doc->seqnum % file->wal->num_shards;
        spin_lock(&file->wal->seq_shards[shard_num].lock);
        he = hash_find(&file->wal->seq_shards[shard_num].hash_byseq, &item_query.he_seq);
        if (he) {
            item = _get_entry(he, struct wal_item, he_seq);
            if ((item->flag & WAL_ITEM_COMMITTED) ||
                (item->txn == txn) ||
                (txn->isolation == FDB_ISOLATION_READ_UNCOMMITTED)) {
                *offset = item->offset;
                if (item->action == WAL_ACT_INSERT) {
                    doc->deleted = false;
                } else {
                    doc->deleted = true;
                }
                spin_unlock(&file->wal->seq_shards[shard_num].lock);
                return FDB_RESULT_SUCCESS;
            }
        }
        spin_unlock(&file->wal->seq_shards[shard_num].lock);
    }

    return FDB_RESULT_KEY_NOT_FOUND;
}

fdb_status wal_find(fdb_txn *txn, struct filemgr *file, fdb_doc *doc, uint64_t *offset)
{
    return _wal_find(txn, file, 0, doc, offset);
}

fdb_status wal_find_kv_id(fdb_txn *txn,
                          struct filemgr *file,
                          fdb_kvs_id_t kv_id,
                          fdb_doc *doc,
                          uint64_t *offset)
{
    return _wal_find(txn, file, kv_id, doc, offset);
}

// move all uncommitted items into 'new_file'
fdb_status wal_txn_migration(void *dbhandle,
                             void *new_dhandle,
                             struct filemgr *old_file,
                             struct filemgr *new_file,
                             wal_doc_move_func *move_doc)
{
    uint64_t offset;
    fdb_doc doc;
    fdb_txn *txn;
    struct wal_txn_wrapper *txn_wrapper;
    struct wal_item_header *header;
    struct wal_item *item;
    struct list_elem *e1, *e2;
    size_t i = 0;
    size_t num_shards = old_file->wal->num_shards;

    // Note that the caller (i.e., compactor) alreay owns the locks on
    // both old_file and new_file filemgr instances. Therefore, it is OK to
    // grab each partition lock individually and move all uncommitted items
    // to the new_file filemgr instance.

    for (; i < num_shards; ++i) {
        spin_lock(&old_file->wal->key_shards[i].lock);
        e1 = list_begin(&old_file->wal->key_shards[i].list);
        while(e1) {
            header = _get_entry(e1, struct wal_item_header, list_elem);
            e2 = list_end(&header->items);
            while(e2) {
                item = _get_entry(e2, struct wal_item, list_elem);
                if (!(item->flag & WAL_ITEM_COMMITTED)) {
                    // not committed yet
                    // move doc
                    offset = move_doc(dbhandle, new_dhandle, item, &doc);
                    // Note that all items belonging to global_txn should be
                    // flushed before calling this function
                    // (migrate transactional items only).
                    fdb_assert(item->txn != &old_file->global_txn,
                               (uint64_t)item->txn, 0);
                    // insert into new_file's WAL
                    wal_insert(item->txn, new_file, &doc, offset,
                               WAL_INS_WRITER);
                    // remove from seq hash table
                    size_t shard_num = item->seqnum % num_shards;
                    spin_lock(&old_file->wal->seq_shards[shard_num].lock);
                    hash_remove(&old_file->wal->seq_shards[shard_num].hash_byseq,
                                &item->he_seq);
                    spin_unlock(&old_file->wal->seq_shards[shard_num].lock);
                    // remove from header's list
                    e2 = list_remove_reverse(&header->items, e2);
                    // remove from transaction's list
                    list_remove(item->txn->items, &item->list_elem_txn);
                    // decrease num_flushable of old_file if non-transactional update
                    if (item->txn == &old_file->global_txn) {
                        atomic_decr_uint32_t(&old_file->wal->num_flushable);
                    }
                    if (item->action != WAL_ACT_REMOVE) {
                        atomic_sub_uint64_t(&old_file->wal->datasize, item->doc_size);
                    }
                    // free item
                    free(item);
                    // free doc
                    free(doc.key);
                    free(doc.meta);
                    free(doc.body);
                    atomic_decr_uint32_t(&old_file->wal->size);
                } else {
                    e2= list_prev(e2);
                }
            }

            if (list_begin(&header->items) == NULL) {
                // header's list becomes empty
                // remove from key hash table
                hash_remove(&old_file->wal->key_shards[i].hash_bykey, &header->he_key);
                // remove from wal list
                e1 = list_remove(&old_file->wal->key_shards[i].list, &header->list_elem);
                // free key & header
                free(header->key);
                free(header);
            } else {
                e1 = list_next(e1);
            }
        }
        spin_unlock(&old_file->wal->key_shards[i].lock);
    }

    spin_lock(&old_file->wal->lock);

    // migrate all entries in txn list
    e1 = list_begin(&old_file->wal->txn_list);
    while(e1) {
        txn_wrapper = _get_entry(e1, struct wal_txn_wrapper, le);
        txn = txn_wrapper->txn;
        // except for global_txn
        if (txn != &old_file->global_txn) {
            e1 = list_remove(&old_file->wal->txn_list, &txn_wrapper->le);
            list_push_front(&new_file->wal->txn_list, &txn_wrapper->le);
            // remove previous header info
            txn->prev_hdr_bid = BLK_NOT_FOUND;
        } else {
            e1 = list_next(e1);
        }
    }

    spin_unlock(&old_file->wal->lock);

    return FDB_RESULT_SUCCESS;
}

fdb_status wal_commit(fdb_txn *txn, struct filemgr *file,
                      wal_commit_mark_func *func, err_log_callback *log_callback)
{
    int prev_commit;
    wal_item_action prev_action;
    struct wal_item *item;
    struct wal_item *_item;
    struct list_elem *e1, *e2;
    fdb_kvs_id_t kv_id;
    fdb_status status;
    size_t shard_num;

    e1 = list_begin(txn->items);
    while(e1) {
        item = _get_entry(e1, struct wal_item, list_elem_txn);
        assert(item->txn == txn);
        // Grab the WAL key shard lock.
        shard_num = get_checksum((uint8_t*)item->header->key,
                                 item->header->keylen) %
                                 file->wal->num_shards;
        spin_lock(&file->wal->key_shards[shard_num].lock);

        if (!(item->flag & WAL_ITEM_COMMITTED)) {
            // get KVS ID
            if (item->flag & WAL_ITEM_MULTI_KV_INS_MODE) {
                buf2kvid(item->header->chunksize, item->header->key, &kv_id);
            } else {
                kv_id = 0;
            }

            item->flag |= WAL_ITEM_COMMITTED;
            // append commit mark if necessary
            if (func) {
                status = func(txn->handle, item->offset);
                if (status != FDB_RESULT_SUCCESS) {
                    fdb_log(log_callback, status,
                            "Error in appending a commit mark at offset %" _F64 " in "
                            "a database file '%s'", item->offset, file->filename);
                    spin_unlock(&file->wal->key_shards[shard_num].lock);
                    return status;
                }
            }
            // remove previously committed item
            prev_commit = 0;
            // next item on the wal_item_header's items
            e2 = list_next(&item->list_elem);
            while(e2) {
                _item = _get_entry(e2, struct wal_item, list_elem);
                e2 = list_next(e2);
                // committed but not flush-ready
                // (flush-readied item will be removed by flushing)
                if ((_item->flag & WAL_ITEM_COMMITTED) &&
                    !(_item->flag & WAL_ITEM_FLUSH_READY)) {
                    list_remove(&item->header->items, &_item->list_elem);
                    size_t seq_shard_num = _item->seqnum % file->wal->num_shards;
                    spin_lock(&file->wal->seq_shards[seq_shard_num].lock);
                    hash_remove(&file->wal->seq_shards[seq_shard_num].hash_byseq,
                                &_item->he_seq);
                    spin_unlock(&file->wal->seq_shards[seq_shard_num].lock);
                    prev_action = _item->action;
                    prev_commit = 1;
                    atomic_decr_uint32_t(&file->wal->size);
                    atomic_decr_uint32_t(&file->wal->num_flushable);
                    if (item->action != WAL_ACT_REMOVE) {
                        atomic_sub_uint64_t(&file->wal->datasize, _item->doc_size);
                    }
                    free(_item);
                }
            }
            if (!prev_commit) {
                // there was no previous commit .. increase num_docs
                _kvs_stat_update_attr(file, kv_id, KVS_STAT_WAL_NDOCS, 1);
                if (item->action == WAL_ACT_LOGICAL_REMOVE) {
                    _kvs_stat_update_attr(file, kv_id, KVS_STAT_WAL_NDELETES, 1);
                }
            } else {
                if (prev_action == WAL_ACT_INSERT &&
                    item->action == WAL_ACT_LOGICAL_REMOVE) {
                    _kvs_stat_update_attr(file, kv_id, KVS_STAT_WAL_NDELETES, 1);
                } else if (prev_action == WAL_ACT_LOGICAL_REMOVE &&
                           item->action == WAL_ACT_INSERT) {
                    _kvs_stat_update_attr(file, kv_id, KVS_STAT_WAL_NDELETES, -1);
                }
            }
            // increase num_flushable if it is transactional update
            if (item->txn != &file->global_txn) {
                atomic_incr_uint32_t(&file->wal->num_flushable);
            }
            // move the committed item to the end of the wal_item_header's list
            list_remove(&item->header->items, &item->list_elem);
            list_push_back(&item->header->items, &item->list_elem);
        }

        // remove from transaction's list
        e1 = list_remove(txn->items, e1);
        spin_unlock(&file->wal->key_shards[shard_num].lock);
    }

    return FDB_RESULT_SUCCESS;
}

static int _wal_flush_cmp(struct avl_node *a, struct avl_node *b, void *aux)
{
    struct wal_item *aa, *bb;
    aa = _get_entry(a, struct wal_item, avl);
    bb = _get_entry(b, struct wal_item, avl);

    if (aa->old_offset < bb->old_offset) {
        return -1;
    } else if (aa->old_offset > bb->old_offset) {
        return 1;
    } else {
        // old_offset can be 0 if the document was newly inserted
        if (aa->offset < bb->offset) {
            return -1;
        } else if (aa->offset > bb->offset) {
            return 1;
        } else {
            return 0;
        }
    }
}

fdb_status wal_release_flushed_items(struct filemgr *file,
                                     struct avl_tree *flush_items)
{
    struct avl_tree *tree = flush_items;
    struct avl_node *a;
    struct wal_item *item;
    fdb_kvs_id_t kv_id;
    size_t shard_num, seq_shard_num;

    // scan and remove entries in the avl-tree
    while (1) {
        if ((a = avl_first(tree)) == NULL) {
            break;
        }
        item = _get_entry(a, struct wal_item, avl);
        avl_remove(tree, &item->avl);

        // Grab the WAL key shard lock.
<<<<<<< HEAD
        shard_num = get_checksum((uint8_t*)item->header->key,
                                 item->header->keylen) %
                                 file->wal->num_shards;
=======
        shard_num = chksum((uint8_t*)item->header->key, item->header->keylen) %
                           file->wal->num_shards;
>>>>>>> 8f753a2d
        spin_lock(&file->wal->key_shards[shard_num].lock);

        // get KVS ID
        if (item->flag & WAL_ITEM_MULTI_KV_INS_MODE) {
            buf2kvid(item->header->chunksize, item->header->key, &kv_id);
        } else {
            kv_id = 0;
        }

        list_remove(&item->header->items, &item->list_elem);
        seq_shard_num = item->seqnum % file->wal->num_shards;
        spin_lock(&file->wal->seq_shards[seq_shard_num].lock);
        hash_remove(&file->wal->seq_shards[seq_shard_num].hash_byseq,
                    &item->he_seq);
        spin_unlock(&file->wal->seq_shards[seq_shard_num].lock);
        if (list_begin(&item->header->items) == NULL) {
            // wal_item_header becomes empty
            // free header and remove from hash table & wal list
            list_remove(&file->wal->key_shards[shard_num].list, &item->header->list_elem);
            hash_remove(&file->wal->key_shards[shard_num].hash_bykey, &item->header->he_key);
            free(item->header->key);
            free(item->header);
        }

        if (item->action == WAL_ACT_LOGICAL_REMOVE ||
            item->action == WAL_ACT_REMOVE) {
            _kvs_stat_update_attr(file, kv_id, KVS_STAT_WAL_NDELETES, -1);
        }
        _kvs_stat_update_attr(file, kv_id, KVS_STAT_WAL_NDOCS, -1);
        atomic_decr_uint32_t(&file->wal->size);
        atomic_decr_uint32_t(&file->wal->num_flushable);
        if (item->action != WAL_ACT_REMOVE) {
            atomic_sub_uint64_t(&file->wal->datasize, item->doc_size);
        }
        free(item);
        spin_unlock(&file->wal->key_shards[shard_num].lock);
    }

    return FDB_RESULT_SUCCESS;
}

static fdb_status _wal_flush(struct filemgr *file,
                             void *dbhandle,
                             wal_flush_func *flush_func,
                             wal_get_old_offset_func *get_old_offset,
                             struct avl_tree *flush_items,
                             bool by_compactor)
{
    struct avl_tree *tree = flush_items;
    struct avl_node *a;
    struct list_elem *e, *ee;
    struct wal_item *item;
    struct wal_item_header *header;
    size_t i = 0;
    size_t num_shards = file->wal->num_shards;

    // sort by old byte-offset of the document (for sequential access)
    avl_init(tree, NULL);
    for (; i < num_shards; ++i) {
        spin_lock(&file->wal->key_shards[i].lock);
        e = list_begin(&file->wal->key_shards[i].list);
        while (e) {
            header = _get_entry(e, struct wal_item_header, list_elem);
            ee = list_end(&header->items);
            while (ee) {
                item = _get_entry(ee, struct wal_item, list_elem);
                // committed but not flushed items
                if (!(item->flag & WAL_ITEM_COMMITTED)) {
                    break;
                }
                if (by_compactor &&
                    !(item->flag & WAL_ITEM_BY_COMPACTOR)) {
                    // during compaction, do not flush normally committed item
                    break;
                }
                if (!(item->flag & WAL_ITEM_FLUSH_READY)) {
                    item->flag |= WAL_ITEM_FLUSH_READY;
                    // if WAL_ITEM_FLUSH_READY flag is set,
                    // this item becomes immutable, so that
                    // no other concurrent thread modifies it.
                    if (by_compactor) {
                        // During the first phase of compaction, we don't need to retrieve
                        // the old offsets of WAL items because they are all new insertions
                        // into the new file's hbtrie index.
                        item->old_offset = 0;
                        avl_insert(tree, &item->avl, _wal_flush_cmp);
                    } else {
                        spin_unlock(&file->wal->key_shards[i].lock);
                        item->old_offset = get_old_offset(dbhandle, item);
                        avl_insert(tree, &item->avl, _wal_flush_cmp);
                        spin_lock(&file->wal->key_shards[i].lock);
                    }
                }
                ee = list_prev(ee);
            }
            e = list_next(e);
        }
        spin_unlock(&file->wal->key_shards[i].lock);
    }

    // scan and flush entries in the avl-tree
    a = avl_first(tree);
    while (a) {
        item = _get_entry(a, struct wal_item, avl);
        a = avl_next(a);

        // check weather this item is updated after insertion into tree
        if (item->flag & WAL_ITEM_FLUSH_READY) {
            fdb_status fs = flush_func(dbhandle, item);
            if (fs != FDB_RESULT_SUCCESS) {
                fdb_kvs_handle *handle = (fdb_kvs_handle *) dbhandle;
                fdb_log(&handle->log_callback, fs,
                        "Failed to flush WAL item (key '%s') into a database file '%s'",
                        (const char *) item->header->key, file->filename);

                return fs;
            }
        }
    }

    return FDB_RESULT_SUCCESS;
}

fdb_status wal_flush(struct filemgr *file,
                     void *dbhandle,
                     wal_flush_func *flush_func,
                     wal_get_old_offset_func *get_old_offset,
                     struct avl_tree *flush_items)
{
    return _wal_flush(file, dbhandle, flush_func, get_old_offset,
                      flush_items, false);
}

fdb_status wal_flush_by_compactor(struct filemgr *file,
                                  void *dbhandle,
                                  wal_flush_func *flush_func,
                                  wal_get_old_offset_func *get_old_offset,
                                  struct avl_tree *flush_items)
{
    return _wal_flush(file, dbhandle, flush_func, get_old_offset,
                      flush_items, true);
}

// Used to copy all the WAL items for non-durable snapshots
fdb_status wal_snapshot(struct filemgr *file,
                        void *dbhandle, fdb_txn *txn,
                        fdb_seqnum_t *upto_seq,
                        wal_snapshot_func *snapshot_func)
{
    struct list_elem *e, *ee;
    struct wal_item *item;
    struct wal_item_header *header;
    fdb_seqnum_t copy_upto = *upto_seq;
    fdb_seqnum_t copied_seq = 0;
    fdb_doc doc;
    size_t i = 0;
    size_t num_shards = file->wal->num_shards;

    for (; i < num_shards; ++i) {
        spin_lock(&file->wal->key_shards[i].lock);
        e = list_begin(&file->wal->key_shards[i].list);
        while (e) {
            header = _get_entry(e, struct wal_item_header, list_elem);
            ee = list_begin(&header->items);
            while (ee) {
                item = _get_entry(ee, struct wal_item, list_elem);
                if (item->flag & WAL_ITEM_BY_COMPACTOR) { // Always skip
                    ee = list_next(ee); // items moved by compactor to prevent
                    continue; // duplication of items in WAL & Main-index
                }
                if (copy_upto != FDB_SNAPSHOT_INMEM) {
                    // Take stable snapshot in new_file: Skip all items that are...
                    if (copy_upto < item->seqnum || // higher than requested seqnum
                        !(item->flag & WAL_ITEM_COMMITTED)) { // or uncommitted
                        ee = list_next(ee);
                        continue;
                    }
                } else { // An in-memory snapshot in current file..
                    // Skip any uncommitted item, if not part of either global or
                    // the current transaction
                    if (!(item->flag & WAL_ITEM_COMMITTED) &&
                        item->txn != &file->global_txn &&
                        item->txn != txn) {
                        ee = list_next(ee);
                        continue;
                    }
                }

                doc.keylen = item->header->keylen;
                doc.key = malloc(doc.keylen); // (freed in fdb_snapshot_close)
                memcpy(doc.key, item->header->key, doc.keylen);
                doc.seqnum = item->seqnum;
                doc.deleted = (item->action == WAL_ACT_LOGICAL_REMOVE ||
                               item->action == WAL_ACT_REMOVE);
                snapshot_func(dbhandle, &doc, item->offset);
                if (doc.seqnum > copied_seq) {
                    copied_seq = doc.seqnum;
                }
                break; // We just require a single latest copy in the snapshot
            }
            e = list_next(e);
        }
        spin_unlock(&file->wal->key_shards[i].lock);
    }

    *upto_seq = copied_seq; // Return to caller the highest copied seqnum
    return FDB_RESULT_SUCCESS;
}

// discard entries in txn
fdb_status wal_discard(struct filemgr *file, fdb_txn *txn)
{
    struct wal_item *item;
    struct list_elem *e;
    size_t shard_num, seq_shard_num;

    e = list_begin(txn->items);
    while(e) {
        item = _get_entry(e, struct wal_item, list_elem_txn);
        shard_num = get_checksum((uint8_t*)item->header->key,
                                 item->header->keylen) %
                                 file->wal->num_shards;
        spin_lock(&file->wal->key_shards[shard_num].lock);

        // remove from seq hash table
        seq_shard_num = item->seqnum % file->wal->num_shards;
        spin_lock(&file->wal->seq_shards[seq_shard_num].lock);
        hash_remove(&file->wal->seq_shards[seq_shard_num].hash_byseq,
                    &item->he_seq);
        spin_unlock(&file->wal->seq_shards[seq_shard_num].lock);

        // remove from header's list
        list_remove(&item->header->items, &item->list_elem);
        // remove header if empty
        if (list_begin(&item->header->items) == NULL) {
            //remove from key hash table
            hash_remove(&file->wal->key_shards[shard_num].hash_bykey,
                        &item->header->he_key);
            // remove from wal list
            list_remove(&file->wal->key_shards[shard_num].list,
                        &item->header->list_elem);
            // free key and header
            free(item->header->key);
            free(item->header);
        }
        // remove from txn's list
        e = list_remove(txn->items, e);
        if (item->txn == &file->global_txn ||
            item->flag & WAL_ITEM_COMMITTED) {
            atomic_decr_uint32_t(&file->wal->num_flushable);
        }
        if (item->action != WAL_ACT_REMOVE) {
            atomic_sub_uint64_t(&file->wal->datasize, item->doc_size);
        }
        // free
        free(item);
        atomic_decr_uint32_t(&file->wal->size);
        spin_unlock(&file->wal->key_shards[shard_num].lock);
    }

    return FDB_RESULT_SUCCESS;
}

typedef enum wal_discard_type {
    WAL_DISCARD_UNCOMMITTED_ONLY,
    WAL_DISCARD_ALL,
    WAL_DISCARD_KV_INS,
} wal_discard_t;

// discard all entries
static fdb_status _wal_close(struct filemgr *file,
                             wal_discard_t type, void *aux)
{
    struct wal_item *item;
    struct wal_item_header *header;
    struct list_elem *e1, *e2;
    fdb_kvs_id_t kv_id, kv_id_req;
    bool committed;
    wal_item_action committed_item_action;
    size_t i = 0, seq_shard_num;
    size_t num_shards = wal_get_num_shards(file);

    if (type == WAL_DISCARD_KV_INS) { // multi KV ins mode
        if (aux == NULL) { // aux must contain pointer to KV ID
            return FDB_RESULT_INVALID_ARGS;
        }
        kv_id_req = *(fdb_kvs_id_t*)aux;
    }

    for (; i < num_shards; ++i) {
        spin_lock(&file->wal->key_shards[i].lock);
        e1 = list_begin(&file->wal->key_shards[i].list);
        while (e1) {
            header = _get_entry(e1, struct wal_item_header, list_elem);
            if (type == WAL_DISCARD_KV_INS) { // multi KV ins mode
                buf2kvid(header->chunksize, header->key, &kv_id);
                // begin while loop only on matching KV ID
                e2 = (kv_id == kv_id_req)?(list_begin(&header->items)):(NULL);
            } else {
                kv_id = 0;
                e2 = list_begin(&header->items);
            }

            committed = false;
            while (e2) {
                item = _get_entry(e2, struct wal_item, list_elem);
                if ( type == WAL_DISCARD_ALL ||
                     (type == WAL_DISCARD_UNCOMMITTED_ONLY &&
                      !(item->flag & WAL_ITEM_COMMITTED)) ||
                     type == WAL_DISCARD_KV_INS) {
                    // remove from header's list
                    e2 = list_remove(&header->items, e2);
                    if (!(item->flag & WAL_ITEM_COMMITTED)) {
                        // and also remove from transaction's list
                        list_remove(item->txn->items, &item->list_elem_txn);
                    } else {
                        // committed item exists and will be removed
                        committed = true;
                        committed_item_action = item->action;
                    }
                    // remove from seq hash table
                    seq_shard_num = item->seqnum % num_shards;
                    spin_lock(&file->wal->seq_shards[seq_shard_num].lock);
                    hash_remove(&file->wal->seq_shards[seq_shard_num].hash_byseq,
                                &item->he_seq);
                    spin_unlock(&file->wal->seq_shards[seq_shard_num].lock);

                    if (item->action != WAL_ACT_REMOVE) {
                        atomic_sub_uint64_t(&file->wal->datasize, item->doc_size);
                    }
                    if (item->txn == &file->global_txn) {
                        atomic_decr_uint32_t(&file->wal->num_flushable);
                    }
                    free(item);
                    atomic_decr_uint32_t(&file->wal->size);
                } else {
                    e2 = list_next(e2);
                }
            }
            e1 = list_next(e1);

            if (list_begin(&header->items) == NULL) {
                // wal_item_header becomes empty
                // free header and remove from hash table & wal list
                list_remove(&file->wal->key_shards[i].list, &header->list_elem);
                hash_remove(&file->wal->key_shards[i].hash_bykey, &header->he_key);
                free(header->key);
                free(header);

                if (committed) {
                    // this document was committed
                    // num_docs and num_deletes should be updated
                    if (committed_item_action == WAL_ACT_LOGICAL_REMOVE ||
                        committed_item_action == WAL_ACT_REMOVE) {
                        _kvs_stat_update_attr(file, kv_id, KVS_STAT_WAL_NDELETES, -1);
                    }
                    _kvs_stat_update_attr(file, kv_id, KVS_STAT_WAL_NDOCS, -1);
                }
            }
        }
        spin_unlock(&file->wal->key_shards[i].lock);
    }

    return FDB_RESULT_SUCCESS;
}

fdb_status wal_close(struct filemgr *file)
{
    return _wal_close(file, WAL_DISCARD_UNCOMMITTED_ONLY, NULL);
}

// discard all WAL entries
fdb_status wal_shutdown(struct filemgr *file)
{
    fdb_status wr = _wal_close(file, WAL_DISCARD_ALL, NULL);
    atomic_store_uint32_t(&file->wal->size, 0);
    atomic_store_uint32_t(&file->wal->num_flushable, 0);
    atomic_store_uint64_t(&file->wal->datasize, 0);
    return wr;
}

// discard all WAL entries belonging to KV_ID
fdb_status wal_close_kv_ins(struct filemgr *file,
                            fdb_kvs_id_t kv_id)
{
    return _wal_close(file, WAL_DISCARD_KV_INS, &kv_id);
}

size_t wal_get_size(struct filemgr *file)
{
    return atomic_get_uint32_t(&file->wal->size);
}

size_t wal_get_num_shards(struct filemgr *file)
{
    return file->wal->num_shards;
}

size_t wal_get_num_flushable(struct filemgr *file)
{
    return atomic_get_uint32_t(&file->wal->num_flushable);
}

size_t wal_get_num_docs(struct filemgr *file) {
    return _kvs_stat_get_sum(file, KVS_STAT_WAL_NDOCS);
}

size_t wal_get_num_deletes(struct filemgr *file) {
    return _kvs_stat_get_sum(file, KVS_STAT_WAL_NDELETES);
}

size_t wal_get_datasize(struct filemgr *file)
{
    return atomic_get_uint64_t(&file->wal->datasize);
}

void wal_set_dirty_status(struct filemgr *file, wal_dirty_t status)
{
    spin_lock(&file->wal->lock);
    file->wal->wal_dirty = status;
    spin_unlock(&file->wal->lock);
}

wal_dirty_t wal_get_dirty_status(struct filemgr *file)
{
    wal_dirty_t ret;
    spin_lock(&file->wal->lock);
    ret = file->wal->wal_dirty;
    spin_unlock(&file->wal->lock);
    return ret;
}

void wal_add_transaction(struct filemgr *file, fdb_txn *txn)
{
    spin_lock(&file->wal->lock);
    list_push_front(&file->wal->txn_list, &txn->wrapper->le);
    spin_unlock(&file->wal->lock);
}

void wal_remove_transaction(struct filemgr *file, fdb_txn *txn)
{
    spin_lock(&file->wal->lock);
    list_remove(&file->wal->txn_list, &txn->wrapper->le);
    spin_unlock(&file->wal->lock);
}

fdb_txn * wal_earliest_txn(struct filemgr *file, fdb_txn *cur_txn)
{
    struct list_elem *le;
    struct wal_txn_wrapper *txn_wrapper;
    fdb_txn *txn;
    fdb_txn *ret = NULL;
    bid_t bid = BLK_NOT_FOUND;

    spin_lock(&file->wal->lock);

    le = list_begin(&file->wal->txn_list);
    while(le) {
        txn_wrapper = _get_entry(le, struct wal_txn_wrapper, le);
        txn = txn_wrapper->txn;
        if (txn != cur_txn && list_begin(txn->items)) {
            if (bid == BLK_NOT_FOUND || txn->prev_hdr_bid < bid) {
                bid = txn->prev_hdr_bid;
                ret = txn;
            }
        }
        le = list_next(le);
    }
    spin_unlock(&file->wal->lock);

    return ret;
}

bool wal_txn_exists(struct filemgr *file)
{
    struct list_elem *le;
    struct wal_txn_wrapper *txn_wrapper;
    fdb_txn *txn;

    spin_lock(&file->wal->lock);

    le = list_begin(&file->wal->txn_list);
    while(le) {
        txn_wrapper = _get_entry(le, struct wal_txn_wrapper, le);
        txn = txn_wrapper->txn;
        if (txn != &file->global_txn) {
            spin_unlock(&file->wal->lock);
            return true;
        }
        le = list_next(le);
    }
    spin_unlock(&file->wal->lock);

    return false;
}<|MERGE_RESOLUTION|>--- conflicted
+++ resolved
@@ -170,15 +170,9 @@
     }
     query.key = key;
     query.keylen = keylen;
-<<<<<<< HEAD
     chk_sum = get_checksum((uint8_t*)key, keylen);
     shard_num = chk_sum % file->wal->num_shards;
-    if (!is_compactor) {
-=======
-    chk_sum = chksum((uint8_t*)key, keylen);
-    shard_num = chk_sum % file->wal->num_shards;
     if (caller == WAL_INS_WRITER) {
->>>>>>> 8f753a2d
         spin_lock(&file->wal->key_shards[shard_num].lock);
     }
 
@@ -198,38 +192,22 @@
                 item->flag &= ~WAL_ITEM_FLUSH_READY;
 
                 size_t seq_shard_num = item->seqnum % file->wal->num_shards;
-<<<<<<< HEAD
-                if (!is_compactor) {
-=======
                 if (caller == WAL_INS_WRITER) {
->>>>>>> 8f753a2d
                     spin_lock(&file->wal->seq_shards[seq_shard_num].lock);
                 }
                 hash_remove(&file->wal->seq_shards[seq_shard_num].hash_byseq,
                             &item->he_seq);
-<<<<<<< HEAD
-                if (!is_compactor) {
-=======
                 if (caller == WAL_INS_WRITER) {
->>>>>>> 8f753a2d
                     spin_unlock(&file->wal->seq_shards[seq_shard_num].lock);
                 }
                 item->seqnum = doc->seqnum;
                 seq_shard_num = doc->seqnum % file->wal->num_shards;
-<<<<<<< HEAD
-                if (!is_compactor) {
-=======
                 if (caller == WAL_INS_WRITER) {
->>>>>>> 8f753a2d
                     spin_lock(&file->wal->seq_shards[seq_shard_num].lock);
                 }
                 hash_insert(&file->wal->seq_shards[seq_shard_num].hash_byseq,
                             &item->he_seq);
-<<<<<<< HEAD
-                if (!is_compactor) {
-=======
                 if (caller == WAL_INS_WRITER) {
->>>>>>> 8f753a2d
                     spin_unlock(&file->wal->seq_shards[seq_shard_num].lock);
                 }
 
@@ -290,19 +268,11 @@
 
             // don't care about compactor's shard here
             size_t seq_shard_num = doc->seqnum % file->wal->num_shards;
-<<<<<<< HEAD
-            if (!is_compactor) {
-                spin_lock(&file->wal->seq_shards[seq_shard_num].lock);
-            }
-            hash_insert(&file->wal->seq_shards[seq_shard_num].hash_byseq, &item->he_seq);
-            if (!is_compactor) {
-=======
             if (caller == WAL_INS_WRITER) {
                 spin_lock(&file->wal->seq_shards[seq_shard_num].lock);
             }
             hash_insert(&file->wal->seq_shards[seq_shard_num].hash_byseq, &item->he_seq);
             if (caller == WAL_INS_WRITER) {
->>>>>>> 8f753a2d
                 spin_unlock(&file->wal->seq_shards[seq_shard_num].lock);
             }
             // insert into header's list
@@ -360,20 +330,12 @@
 
         size_t seq_shard_num;
         seq_shard_num = doc->seqnum % file->wal->num_shards;
-<<<<<<< HEAD
-        if (!is_compactor) {
-=======
         if (caller == WAL_INS_WRITER) {
->>>>>>> 8f753a2d
             spin_lock(&file->wal->seq_shards[seq_shard_num].lock);
         }
         hash_insert(&file->wal->seq_shards[seq_shard_num].hash_byseq,
                     &item->he_seq);
-<<<<<<< HEAD
-        if (!is_compactor) {
-=======
         if (caller == WAL_INS_WRITER) {
->>>>>>> 8f753a2d
             spin_unlock(&file->wal->seq_shards[seq_shard_num].lock);
         }
 
@@ -393,11 +355,7 @@
         atomic_incr_uint32_t(&file->wal->size);
     }
 
-<<<<<<< HEAD
-    if (!is_compactor) {
-=======
     if (caller == WAL_INS_WRITER) {
->>>>>>> 8f753a2d
         spin_unlock(&file->wal->key_shards[shard_num].lock);
     }
 
@@ -752,14 +710,9 @@
         avl_remove(tree, &item->avl);
 
         // Grab the WAL key shard lock.
-<<<<<<< HEAD
         shard_num = get_checksum((uint8_t*)item->header->key,
                                  item->header->keylen) %
                                  file->wal->num_shards;
-=======
-        shard_num = chksum((uint8_t*)item->header->key, item->header->keylen) %
-                           file->wal->num_shards;
->>>>>>> 8f753a2d
         spin_lock(&file->wal->key_shards[shard_num].lock);
 
         // get KVS ID
