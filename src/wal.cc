--- conflicted
+++ resolved
@@ -1006,11 +1006,8 @@
             a = avl_next(a);
             fdb_status fs = _wal_do_flush(item, flush_func, dbhandle);
             if (fs != FDB_RESULT_SUCCESS) {
-<<<<<<< HEAD
                 _wal_restore_root_info(dbhandle, &root_info);
-=======
                 filemgr_clear_io_inprog(file);
->>>>>>> 90621440
                 return fs;
             }
         }
@@ -1021,11 +1018,8 @@
             a = list_next(a);
             fdb_status fs = _wal_do_flush(item, flush_func, dbhandle);
             if (fs != FDB_RESULT_SUCCESS) {
-<<<<<<< HEAD
                 _wal_restore_root_info(dbhandle, &root_info);
-=======
                 filemgr_clear_io_inprog(file);
->>>>>>> 90621440
                 return fs;
             }
         }
