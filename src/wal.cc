--- conflicted
+++ resolved
@@ -755,8 +755,8 @@
             avl_remove(tree, &item->avl_flush);
 
             // Grab the WAL key shard lock.
-            shard_num = chksum((uint8_t*)item->header->key, item->header->keylen) %
-                file->wal->num_shards;
+            shard_num = get_checksum((uint8_t*)item->header->key,
+                                     item->header->keylen) % file->wal->num_shards;
             spin_lock(&file->wal->key_shards[shard_num].lock);
 
             _wal_release_item(file, shard_num, item);
@@ -774,21 +774,11 @@
             item = _get_entry(a, struct wal_item, list_elem_flush);
             list_remove(list_head, &item->list_elem_flush);
 
-<<<<<<< HEAD
-        // Grab the WAL key shard lock.
-        shard_num = get_checksum((uint8_t*)item->header->key,
-                                 item->header->keylen) %
-                                 file->wal->num_shards;
-        spin_lock(&file->wal->key_shards[shard_num].lock);
-=======
             // Grab the WAL key shard lock.
-            shard_num = chksum((uint8_t*)item->header->key, item->header->keylen) %
-                file->wal->num_shards;
+            shard_num = get_checksum((uint8_t*)item->header->key,
+                                     item->header->keylen) % file->wal->num_shards;
             spin_lock(&file->wal->key_shards[shard_num].lock);
->>>>>>> c03c18b3
-
             _wal_release_item(file, shard_num, item);
-
             spin_unlock(&file->wal->key_shards[shard_num].lock);
         }
     }
