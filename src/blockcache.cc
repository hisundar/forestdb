--- conflicted
+++ resolved
@@ -568,15 +568,9 @@
                 if (count > 0 && !consecutive_blocks) {
                     int64_t bytes_written;
                     // Note that this path can be only executed in flush_all case.
-<<<<<<< HEAD
-                    bytes_written = (size_t)filemgr_write_blocks(fname_item->curfile,
-                                                                 buf, count, start_bid);
-                    if (bytes_written != count * bcache_blocksize) {
-=======
                     bytes_written = filemgr_write_blocks(fname_item->curfile,
                                                          buf, count, start_bid);
                     if ((uint64_t)bytes_written != count * bcache_blocksize) {
->>>>>>> c81e41fe
                         count = 0;
                         status = bytes_written < 0 ?
                             (fdb_status) bytes_written : FDB_RESULT_WRITE_FAIL;
@@ -855,22 +849,6 @@
                     "found in the buffer cache's file list.\n", fname->filename);
             return false;
         }
-<<<<<<< HEAD
-    }
-    if (!found) {
-        rw_spin_write_unlock(&filelist_lock);
-        DBG("Error: fnamedic_item instance for a file '%s' can't be "
-            "found in the buffer cache's file list.\n", fname->filename);
-        return false;
-    }
-
-    file_list[num_files - 1] = NULL;
-    --num_files;
-    if (atomic_get_uint32_t(&fname->ref_count) != 0) {
-        // This item is a victim by another thread's _bcache_evict()
-        list_push_front(&file_zombies, &fname->le);
-        ret = false; // Delay deletion
-=======
 
         file_list[num_files - 1] = NULL;
         --num_files;
@@ -884,7 +862,6 @@
     } else {
         fprintf(stderr, "Error in _fname_try_free(): "
                         "Failed to acquire WriterLock on filelist_lock!\n");
->>>>>>> c81e41fe
     }
 
     return ret;
