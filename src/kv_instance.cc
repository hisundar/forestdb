/* -*- Mode: C++; tab-width: 4; c-basic-offset: 4; indent-tabs-mode: nil -*- */
/*
 *     Copyright 2010 Couchbase, Inc
 *
 *   Licensed under the Apache License, Version 2.0 (the "License");
 *   you may not use this file except in compliance with the License.
 *   You may obtain a copy of the License at
 *
 *       http://www.apache.org/licenses/LICENSE-2.0
 *
 *   Unless required by applicable law or agreed to in writing, software
 *   distributed under the License is distributed on an "AS IS" BASIS,
 *   WITHOUT WARRANTIES OR CONDITIONS OF ANY KIND, either express or implied.
 *   See the License for the specific language governing permissions and
 *   limitations under the License.
 */

#include <stdlib.h>
#include <string.h>

#include "libforestdb/forestdb.h"
#include "common.h"
#include "internal_types.h"
#include "fdb_internal.h"
#include "configuration.h"
#include "avltree.h"
#include "list.h"
#include "docio.h"
#include "filemgr.h"
#include "wal.h"
#include "hbtrie.h"
#include "btreeblock.h"
#include "snapshot.h"

#include "memleak.h"
#include "time_utils.h"

static const char *default_kvs_name = DEFAULT_KVS_NAME;

// list element for opened KV store handles
// (in-memory data: managed by the file handle)
struct kvs_opened_node {
    fdb_kvs_handle *handle;
    struct list_elem le;
};

// list element for custom cmp functions in fhandle
struct cmp_func_node {
    char *kvs_name;
    fdb_custom_cmp_variable func;
    struct list_elem le;
};

static int _kvs_cmp_name(struct avl_node *a, struct avl_node *b, void *aux)
{
    struct kvs_node *aa, *bb;
    aa = _get_entry(a, struct kvs_node, avl_name);
    bb = _get_entry(b, struct kvs_node, avl_name);
    return strcmp(aa->kvs_name, bb->kvs_name);
}

static int _kvs_cmp_id(struct avl_node *a, struct avl_node *b, void *aux)
{
    struct kvs_node *aa, *bb;
    aa = _get_entry(a, struct kvs_node, avl_id);
    bb = _get_entry(b, struct kvs_node, avl_id);

    if (aa->id < bb->id) {
        return -1;
    } else if (aa->id > bb->id) {
        return 1;
    } else {
        return 0;
    }
}

void fdb_file_handle_init(fdb_file_handle *fhandle,
                           fdb_kvs_handle *root)
{
    fhandle->root = root;
    fhandle->flags = 0x0;
    root->fhandle = fhandle;
    fhandle->handles = (struct list*)calloc(1, sizeof(struct list));
    fhandle->cmp_func_list = NULL;
    spin_init(&fhandle->lock);
}

void fdb_file_handle_close_all(fdb_file_handle *fhandle)
{
    struct list_elem *e;
    struct kvs_opened_node *node;

    spin_lock(&fhandle->lock);
    e = list_begin(fhandle->handles);
    while (e) {
        node = _get_entry(e, struct kvs_opened_node, le);
        e = list_next(e);
        _fdb_close(node->handle);
        free(node->handle);
        free(node);
    }
    spin_unlock(&fhandle->lock);
}

void fdb_file_handle_parse_cmp_func(fdb_file_handle *fhandle,
                                    size_t n_func,
                                    char **kvs_names,
                                    fdb_custom_cmp_variable *functions)
{
    uint64_t i;
    struct cmp_func_node *node;

    if (n_func == 0 || !kvs_names || !functions) {
        return;
    }

    fhandle->cmp_func_list = (struct list*)calloc(1, sizeof(struct list));
    list_init(fhandle->cmp_func_list);

    for (i=0;i<n_func;++i){
        node = (struct cmp_func_node*)calloc(1, sizeof(struct cmp_func_node));
        if (kvs_names[i]) {
            node->kvs_name = (char*)calloc(1, strlen(kvs_names[i])+1);
            strcpy(node->kvs_name, kvs_names[i]);
        } else {
            // NULL .. default KVS
            node->kvs_name = NULL;
        }
        node->func = functions[i];
        list_push_back(fhandle->cmp_func_list, &node->le);
    }
}

// clone all items in cmp_func_list to fhandle->cmp_func_list
void fdb_file_handle_clone_cmp_func_list(fdb_file_handle *fhandle,
                                         struct list *cmp_func_list)
{
    struct list_elem *e;
    struct cmp_func_node *src, *dst;

    if (fhandle->cmp_func_list || /* already exist */
        !cmp_func_list) {
        return;
    }

    fhandle->cmp_func_list = (struct list*)calloc(1, sizeof(struct list));
    list_init(fhandle->cmp_func_list);

    e = list_begin(cmp_func_list);
    while (e) {
        src = _get_entry(e, struct cmp_func_node, le);
        dst = (struct cmp_func_node*)calloc(1, sizeof(struct cmp_func_node));
        if (src->kvs_name) {
            dst->kvs_name = (char*)calloc(1, strlen(src->kvs_name)+1);
            strcpy(dst->kvs_name, src->kvs_name);
        } else {
            dst->kvs_name = NULL; // default KVS
        }
        dst->func = src->func;
        list_push_back(fhandle->cmp_func_list, &dst->le);
        e = list_next(&src->le);
    }
}

void fdb_file_handle_add_cmp_func(fdb_file_handle *fhandle,
                                  char *kvs_name,
                                  fdb_custom_cmp_variable cmp_func)
{
    struct cmp_func_node *node;

    // create list if not exist
    if (!fhandle->cmp_func_list) {
        fhandle->cmp_func_list = (struct list*)calloc(1, sizeof(struct list));
        list_init(fhandle->cmp_func_list);
    }

    node = (struct cmp_func_node*)calloc(1, sizeof(struct cmp_func_node));
    if (kvs_name) {
        node->kvs_name = (char*)calloc(1, strlen(kvs_name)+1);
        strcpy(node->kvs_name, kvs_name);
    } else {
        // default KVS
        node->kvs_name = NULL;
    }
    node->func = cmp_func;
    list_push_back(fhandle->cmp_func_list, &node->le);
}

static void _free_cmp_func_list(fdb_file_handle *fhandle)
{
    struct list_elem *e;
    struct cmp_func_node *cmp_node;

    if (!fhandle->cmp_func_list) {
        return;
    }

    e = list_begin(fhandle->cmp_func_list);
    while (e) {
        cmp_node = _get_entry(e, struct cmp_func_node, le);
        e = list_remove(fhandle->cmp_func_list, &cmp_node->le);

        free(cmp_node->kvs_name);
        free(cmp_node);
    }
    free(fhandle->cmp_func_list);
    fhandle->cmp_func_list = NULL;
}

void fdb_file_handle_free(fdb_file_handle *fhandle)
{
    free(fhandle->handles);
    _free_cmp_func_list(fhandle);
    spin_destroy(&fhandle->lock);
    free(fhandle);
}

fdb_status fdb_kvs_cmp_check(fdb_kvs_handle *handle)
{
    int ori_flag;
    fdb_file_handle *fhandle = handle->fhandle;
    fdb_custom_cmp_variable ori_custom_cmp;
    struct filemgr *file = handle->file;
    struct cmp_func_node *cmp_node;
    struct kvs_node *kvs_node, query;
    struct list_elem *e;
    struct avl_node *a;

    spin_lock(&file->kv_header->lock);
    ori_flag = file->kv_header->custom_cmp_enabled;
    ori_custom_cmp = file->kv_header->default_kvs_cmp;

    if (fhandle->cmp_func_list) {
        handle->kvs_config.custom_cmp = NULL;

        e = list_begin(fhandle->cmp_func_list);
        while (e) {
            cmp_node = _get_entry(e, struct cmp_func_node, le);
            if (cmp_node->kvs_name == NULL ||
                    !strcmp(cmp_node->kvs_name, default_kvs_name)) { // default KVS
                handle->kvs_config.custom_cmp = cmp_node->func;
                file->kv_header->default_kvs_cmp = cmp_node->func;
                file->kv_header->custom_cmp_enabled = 1;
            } else {
                // search by name
                query.kvs_name = cmp_node->kvs_name;
                a = avl_search(file->kv_header->idx_name,
                               &query.avl_name,
                               _kvs_cmp_name);
                if (a) { // found
                    kvs_node = _get_entry(a, struct kvs_node, avl_name);
                    if (!kvs_node->custom_cmp) {
                        kvs_node->custom_cmp = cmp_node->func;
                    }
                    file->kv_header->custom_cmp_enabled = 1;
                }
            }
            e = list_next(&cmp_node->le);
        }
    }

    // first check the default KVS
    // 1. root handle has not been opened yet: don't care
    // 2. root handle was opened before: must match the flag
    if (fhandle->flags & FHANDLE_ROOT_INITIALIZED) {
        if (fhandle->flags & FHANDLE_ROOT_CUSTOM_CMP &&
            handle->kvs_config.custom_cmp == NULL) {
            // custom cmp function was assigned before,
            // but no custom cmp function is assigned
            file->kv_header->custom_cmp_enabled = ori_flag;
            file->kv_header->default_kvs_cmp = ori_custom_cmp;
            spin_unlock(&file->kv_header->lock);
            const char *kvs_name = _fdb_kvs_get_name(handle, handle->file);
            if (!kvs_name) {
                kvs_name = DEFAULT_KVS_NAME;
            }
            return fdb_log(&handle->log_callback, FDB_RESULT_INVALID_CMP_FUNCTION,
                           "Error! Tried to open a KV store '%s', which was created with "
                           "custom compare function enabled, without passing the same "
                           "custom compare function.", kvs_name);
        }
        if (!(fhandle->flags & FHANDLE_ROOT_CUSTOM_CMP) &&
              handle->kvs_config.custom_cmp) {
            // custom cmp function was not assigned before,
            // but custom cmp function is assigned from user
            file->kv_header->custom_cmp_enabled = ori_flag;
            file->kv_header->default_kvs_cmp = ori_custom_cmp;
            spin_unlock(&file->kv_header->lock);
            const char *kvs_name = _fdb_kvs_get_name(handle, handle->file);
            if (!kvs_name) {
                kvs_name = DEFAULT_KVS_NAME;
            }
            return fdb_log(&handle->log_callback, FDB_RESULT_INVALID_CMP_FUNCTION,
                           "Error! Tried to open a KV store '%s', which was created without "
                           "custom compare function, by passing custom compare function.",
                    kvs_name);
        }
    }

    // next check other KVSs
    a = avl_first(file->kv_header->idx_name);
    while (a) {
        kvs_node = _get_entry(a, struct kvs_node, avl_name);
        a = avl_next(a);

        if (kvs_node->flags & KVS_FLAG_CUSTOM_CMP &&
            kvs_node->custom_cmp == NULL) {
            // custom cmp function was assigned before,
            // but no custom cmp function is assigned
            file->kv_header->custom_cmp_enabled = ori_flag;
            file->kv_header->default_kvs_cmp = ori_custom_cmp;
            spin_unlock(&file->kv_header->lock);
            const char *kvs_name = _fdb_kvs_get_name(handle, handle->file);
            if (!kvs_name) {
                kvs_name = DEFAULT_KVS_NAME;
            }
            return fdb_log(&handle->log_callback, FDB_RESULT_INVALID_CMP_FUNCTION,
                           "Error! Tried to open a KV store '%s', which was created with "
                           "custom compare function enabled, without passing the same "
                           "custom compare function.", kvs_name);
        }
        if (!(kvs_node->flags & KVS_FLAG_CUSTOM_CMP) &&
              kvs_node->custom_cmp) {
            // custom cmp function was not assigned before,
            // but custom cmp function is assigned from user
            file->kv_header->custom_cmp_enabled = ori_flag;
            file->kv_header->default_kvs_cmp = ori_custom_cmp;
            spin_unlock(&file->kv_header->lock);
            const char *kvs_name = _fdb_kvs_get_name(handle, handle->file);
            if (!kvs_name) {
                kvs_name = DEFAULT_KVS_NAME;
            }
            return fdb_log(&handle->log_callback, FDB_RESULT_INVALID_CMP_FUNCTION,
                           "Error! Tried to open a KV store '%s', which was created without "
                           "custom compare function, by passing custom compare function.",
                           kvs_name);
        }
    }

    spin_unlock(&file->kv_header->lock);
    return FDB_RESULT_SUCCESS;
}

fdb_custom_cmp_variable fdb_kvs_find_cmp_name(fdb_kvs_handle *handle,
                                              char *kvs_name)
{
    fdb_file_handle *fhandle;
    struct list_elem *e;
    struct cmp_func_node *cmp_node;

    fhandle = handle->fhandle;
    if (!fhandle->cmp_func_list) {
        return NULL;
    }

    e = list_begin(fhandle->cmp_func_list);
    while (e) {
        cmp_node = _get_entry(e, struct cmp_func_node, le);
        if (kvs_name == NULL ||
            !strcmp(kvs_name, default_kvs_name)) {
            if (cmp_node->kvs_name == NULL ||
                !strcmp(cmp_node->kvs_name, default_kvs_name)) { // default KVS
                return cmp_node->func;
            }
        } else if (cmp_node->kvs_name &&
                   !strcmp(cmp_node->kvs_name, kvs_name)) {
            return cmp_node->func;
        }
        e = list_next(&cmp_node->le);
    }
    return NULL;
}

hbtrie_cmp_func *fdb_kvs_find_cmp_chunk(void *chunk, void *aux)
{
    fdb_kvs_id_t kv_id;
    struct hbtrie *trie = (struct hbtrie *)aux;
    struct btreeblk_handle *bhandle;
    struct filemgr *file;
    struct avl_node *a;
    struct kvs_node query, *node;

    bhandle = (struct btreeblk_handle*)trie->btreeblk_handle;
    file = bhandle->file;

    if (!file->kv_header->custom_cmp_enabled) {
        return NULL;
    }

    buf2kvid(trie->chunksize, chunk, &kv_id);

    // search by id
    if (kv_id > 0) {
        query.id = kv_id;
        spin_lock(&file->kv_header->lock);
        a = avl_search(file->kv_header->idx_id, &query.avl_id, _kvs_cmp_id);
        spin_unlock(&file->kv_header->lock);

        if (a) {
            node = _get_entry(a, struct kvs_node, avl_id);
            return (hbtrie_cmp_func *)node->custom_cmp;
        }
    } else {
        // root handle
        return (hbtrie_cmp_func *)file->kv_header->default_kvs_cmp;
    }
    return NULL;
}

void _fdb_kvs_init_root(fdb_kvs_handle *handle, struct filemgr *file) {
    handle->kvs->type = KVS_ROOT;
    handle->kvs->root = handle->fhandle->root;
    // super handle's ID is always 0
    handle->kvs->id = 0;
    // force custom cmp function
    spin_lock(&file->kv_header->lock);
    handle->kvs_config.custom_cmp = file->kv_header->default_kvs_cmp;
    spin_unlock(&file->kv_header->lock);
}

void fdb_kvs_info_create(fdb_kvs_handle *root_handle,
                         fdb_kvs_handle *handle,
                         struct filemgr *file,
                         const char *kvs_name)
{
    struct kvs_node query, *kvs_node;
    struct kvs_opened_node *opened_node;
    struct avl_node *a;

    handle->kvs = (struct kvs_info*)calloc(1, sizeof(struct kvs_info));

    if (root_handle == NULL) {
        // 'handle' is a super handle
        _fdb_kvs_init_root(handle, file);
    } else {
        // 'handle' is a sub handle (i.e., KV instance in a DB instance)
        handle->kvs->type = KVS_SUB;
        handle->kvs->root = root_handle;

        if (kvs_name) {
            spin_lock(&file->kv_header->lock);
            query.kvs_name = (char*)kvs_name;
            a = avl_search(file->kv_header->idx_name, &query.avl_name,
                           _kvs_cmp_name);
            if (a == NULL) {
                // KV instance name is not found
                free(handle->kvs);
                handle->kvs = NULL;
                spin_unlock(&file->kv_header->lock);
                return;
            }
            kvs_node = _get_entry(a, struct kvs_node, avl_name);
            handle->kvs->id = kvs_node->id;
            // force custom cmp function
            handle->kvs_config.custom_cmp = kvs_node->custom_cmp;
            spin_unlock(&file->kv_header->lock);
        } else {
            // snapshot of the root handle
            handle->kvs->id = 0;
        }

        opened_node = (struct kvs_opened_node *)
               calloc(1, sizeof(struct kvs_opened_node));
        opened_node->handle = handle;

        handle->node = opened_node;
        spin_lock(&root_handle->fhandle->lock);
        list_push_back(root_handle->fhandle->handles, &opened_node->le);
        spin_unlock(&root_handle->fhandle->lock);
    }
}

void fdb_kvs_info_free(fdb_kvs_handle *handle)
{
    if (handle->kvs == NULL) {
        return;
    }

    free(handle->kvs);
    handle->kvs = NULL;
}

void _fdb_kvs_header_create(struct kvs_header **kv_header_ptr)
{
    struct kvs_header *kv_header;

    kv_header = (struct kvs_header *)calloc(1, sizeof(struct kvs_header));
    *kv_header_ptr = kv_header;

    // KV ID '0' is reserved for default KV instance (super handle)
    kv_header->id_counter = 1;
    kv_header->default_kvs_cmp = NULL;
    kv_header->custom_cmp_enabled = 0;
    kv_header->idx_name = (struct avl_tree*)malloc(sizeof(struct avl_tree));
    kv_header->idx_id = (struct avl_tree*)malloc(sizeof(struct avl_tree));
    avl_init(kv_header->idx_name, NULL);
    avl_init(kv_header->idx_id, NULL);
    spin_init(&kv_header->lock);
}

void fdb_kvs_header_create(struct filemgr *file)
{
    if (file->kv_header) {
        return; // already exist
    }

    _fdb_kvs_header_create(&file->kv_header);
    file->free_kv_header = fdb_kvs_header_free;
}

void fdb_kvs_header_reset_all_stats(struct filemgr *file)
{
    struct avl_node *a;
    struct kvs_node *node;
    struct kvs_header *kv_header = file->kv_header;

    spin_lock(&kv_header->lock);
    a = avl_first(kv_header->idx_id);
    while (a) {
        node = _get_entry(a, struct kvs_node, avl_id);
        a = avl_next(&node->avl_id);
        memset(&node->stat, 0x0, sizeof(node->stat));
    }
    spin_unlock(&kv_header->lock);
}

void fdb_kvs_header_copy(fdb_kvs_handle *handle,
                         struct filemgr *new_file,
                         struct docio_handle *new_dhandle,
                         bool create_new)
{
    struct avl_node *a, *aa;
    struct kvs_node *node_old, *node_new;

    if (create_new) {
        // copy KV header data in 'handle' to new file
        fdb_kvs_header_create(new_file);
        // read from 'handle->dhandle', and import into 'new_file'
        fdb_kvs_header_read(new_file, handle->dhandle,
                            handle->kv_info_offset,
                            FILEMGR_MAGIC_V2, false);
        // write KV header in 'new_file' using 'new_dhandle'
        handle->kv_info_offset = fdb_kvs_header_append(new_file,
                                                          new_dhandle);
        fdb_kvs_header_reset_all_stats(new_file);
    }

    spin_lock(&handle->file->kv_header->lock);
    spin_lock(&new_file->kv_header->lock);
    // copy all in-memory custom cmp function pointers & seqnums
    new_file->kv_header->default_kvs_cmp =
        handle->file->kv_header->default_kvs_cmp;
    new_file->kv_header->custom_cmp_enabled =
        handle->file->kv_header->custom_cmp_enabled;
    a = avl_first(handle->file->kv_header->idx_id);
    while (a) {
        node_old = _get_entry(a, struct kvs_node, avl_id);
        aa = avl_search(new_file->kv_header->idx_id,
                        &node_old->avl_id, _kvs_cmp_id);
        assert(aa); // MUST exist
        node_new = _get_entry(aa, struct kvs_node, avl_id);
        node_new->custom_cmp = node_old->custom_cmp;
        node_new->seqnum = node_old->seqnum;
        node_new->op_stat = node_old->op_stat;
        a = avl_next(a);
    }
    spin_unlock(&new_file->kv_header->lock);
    spin_unlock(&handle->file->kv_header->lock);
}

// export KV header info to raw data
static void _fdb_kvs_header_export(struct kvs_header *kv_header,
                                   void **data, size_t *len)
{
    /* << raw data structure >>
     * [# KV instances]:        8 bytes
     * [current KV ID counter]: 8 bytes
     * ---
     * [name length]:           2 bytes
     * [instance name]:         x bytes
     * [instance ID]:           8 bytes
     * [sequence number]:       8 bytes
     * [# live index nodes]:    8 bytes
     * [# docs]:                8 bytes
     * [data size]:             8 bytes
     * [flags]:                 8 bytes
     * [delta size]:            8 bytes
     * ...
     *    Please note that if the above format is changed, please also change...
     *    _fdb_kvs_get_snap_info()
     *    _fdb_kvs_header_import()
     *    _kvs_stat_get_sum_doc()
     *
     */

    int size = 0;
    int offset = 0;
    uint16_t name_len, _name_len;
    uint64_t c = 0;
    uint64_t _n_kv, _kv_id, _flags;
    uint64_t _nlivenodes, _ndocs, _datasize;
    int64_t _deltasize;
    fdb_kvs_id_t _id_counter;
    fdb_seqnum_t _seqnum;
    struct kvs_node *node;
    struct avl_node *a;

    if (kv_header == NULL) {
        *data = NULL;
        *len = 0;
        return ;
    }

    spin_lock(&kv_header->lock);

    // pre-scan to estimate the size of data
    size += sizeof(uint64_t);
    size += sizeof(fdb_kvs_id_t);
    a = avl_first(kv_header->idx_name);
    while(a) {
        node = _get_entry(a, struct kvs_node, avl_name);
        c++;
        size += sizeof(uint16_t); // length
        size += strlen(node->kvs_name)+1; // name
        size += sizeof(node->id); // ID
        size += sizeof(node->seqnum); // seq number
        size += sizeof(node->stat.nlivenodes); // # live index nodes
        size += sizeof(node->stat.ndocs); // # docs
        size += sizeof(node->stat.datasize); // data size
        size += sizeof(node->flags); // flags
        size += sizeof(node->stat.deltasize); // delta size since commit
        a = avl_next(a);
    }

    *data = (void *)malloc(size);

    // # KV instances
    _n_kv = _endian_encode(c);
    memcpy((uint8_t*)*data + offset, &_n_kv, sizeof(_n_kv));
    offset += sizeof(_n_kv);

    // ID counter
    _id_counter = _endian_encode(kv_header->id_counter);
    memcpy((uint8_t*)*data + offset, &_id_counter, sizeof(_id_counter));
    offset += sizeof(_id_counter);

    a = avl_first(kv_header->idx_name);
    while(a) {
        node = _get_entry(a, struct kvs_node, avl_name);

        // name length
        name_len = strlen(node->kvs_name)+1;
        _name_len = _endian_encode(name_len);
        memcpy((uint8_t*)*data + offset, &_name_len, sizeof(_name_len));
        offset += sizeof(_name_len);

        // name
        memcpy((uint8_t*)*data + offset, node->kvs_name, name_len);
        offset += name_len;

        // KV ID
        _kv_id = _endian_encode(node->id);
        memcpy((uint8_t*)*data + offset, &_kv_id, sizeof(_kv_id));
        offset += sizeof(_kv_id);

        // seq number
        _seqnum = _endian_encode(node->seqnum);
        memcpy((uint8_t*)*data + offset, &_seqnum, sizeof(_seqnum));
        offset += sizeof(_seqnum);

        // # live index nodes
        _nlivenodes = _endian_encode(node->stat.nlivenodes);
        memcpy((uint8_t*)*data + offset, &_nlivenodes, sizeof(_nlivenodes));
        offset += sizeof(_nlivenodes);

        // # docs
        _ndocs = _endian_encode(node->stat.ndocs);
        memcpy((uint8_t*)*data + offset, &_ndocs, sizeof(_ndocs));
        offset += sizeof(_ndocs);

        // datasize
        _datasize = _endian_encode(node->stat.datasize);
        memcpy((uint8_t*)*data + offset, &_datasize, sizeof(_datasize));
        offset += sizeof(_datasize);

        // flags
        _flags = _endian_encode(node->flags);
        memcpy((uint8_t*)*data + offset, &_flags, sizeof(_flags));
        offset += sizeof(_flags);

        // # delta index nodes + docsize created after last commit
        _deltasize = _endian_encode(node->stat.deltasize);
        memcpy((uint8_t*)*data + offset, &_deltasize, sizeof(_deltasize));
        offset += sizeof(_deltasize);

        a = avl_next(a);
    }

    *len = size;

    spin_unlock(&kv_header->lock);
}

void _fdb_kvs_header_import(struct kvs_header *kv_header,
                            void *data, size_t len, uint64_t version,
                            bool only_seq_nums)
{
    uint64_t i, offset = 0;
    uint16_t name_len, _name_len;
    uint64_t n_kv, _n_kv, kv_id, _kv_id, flags, _flags;
    uint64_t _nlivenodes, _ndocs, _datasize;
    int64_t _deltasize;
    bool is_deltasize;
    fdb_kvs_id_t id_counter, _id_counter;
    fdb_seqnum_t seqnum, _seqnum;
    struct kvs_node *node;

    // # KV instances
    memcpy(&_n_kv, (uint8_t*)data + offset, sizeof(_n_kv));
    offset += sizeof(_n_kv);
    n_kv = _endian_decode(_n_kv);

    // ID counter
    memcpy(&_id_counter, (uint8_t*)data + offset, sizeof(_id_counter));
    offset += sizeof(_id_counter);
    id_counter = _endian_decode(_id_counter);

    spin_lock(&kv_header->lock);
    kv_header->id_counter = id_counter;

    // Version control
    if (version == FILEMGR_MAGIC_V1) {
        is_deltasize = false;
        _deltasize = 0;
    } else {
        is_deltasize = true;
    }

    for (i=0;i<n_kv;++i){
        // name length
        uint64_t name_offset;
        memcpy(&_name_len, (uint8_t*)data + offset, sizeof(_name_len));
        offset += sizeof(_name_len);
        name_offset = offset;
        name_len = _endian_decode(_name_len);

        // name
        offset += name_len;

        // KV ID
        memcpy(&_kv_id, (uint8_t*)data + offset, sizeof(_kv_id));
        offset += sizeof(_kv_id);
        kv_id = _endian_decode(_kv_id);

        // Search if a given KV header node exists or not.
        struct kvs_node query;
        query.id = kv_id;
        struct avl_node *a = avl_search(kv_header->idx_id, &query.avl_id,
                                        _kvs_cmp_id);
        if (a) {
            node = _get_entry(a, struct kvs_node, avl_id);
        } else {
            node = (struct kvs_node *)calloc(1, sizeof(struct kvs_node));
            node->kvs_name = (char *)malloc(name_len);
            memcpy(node->kvs_name, (uint8_t*)data + name_offset, name_len);
            node->id = kv_id;
            _init_op_stats(&node->op_stat);
        }

        // seq number
        memcpy(&_seqnum, (uint8_t*)data + offset, sizeof(_seqnum));
        offset += sizeof(_seqnum);
        seqnum = _endian_decode(_seqnum);
        node->seqnum = seqnum;

        // # live index nodes
        memcpy(&_nlivenodes, (uint8_t*)data + offset, sizeof(_nlivenodes));
        offset += sizeof(_nlivenodes);

        // # docs
        memcpy(&_ndocs, (uint8_t*)data + offset, sizeof(_ndocs));
        offset += sizeof(_ndocs);

        // datasize
        memcpy(&_datasize, (uint8_t*)data + offset, sizeof(_datasize));
        offset += sizeof(_datasize);

        // flags
        memcpy(&_flags, (uint8_t*)data + offset, sizeof(_flags));
        offset += sizeof(_flags);
        flags = _endian_decode(_flags);

        if (is_deltasize) {
            // delta document + index size since previous commit
            memcpy(&_deltasize, (uint8_t*)data + offset,
                   sizeof(_deltasize));
            offset += sizeof(_deltasize);
        }

        if (!only_seq_nums) {
            node->stat.nlivenodes = _endian_decode(_nlivenodes);
            node->stat.ndocs = _endian_decode(_ndocs);
            node->stat.datasize = _endian_decode(_datasize);
            node->stat.deltasize = _endian_decode(_deltasize);
            node->flags = flags;
            node->custom_cmp = NULL;
        }

        if (!a) { // Insert a new KV header node if not exist.
            avl_insert(kv_header->idx_name, &node->avl_name, _kvs_cmp_name);
            avl_insert(kv_header->idx_id, &node->avl_id, _kvs_cmp_id);
        }
    }
    spin_unlock(&kv_header->lock);
}

fdb_status _fdb_kvs_get_snap_info(void *data, uint64_t version,
                                  fdb_snapshot_info_t *snap_info)
{
    int i, offset = 0, sizeof_skipped_segments;
    uint16_t name_len, _name_len;
    int64_t n_kv, _n_kv;
    bool is_deltasize;
    fdb_seqnum_t _seqnum;
    // Version control
    if (version == FILEMGR_MAGIC_V1) {
        is_deltasize = false;
    } else {
        is_deltasize = true;
    }

    // # KV instances
    memcpy(&_n_kv, (uint8_t*)data + offset, sizeof(_n_kv));
    offset += sizeof(_n_kv);
    // since n_kv doesn't count the default KVS, increase it by 1.
    n_kv = _endian_decode(_n_kv) + 1;
    assert(n_kv); // Must have at least one kv instance
    snap_info->kvs_markers = (fdb_kvs_commit_marker_t *)malloc(
                                   (n_kv) * sizeof(fdb_kvs_commit_marker_t));
    if (!snap_info->kvs_markers) { // LCOV_EXCL_START
        return FDB_RESULT_ALLOC_FAIL;
    } // LCOV_EXCL_STOP

    snap_info->num_kvs_markers = n_kv;

    // Skip over ID counter
    offset += sizeof(fdb_kvs_id_t);

    sizeof_skipped_segments = sizeof(uint64_t) // seqnum will be the last read
                            + sizeof(uint64_t) // skip over nlivenodes
                            + sizeof(uint64_t) // skip over ndocs
                            + sizeof(uint64_t) // skip over datasize
                            + sizeof(uint64_t); // skip over flags
    if (is_deltasize) {
        sizeof_skipped_segments += sizeof(uint64_t); // skip over deltasize
    }

    for (i = 0; i < n_kv-1; ++i){
        fdb_kvs_commit_marker_t *info = &snap_info->kvs_markers[i];
        // Read the kv store name length
        memcpy(&_name_len, (uint8_t*)data + offset, sizeof(_name_len));
        offset += sizeof(_name_len);
        name_len = _endian_decode(_name_len);

        // Retrieve the KV Store name
        info->kv_store_name = (char *)malloc(name_len); // TODO: cleanup if err
        memcpy(info->kv_store_name, (uint8_t*)data + offset, name_len);
        offset += name_len;

        // Skip over KV ID
        offset += sizeof(uint64_t);

        // Retrieve the KV Store Commit Sequence number
        memcpy(&_seqnum, (uint8_t*)data + offset, sizeof(_seqnum));
        info->seqnum = _endian_decode(_seqnum);

        // Skip over seqnum, nlivenodes, ndocs, datasize and flags onto next..
        offset += sizeof_skipped_segments;
    }

    return FDB_RESULT_SUCCESS;
}

uint64_t _kvs_stat_get_sum_attr(void *data, uint64_t version,
                                kvs_stat_attr_t attr)
{
    uint64_t ret = 0;
    int i, offset = 0;
    uint16_t name_len, _name_len;
    int64_t n_kv, _n_kv;
    bool is_deltasize;
    uint64_t nlivenodes, ndocs, datasize, flags;
    int64_t deltasize;

    // Version control
    if (version == FILEMGR_MAGIC_V1) {
        is_deltasize = false;
    } else {
        is_deltasize = true;
    }

    // # KV instances
    memcpy(&_n_kv, (uint8_t*)data + offset, sizeof(_n_kv));
    offset += sizeof(_n_kv);
    // since n_kv doesn't count the default KVS, increase it by 1.
    n_kv = _endian_decode(_n_kv) + 1;
    assert(n_kv); // Must have at least one kv instance

    // Skip over ID counter
    offset += sizeof(fdb_kvs_id_t);

    for (i = 0; i < n_kv-1; ++i){
        // Read the kv store name length and skip over the length
        memcpy(&_name_len, (uint8_t*)data + offset, sizeof(_name_len));
        offset += sizeof(_name_len);
        name_len = _endian_decode(_name_len);

        // Skip over the KV Store name
        offset += name_len;

        // Skip over KV ID
        offset += sizeof(uint64_t);

        // Skip over KV store seqnum
        offset += sizeof(uint64_t);

        // pick just the attribute requested, skipping over rest..
        if (attr == KVS_STAT_NLIVENODES) {
            memcpy(&nlivenodes, (uint8_t *)data + offset, sizeof(nlivenodes));
            ret += _endian_decode(nlivenodes);
            // skip over nlivenodes just read
            offset += sizeof(nlivenodes);
            // skip over ndocs, datasize, flags (and deltasize)
            offset += sizeof(nlivenodes) + sizeof(ndocs) + sizeof(datasize)
                   + sizeof(flags) + (is_deltasize ? sizeof(deltasize) : 0);
        } else if (attr == KVS_STAT_DATASIZE) {
            offset += sizeof(nlivenodes) + sizeof(ndocs);
            memcpy(&datasize, (uint8_t *)data + offset, sizeof(datasize));
            ret += _endian_decode(datasize);
            // skip over datasize, flags (and deltasize)
            offset += sizeof(datasize) + sizeof(flags)
                   + (is_deltasize ? sizeof(deltasize) : 0);
        } // todo: implement for other stats if needed in future..
    }

    return ret;
}

uint64_t fdb_kvs_header_append(struct filemgr *file,
                                  struct docio_handle *dhandle)
{
    char *doc_key = alca(char, 32);
    void *data;
    size_t len;
    uint64_t kv_info_offset;
    struct docio_object doc;

    _fdb_kvs_header_export(file->kv_header, &data, &len);

    memset(&doc, 0, sizeof(struct docio_object));
    sprintf(doc_key, "KV_header");
    doc.key = (void *)doc_key;
    doc.meta = NULL;
    doc.body = data;
    doc.length.keylen = strlen(doc_key) + 1;
    doc.length.metalen = 0;
    doc.length.bodylen = len;
    doc.seqnum = 0;
    kv_info_offset = docio_append_doc_system(dhandle, &doc);
    free(data);

    return kv_info_offset;
}

void fdb_kvs_header_read(struct filemgr *file,
                         struct docio_handle *dhandle,
                         uint64_t kv_info_offset,
                         uint64_t version,
                         bool only_seq_nums)
{
    uint64_t offset;
    struct docio_object doc;

    memset(&doc, 0, sizeof(struct docio_object));
    offset = docio_read_doc(dhandle, kv_info_offset, &doc, true);

    if (offset == kv_info_offset) {
        fdb_log(dhandle->log_callback, FDB_RESULT_READ_FAIL,
                "Failed to read a KV header with the offset %" _F64 " from a "
                "database file '%s'", kv_info_offset, file->filename);
        return;
    }

    _fdb_kvs_header_import(file->kv_header, doc.body, doc.length.bodylen,
                           version, only_seq_nums);
    free_docio_object(&doc, 1, 1, 1);
}

fdb_seqnum_t _fdb_kvs_get_seqnum(struct kvs_header *kv_header,
                                 fdb_kvs_id_t id)
{
    fdb_seqnum_t seqnum;
    struct kvs_node query, *node;
    struct avl_node *a;

    spin_lock(&kv_header->lock);
    query.id = id;
    a = avl_search(kv_header->idx_id, &query.avl_id, _kvs_cmp_id);
    if (a) {
        node = _get_entry(a, struct kvs_node, avl_id);
        seqnum = node->seqnum;
    } else {
        // not existing KV ID.
        // this is necessary for _fdb_restore_wal()
        // not to restore documents in deleted KV store.
        seqnum = 0;
    }
    spin_unlock(&kv_header->lock);

    return seqnum;
}

fdb_seqnum_t fdb_kvs_get_seqnum(struct filemgr *file,
                                fdb_kvs_id_t id)
{
    if (id == 0) {
        // default KV instance
        return filemgr_get_seqnum(file);
    }

    return _fdb_kvs_get_seqnum(file->kv_header, id);
}

fdb_seqnum_t fdb_kvs_get_committed_seqnum(fdb_kvs_handle *handle)
{
    uint8_t *buf;
    uint64_t dummy64;
    uint64_t version;
    uint64_t kv_info_offset;
    size_t len;
    bid_t hdr_bid;
    fdb_seqnum_t seqnum = SEQNUM_NOT_USED;
    fdb_kvs_id_t id = 0;
    char *compacted_filename = NULL;
    struct filemgr *file = handle->file;

    buf = alca(uint8_t, file->config->blocksize);

    if (handle->kvs && handle->kvs->id > 0) {
        id = handle->kvs->id;
    }

    hdr_bid = filemgr_get_header_bid(file);
    if (hdr_bid == BLK_NOT_FOUND) {
        // header doesn't exist
        return 0;
    }

    // read header
<<<<<<< HEAD
    filemgr_fetch_header(file, hdr_bid, buf, &len, &seqnum, NULL, NULL,
                         &version, &handle->log_callback);
=======
    filemgr_fetch_header(file, hdr_bid, buf, &len, &seqnum, NULL, &handle->log_callback);
>>>>>>> 41a273e3
    if (id > 0) { // non-default KVS
        // read last KVS header
        fdb_fetch_header(buf, &dummy64,
                         &dummy64, &dummy64, &dummy64,
                         &dummy64, &dummy64,
                         &kv_info_offset, &dummy64,
                         &compacted_filename, NULL);

        uint64_t doc_offset;
        struct kvs_header *kv_header;
        struct docio_object doc;

        _fdb_kvs_header_create(&kv_header);
        memset(&doc, 0, sizeof(struct docio_object));
        doc_offset = docio_read_doc(handle->dhandle,
                                    kv_info_offset, &doc, true);

        if (doc_offset == kv_info_offset) {
            // fail
            _fdb_kvs_header_free(kv_header);
            return 0;

        } else {
            _fdb_kvs_header_import(kv_header, doc.body,
                                   doc.length.bodylen, version, false);
            // get local sequence number for the KV instance
            seqnum = _fdb_kvs_get_seqnum(kv_header,
                                         handle->kvs->id);
            _fdb_kvs_header_free(kv_header);
            free_docio_object(&doc, 1, 1, 1);
        }
    }
    return seqnum;
}

LIBFDB_API
fdb_status fdb_get_kvs_seqnum(fdb_kvs_handle *handle, fdb_seqnum_t *seqnum)
{
    if (!handle) {
        return FDB_RESULT_INVALID_HANDLE;
    }
    if (!seqnum) {
        return FDB_RESULT_INVALID_ARGS;
    }

    if (!atomic_cas_uint8_t(&handle->handle_busy, 0, 1)) {
        return FDB_RESULT_HANDLE_BUSY;
    }

    if (handle->shandle) {
        // handle for snapshot
        // return MAX_SEQNUM instead of the file's sequence number
        *seqnum = handle->max_seqnum;
    } else {
        fdb_check_file_reopen(handle, NULL);
        fdb_sync_db_header(handle);

        struct filemgr *file;
        file = handle->file;

        if (handle->kvs == NULL ||
            handle->kvs->id == 0) {
            filemgr_mutex_lock(file);
            *seqnum = filemgr_get_seqnum(file);
            filemgr_mutex_unlock(file);
        } else {
            *seqnum = fdb_kvs_get_seqnum(file, handle->kvs->id);
        }
    }
    fdb_assert(atomic_cas_uint8_t(&handle->handle_busy, 1, 0), 1, 0);
    return FDB_RESULT_SUCCESS;
}

void fdb_kvs_set_seqnum(struct filemgr *file,
                           fdb_kvs_id_t id,
                           fdb_seqnum_t seqnum)
{
    struct kvs_header *kv_header = file->kv_header;
    struct kvs_node query, *node;
    struct avl_node *a;

    if (id == 0) {
        // default KV instance
        filemgr_set_seqnum(file, seqnum);
        return;
    }

    spin_lock(&kv_header->lock);
    query.id = id;
    a = avl_search(kv_header->idx_id, &query.avl_id, _kvs_cmp_id);
    node = _get_entry(a, struct kvs_node, avl_id);
    node->seqnum = seqnum;
    spin_unlock(&kv_header->lock);
}

void _fdb_kvs_header_free(struct kvs_header *kv_header)
{
    struct kvs_node *node;
    struct avl_node *a;

    a = avl_first(kv_header->idx_name);
    while (a) {
        node = _get_entry(a, struct kvs_node, avl_name);
        a = avl_next(a);
        avl_remove(kv_header->idx_name, &node->avl_name);

        free(node->kvs_name);
        free(node);
    }
    free(kv_header->idx_name);
    free(kv_header->idx_id);
    free(kv_header);
}

void fdb_kvs_header_free(struct filemgr *file)
{
    if (file->kv_header == NULL) {
        return;
    }

    _fdb_kvs_header_free(file->kv_header);
    file->kv_header = NULL;
}

static fdb_status _fdb_kvs_create(fdb_kvs_handle *root_handle,
                                  const char *kvs_name,
                                  fdb_kvs_config *kvs_config)
{
    int kv_ins_name_len;
    fdb_status fs = FDB_RESULT_SUCCESS;
    struct avl_node *a;
    struct filemgr *file;
    struct docio_handle *dhandle;
    struct kvs_node *node, query;
    struct kvs_header *kv_header;

    if (root_handle->config.multi_kv_instances == false) {
        // cannot open KV instance under single DB instance mode
        return fdb_log(&root_handle->log_callback, FDB_RESULT_INVALID_CONFIG,
                       "Cannot open or create KV store instance '%s' because multi-KV "
                       "store instance mode is disabled.",
                       kvs_name ? kvs_name : DEFAULT_KVS_NAME);
    }
    if (root_handle->kvs->type != KVS_ROOT) {
        return fdb_log(&root_handle->log_callback, FDB_RESULT_INVALID_HANDLE,
                       "Cannot open or create KV store instance '%s' because the handle "
                       "doesn't support multi-KV sotre instance mode.",
                       kvs_name ? kvs_name : DEFAULT_KVS_NAME);
    }

fdb_kvs_create_start:
    fdb_check_file_reopen(root_handle, NULL);
    filemgr_mutex_lock(root_handle->file);
    fdb_sync_db_header(root_handle);

    if (filemgr_is_rollback_on(root_handle->file)) {
        filemgr_mutex_unlock(root_handle->file);
        return FDB_RESULT_FAIL_BY_ROLLBACK;
    }

    file = root_handle->file;
    dhandle = root_handle->dhandle;

    file_status_t fstatus = filemgr_get_file_status(file);
    if (fstatus == FILE_REMOVED_PENDING) {
        // we must not write into this file
        // file status was changed by other thread .. start over
        filemgr_mutex_unlock(file);
        goto fdb_kvs_create_start;
    }

    kv_header = file->kv_header;
    spin_lock(&kv_header->lock);

    // find existing KV instance
    // search by name
    query.kvs_name = (char*)kvs_name;
    a = avl_search(kv_header->idx_name, &query.avl_name, _kvs_cmp_name);
    if (a) { // KV name already exists
        spin_unlock(&kv_header->lock);
        filemgr_mutex_unlock(file);
        return fdb_log(&root_handle->log_callback, FDB_RESULT_INVALID_KV_INSTANCE_NAME,
                       "Failed to create KV Store '%s' as it already exists.",
                       kvs_name ? kvs_name : DEFAULT_KVS_NAME);
    }

    // create a kvs_node and insert
    node = (struct kvs_node *)calloc(1, sizeof(struct kvs_node));
    node->id = kv_header->id_counter++;
    node->seqnum = 0;
    node->flags = 0x0;
    _init_op_stats(&node->op_stat);
    // search fhandle's custom cmp func list first
    node->custom_cmp = fdb_kvs_find_cmp_name(root_handle,
                                             (char *)kvs_name);
    if (node->custom_cmp == NULL && kvs_config->custom_cmp) {
        // follow kvs_config's custom cmp next
        node->custom_cmp = kvs_config->custom_cmp;
        // if custom cmp function is given by user but
        // there is no corresponding function in fhandle's list
        // add it into the list
        fdb_file_handle_add_cmp_func(root_handle->fhandle,
                                     (char*)kvs_name,
                                     kvs_config->custom_cmp);
    }
    if (node->custom_cmp) { // custom cmp function is used
        node->flags |= KVS_FLAG_CUSTOM_CMP;
        kv_header->custom_cmp_enabled = 1;
    }
    kv_ins_name_len = strlen(kvs_name)+1;
    node->kvs_name = (char *)malloc(kv_ins_name_len);
    strcpy(node->kvs_name, kvs_name);

    avl_insert(kv_header->idx_name, &node->avl_name, _kvs_cmp_name);
    avl_insert(kv_header->idx_id, &node->avl_id, _kvs_cmp_id);
    spin_unlock(&kv_header->lock);

    // if compaction is in-progress,
    // create a same kvs_node for the new file
    if (file->new_file &&
        filemgr_get_file_status(file) == FILE_COMPACT_OLD) {
        struct kvs_node *node_new;
        struct kvs_header *kv_header_new;

        kv_header_new = file->new_file->kv_header;
        node_new = (struct kvs_node*)calloc(1, sizeof(struct kvs_node));
        *node_new = *node;
        node_new->kvs_name = (char*)malloc(kv_ins_name_len);
        strcpy(node_new->kvs_name, kvs_name);

        // insert into new file's kv_header
        spin_lock(&kv_header_new->lock);
        if (node->custom_cmp) {
            kv_header_new->custom_cmp_enabled = 1;
        }
        avl_insert(kv_header_new->idx_name, &node_new->avl_name, _kvs_cmp_name);
        avl_insert(kv_header_new->idx_id, &node_new->avl_id, _kvs_cmp_id);
        spin_unlock(&kv_header_new->lock);
    }

    // sync dirty root nodes
    bid_t dirty_idtree_root, dirty_seqtree_root;
    filemgr_get_dirty_root(root_handle->file, &dirty_idtree_root, &dirty_seqtree_root);
    if (dirty_idtree_root != BLK_NOT_FOUND) {
        root_handle->trie->root_bid = dirty_idtree_root;
    }
    if (root_handle->config.seqtree_opt == FDB_SEQTREE_USE &&
        dirty_seqtree_root != BLK_NOT_FOUND) {
        if (root_handle->kvs) {
            root_handle->seqtrie->root_bid = dirty_seqtree_root;
        } else {
            btree_init_from_bid(root_handle->seqtree,
                                root_handle->seqtree->blk_handle,
                                root_handle->seqtree->blk_ops,
                                root_handle->seqtree->kv_ops,
                                root_handle->seqtree->blksize,
                                dirty_seqtree_root);
        }
    }

    // append system doc
    root_handle->kv_info_offset = fdb_kvs_header_append(file, dhandle);

    // if no compaction is being performed, append header and commit
    if (root_handle->file == file) {
        root_handle->cur_header_revnum = fdb_set_file_header(root_handle);
        fs = filemgr_commit(root_handle->file, &root_handle->log_callback);
    }

    filemgr_mutex_unlock(file);

    return fs;
}

// this function just returns pointer
char* _fdb_kvs_get_name(fdb_kvs_handle *handle, struct filemgr *file)
{
    struct kvs_node *node, query;
    struct avl_node *a;

    if (handle->kvs == NULL) {
        // single KV instance mode
        return NULL;
    }

    query.id = handle->kvs->id;
    if (query.id == 0) { // default KV instance
        return NULL;
    }
    spin_lock(&file->kv_header->lock);
    a = avl_search(file->kv_header->idx_id, &query.avl_id, _kvs_cmp_id);
    if (a) {
        node = _get_entry(a, struct kvs_node, avl_id);
        spin_unlock(&file->kv_header->lock);
        return node->kvs_name;
    }
    spin_unlock(&file->kv_header->lock);
    return NULL;
}

fdb_status _fdb_kvs_clone_snapshot(fdb_kvs_handle *handle_in,
                                   fdb_kvs_handle *handle_out)
{
    fdb_status fs;
    fdb_kvs_handle *root_handle = handle_in->kvs->root;

    if (!handle_out->kvs) {
        // create kvs_info
        handle_out->kvs = (struct kvs_info*)calloc(1, sizeof(struct kvs_info));
        handle_out->kvs->type = handle_in->kvs->type;
        handle_out->kvs->id = handle_in->kvs->id;
        handle_out->kvs->root = root_handle;
        handle_out->kvs_config.custom_cmp = handle_in->kvs_config.custom_cmp;

        struct kvs_opened_node *opened_node = (struct kvs_opened_node *)
            calloc(1, sizeof(struct kvs_opened_node));
        opened_node->handle = handle_out;
        handle_out->node = opened_node;

        spin_lock(&root_handle->fhandle->lock);
        list_push_back(root_handle->fhandle->handles, &opened_node->le);
        spin_unlock(&root_handle->fhandle->lock);
    }

    fs = _fdb_clone_snapshot(handle_in, handle_out);
    if (fs != FDB_RESULT_SUCCESS) {
        if (handle_out->node) {
            spin_lock(&root_handle->fhandle->lock);
            list_remove(root_handle->fhandle->handles, &handle_out->node->le);
            spin_unlock(&root_handle->fhandle->lock);
            free(handle_out->node);
        }
        free(handle_out->kvs);
    }
    return fs;
}

// 1) allocate memory & create 'handle->kvs'
//    by calling fdb_kvs_info_create().
//      -> this will allocate a corresponding node and
//         insert it into fhandle->handles list.
// 2) if matching KVS name doesn't exist, create it.
// 3) call _fdb_open().
fdb_status _fdb_kvs_open(fdb_kvs_handle *root_handle,
                         fdb_config *config,
                         fdb_kvs_config *kvs_config,
                         struct filemgr *file,
                         const char *filename,
                         const char *kvs_name,
                         fdb_kvs_handle *handle)
{
    fdb_status fs;

    if (handle->kvs == NULL) {
        // create kvs_info
        fdb_kvs_info_create(root_handle, handle, file, kvs_name);
    }

    if (handle->kvs == NULL) {
        // KV instance name is not found
        if (!kvs_config->create_if_missing) {
            return fdb_log(&root_handle->log_callback, FDB_RESULT_INVALID_KV_INSTANCE_NAME,
                           "Failed to open KV store '%s' because it doesn't exist.",
                           kvs_name ? kvs_name : DEFAULT_KVS_NAME);
        }
        if (root_handle->config.flags == FDB_OPEN_FLAG_RDONLY) {
            return fdb_log(&root_handle->log_callback, FDB_RESULT_RONLY_VIOLATION,
                           "Failed to create KV store '%s' because the KV store's handle "
                           "is read-only.", kvs_name ? kvs_name : DEFAULT_KVS_NAME);
        }

        // create
        fs = _fdb_kvs_create(root_handle, kvs_name, kvs_config);
        if (fs != FDB_RESULT_SUCCESS) { // create fail
            return FDB_RESULT_INVALID_KV_INSTANCE_NAME;
        }
        // create kvs_info again
        fdb_kvs_info_create(root_handle, handle, file, kvs_name);
        if (handle->kvs == NULL) { // fail again
            return fdb_log(&root_handle->log_callback, FDB_RESULT_INVALID_KV_INSTANCE_NAME,
                           "Failed to create KV store '%s' because the KV store's handle "
                           "is read-only.", kvs_name ? kvs_name : DEFAULT_KVS_NAME);
        }
    }
    fs = _fdb_open(handle, filename, FDB_AFILENAME, config);
    if (fs != FDB_RESULT_SUCCESS) {
        if (handle->node) {
            spin_lock(&root_handle->fhandle->lock);
            list_remove(root_handle->fhandle->handles, &handle->node->le);
            spin_unlock(&root_handle->fhandle->lock);
            free(handle->node);
        } // 'handle->node == NULL' happens only during rollback
        free(handle->kvs);
    }
    return fs;
}

// 1) identify whether the requested KVS is default or non-default.
// 2) if the requested KVS is default,
//   2-1) if no KVS handle is opened yet from this fhandle,
//        -> return the root handle.
//   2-2) if the root handle is already opened,
//        -> allocate memory for handle, and call _fdb_open().
//        -> 'handle->kvs' will be created in _fdb_open(),
//           since it is treated as a default handle.
//        -> allocate a corresponding node and insert it into
//           fhandle->handles list.
// 3) if the requested KVS is non-default,
//    -> allocate memory for handle, and call _fdb_kvs_open().
LIBFDB_API
fdb_status fdb_kvs_open(fdb_file_handle *fhandle,
                        fdb_kvs_handle **ptr_handle,
                        const char *kvs_name,
                        fdb_kvs_config *kvs_config)
{
    fdb_kvs_handle *handle;
    fdb_config config;
    fdb_status fs;
    fdb_kvs_handle *root_handle;
    fdb_kvs_config config_local;
    struct filemgr *file = NULL;
    struct filemgr *latest_file = NULL;

    if (!fhandle) {
        return FDB_RESULT_INVALID_HANDLE;
    }
    root_handle = fhandle->root;
    config = root_handle->config;

    if (kvs_config) {
        if (validate_fdb_kvs_config(kvs_config)) {
            config_local = *kvs_config;
        } else {
            return FDB_RESULT_INVALID_CONFIG;
        }
    } else {
        config_local = get_default_kvs_config();
    }

    fdb_check_file_reopen(root_handle, NULL);
    fdb_sync_db_header(root_handle);

    file = root_handle->file;
    latest_file = root_handle->file;

    if (kvs_name == NULL || !strcmp(kvs_name, default_kvs_name)) {
        // return the default KV store handle
        spin_lock(&fhandle->lock);
        if (!(fhandle->flags & FHANDLE_ROOT_OPENED)) {
            // the root handle is not opened yet
            // just return the root handle
            fdb_custom_cmp_variable default_kvs_cmp;

            root_handle->kvs_config = config_local;

            if (root_handle->file->kv_header) {
                // search fhandle's custom cmp func list first
                default_kvs_cmp = fdb_kvs_find_cmp_name(root_handle, (char *)kvs_name);

                spin_lock(&root_handle->file->kv_header->lock);
                root_handle->file->kv_header->default_kvs_cmp = default_kvs_cmp;

                if (root_handle->file->kv_header->default_kvs_cmp == NULL &&
                    root_handle->kvs_config.custom_cmp) {
                    // follow kvs_config's custom cmp next
                    root_handle->file->kv_header->default_kvs_cmp =
                        root_handle->kvs_config.custom_cmp;
                }

                if (root_handle->file->kv_header->default_kvs_cmp) {
                    root_handle->file->kv_header->custom_cmp_enabled = 1;
                    fhandle->flags |= FHANDLE_ROOT_CUSTOM_CMP;
                }
                spin_unlock(&root_handle->file->kv_header->lock);
            }

            *ptr_handle = root_handle;
            fhandle->flags |= FHANDLE_ROOT_INITIALIZED;
            fhandle->flags |= FHANDLE_ROOT_OPENED;
            fs = FDB_RESULT_SUCCESS;
            spin_unlock(&fhandle->lock);

        } else {
            // the root handle is already opened
            // open new default KV store handle
            spin_unlock(&fhandle->lock);
            handle = (fdb_kvs_handle*)calloc(1, sizeof(fdb_kvs_handle));
            handle->kvs_config = config_local;
            atomic_init_uint8_t(&handle->handle_busy, 0);

            if (root_handle->file->kv_header) {
                spin_lock(&root_handle->file->kv_header->lock);
                handle->kvs_config.custom_cmp =
                    root_handle->file->kv_header->default_kvs_cmp;
                spin_unlock(&root_handle->file->kv_header->lock);
            }

            handle->fhandle = fhandle;
            fs = _fdb_open(handle, file->filename, FDB_AFILENAME, &config);
            if (fs != FDB_RESULT_SUCCESS) {
                free(handle);
                *ptr_handle = NULL;
            } else {
                // insert into fhandle's list
                struct kvs_opened_node *node;
                node = (struct kvs_opened_node *)
                       calloc(1, sizeof(struct kvs_opened_node));
                node->handle = handle;
                spin_lock(&fhandle->lock);
                list_push_front(fhandle->handles, &node->le);
                spin_unlock(&fhandle->lock);

                handle->node = node;
                *ptr_handle = handle;
            }
        }
        return fs;
    }

    if (config.multi_kv_instances == false) {
        // cannot open KV instance under single DB instance mode
        return fdb_log(&root_handle->log_callback, FDB_RESULT_INVALID_CONFIG,
                       "Cannot open KV store instance '%s' because multi-KV "
                       "store instance mode is disabled.",
                       kvs_name ? kvs_name : DEFAULT_KVS_NAME);
    }
    if (root_handle->kvs->type != KVS_ROOT) {
        return fdb_log(&root_handle->log_callback, FDB_RESULT_INVALID_HANDLE,
                       "Cannot open KV store instance '%s' because the handle "
                       "doesn't support multi-KV sotre instance mode.",
                       kvs_name ? kvs_name : DEFAULT_KVS_NAME);
    }
    if (root_handle->shandle) {
        // cannot open KV instance from a snapshot
        return fdb_log(&root_handle->log_callback, FDB_RESULT_INVALID_ARGS,
                       "Not allowed to open KV store instance '%s' from the "
                       "snapshot handle.",
                       kvs_name ? kvs_name : DEFAULT_KVS_NAME);
    }

    handle = (fdb_kvs_handle *)calloc(1, sizeof(fdb_kvs_handle));
    if (!handle) { // LCOV_EXCL_START
        return FDB_RESULT_ALLOC_FAIL;
    } // LCOV_EXCL_STOP

    atomic_init_uint8_t(&handle->handle_busy, 0);
    handle->fhandle = fhandle;
    fs = _fdb_kvs_open(root_handle, &config, &config_local,
                       latest_file, file->filename, kvs_name, handle);
    if (fs == FDB_RESULT_SUCCESS) {
        *ptr_handle = handle;
    } else {
        *ptr_handle = NULL;
        free(handle);
    }
    return fs;
}

LIBFDB_API
fdb_status fdb_kvs_open_default(fdb_file_handle *fhandle,
                                fdb_kvs_handle **ptr_handle,
                                fdb_kvs_config *config)
{
    return fdb_kvs_open(fhandle, ptr_handle, NULL, config);
}

// 1) remove corresponding node from fhandle->handles list.
// 2) call _fdb_close().
static fdb_status _fdb_kvs_close(fdb_kvs_handle *handle)
{
    fdb_kvs_handle *root_handle = handle->kvs->root;
    fdb_status fs;

    if (handle->node) {
        spin_lock(&root_handle->fhandle->lock);
        list_remove(root_handle->fhandle->handles, &handle->node->le);
        spin_unlock(&root_handle->fhandle->lock);
        free(handle->node);
    } // 'handle->node == NULL' happens only during rollback

    fs = _fdb_close(handle);
    return fs;
}

// close all sub-KV store handles belonging to the root handle
fdb_status fdb_kvs_close_all(fdb_kvs_handle *root_handle)
{
    fdb_status fs;
    struct list_elem *e;
    struct kvs_opened_node *node;

    spin_lock(&root_handle->fhandle->lock);
    e = list_begin(root_handle->fhandle->handles);
    while (e) {
        node = _get_entry(e, struct kvs_opened_node, le);
        e = list_remove(root_handle->fhandle->handles, &node->le);
        fs = _fdb_close(node->handle);
        if (fs != FDB_RESULT_SUCCESS) {
            spin_unlock(&root_handle->fhandle->lock);
            return fs;
        }
        fdb_kvs_info_free(node->handle);
        free(node->handle);
        free(node);
    }
    spin_unlock(&root_handle->fhandle->lock);

    return FDB_RESULT_SUCCESS;
}

// 1) identify whether the requested handle is for default KVS or not.
// 2) if the requested handle is for the default KVS,
//   2-1) if the requested handle is the root handle,
//        -> just clear the OPENED flag.
//   2-2) if the requested handle is not the root handle,
//        -> call _fdb_close(),
//        -> free 'handle->kvs' by calling fdb_kvs_info_free(),
//        -> remove the corresponding node from fhandle->handles list,
//        -> free the memory for the handle.
// 3) if the requested handle is for non-default KVS,
//    -> call _fdb_kvs_close(),
//       -> this will remove the node from fhandle->handles list.
//    -> free 'handle->kvs' by calling fdb_kvs_info_free(),
//    -> free the memory for the handle.
LIBFDB_API
fdb_status fdb_kvs_close(fdb_kvs_handle *handle)
{
    fdb_status fs;

    if (!handle) {
        return FDB_RESULT_INVALID_HANDLE;
    }

    if (handle->shandle && handle->kvs == NULL) {
        // snapshot of the default KV store + single KV store mode
        // directly close handle
        // (snapshot of the other KV stores will be closed
        //  using _fdb_kvs_close(...) below)
        fs = _fdb_close(handle);
        if (fs == FDB_RESULT_SUCCESS) {
            free(handle);
        }
        return fs;
    }

    if (handle->kvs == NULL ||
        handle->kvs->type == KVS_ROOT) {
        // the default KV store handle

        if (handle->fhandle->root == handle) {
            // do nothing for root handle
            // the root handle will be closed with fdb_close() API call.
            spin_lock(&handle->fhandle->lock);
            handle->fhandle->flags &= ~FHANDLE_ROOT_OPENED; // remove flag
            spin_unlock(&handle->fhandle->lock);
            return FDB_RESULT_SUCCESS;

        } else {
            // the default KV store but not the root handle .. normally close
            spin_lock(&handle->fhandle->lock);
            fs = _fdb_close(handle);
            if (fs == FDB_RESULT_SUCCESS) {
                // remove from 'handles' list in the root node
                if (handle->kvs) {
                    fdb_kvs_info_free(handle);
                }
                list_remove(handle->fhandle->handles, &handle->node->le);
                spin_unlock(&handle->fhandle->lock);
                free(handle->node);
                free(handle);
            } else {
                spin_unlock(&handle->fhandle->lock);
            }
            return fs;
        }
    }

    if (handle->kvs && handle->kvs->root == NULL) {
        return FDB_RESULT_INVALID_ARGS;
    }
    fs = _fdb_kvs_close(handle);
    if (fs == FDB_RESULT_SUCCESS) {
        fdb_kvs_info_free(handle);
        free(handle);
    }
    return fs;
}

static
fdb_status _fdb_kvs_remove(fdb_file_handle *fhandle,
                           const char *kvs_name,
                           bool rollback_recreate)
{
    size_t size_chunk, size_id;
    uint8_t *_kv_id;
    fdb_status fs = FDB_RESULT_SUCCESS;
    fdb_kvs_id_t kv_id = 0;
    fdb_kvs_handle *root_handle;
    struct avl_node *a = NULL;
    struct list_elem *e;
    struct filemgr *file;
    struct docio_handle *dhandle;
    struct kvs_node *node, query;
    struct kvs_header *kv_header;
    struct kvs_opened_node *opened_node;

    if (!fhandle) {
        return FDB_RESULT_INVALID_HANDLE;
    }
    root_handle = fhandle->root;

    if (root_handle->config.multi_kv_instances == false) {
        // cannot remove the KV instance under single DB instance mode
        return FDB_RESULT_INVALID_CONFIG;
    }
    if (root_handle->kvs->type != KVS_ROOT) {
        return FDB_RESULT_INVALID_HANDLE;
    }

fdb_kvs_remove_start:
    if (!rollback_recreate) {
        fdb_check_file_reopen(root_handle, NULL);
        filemgr_mutex_lock(root_handle->file);
        fdb_sync_db_header(root_handle);

        if (filemgr_is_rollback_on(root_handle->file)) {
            filemgr_mutex_unlock(root_handle->file);
            return FDB_RESULT_FAIL_BY_ROLLBACK;
        }
    } else {
        filemgr_mutex_lock(root_handle->file);
    }

    file = root_handle->file;
    dhandle = root_handle->dhandle;

    file_status_t fstatus = filemgr_get_file_status(file);
    if (fstatus == FILE_REMOVED_PENDING) {
        // we must not write into this file
        // file status was changed by other thread .. start over
        filemgr_mutex_unlock(file);
        goto fdb_kvs_remove_start;
    } else if (fstatus == FILE_COMPACT_OLD) {
        // Cannot remove existing KV store during compaction.
        // To remove a KV store, the corresponding first chunk in HB+trie
        // should be unlinked. This can be possible in the old file during
        // compaction, but impossible in the new file, since existing documents
        // (including docs belonging to the KV store to be removed) are being moved.
        filemgr_mutex_unlock(file);
        return FDB_RESULT_FAIL_BY_COMPACTION;
    }

    // find the kvs_node and remove

    // search by name to get ID
    spin_lock(&root_handle->fhandle->lock);

    if (kvs_name == NULL || !strcmp(kvs_name, default_kvs_name)) {
        if (!rollback_recreate) {
            // default KV store .. KV ID = 0
            kv_id = 0;
            e = list_begin(root_handle->fhandle->handles);
            while (e) {
                opened_node = _get_entry(e, struct kvs_opened_node, le);
                if ((opened_node->handle->kvs &&
                     opened_node->handle->kvs->id == kv_id) ||
                     opened_node->handle->kvs == NULL) // single KVS mode
                {
                    // there is an opened handle
                    spin_unlock(&root_handle->fhandle->lock);
                    filemgr_mutex_unlock(file);
                    return FDB_RESULT_KV_STORE_BUSY;
                }
                e = list_next(e);
            }
        }
        // reset KVS stats (excepting for WAL stats)
        file->header.stat.ndocs = 0;
        file->header.stat.nlivenodes = 0;
        file->header.stat.datasize = 0;
        file->header.stat.deltasize = 0;

        // reset seqnum
        filemgr_set_seqnum(file, 0);
        spin_unlock(&root_handle->fhandle->lock);
    } else {
        kv_header = file->kv_header;
        spin_lock(&kv_header->lock);
        query.kvs_name = (char*)kvs_name;
        a = avl_search(kv_header->idx_name, &query.avl_name, _kvs_cmp_name);
        if (a == NULL) { // KV name doesn't exist
            spin_unlock(&kv_header->lock);
            spin_unlock(&root_handle->fhandle->lock);
            filemgr_mutex_unlock(file);
            return FDB_RESULT_KV_STORE_NOT_FOUND;
        }
        node = _get_entry(a, struct kvs_node, avl_name);
        kv_id = node->id;

        if (!rollback_recreate) {
            e = list_begin(root_handle->fhandle->handles);
            while (e) {
                opened_node = _get_entry(e, struct kvs_opened_node, le);
                if (opened_node->handle->kvs &&
                    opened_node->handle->kvs->id == kv_id) {
                    // there is an opened handle
                    spin_unlock(&kv_header->lock);
                    spin_unlock(&root_handle->fhandle->lock);
                    filemgr_mutex_unlock(file);
                    return FDB_RESULT_KV_STORE_BUSY;
                }
                e = list_next(e);
            }

            avl_remove(kv_header->idx_name, &node->avl_name);
            avl_remove(kv_header->idx_id, &node->avl_id);
            spin_unlock(&kv_header->lock);
            spin_unlock(&root_handle->fhandle->lock);

            kv_id = node->id;

            // free node
            free(node->kvs_name);
            free(node);
        } else {
            // reset all stats except for WAL
            node->stat.ndocs = 0;
            node->stat.nlivenodes = 0;
            node->stat.datasize = 0;
            node->stat.deltasize = 0;
            node->seqnum = 0;
            spin_unlock(&kv_header->lock);
            spin_unlock(&root_handle->fhandle->lock);
        }
    }

    // discard all WAL entries
    wal_close_kv_ins(file, kv_id);

    // sync dirty root nodes
    bid_t dirty_idtree_root, dirty_seqtree_root;
    filemgr_get_dirty_root(root_handle->file, &dirty_idtree_root, &dirty_seqtree_root);
    if (dirty_idtree_root != BLK_NOT_FOUND) {
        root_handle->trie->root_bid = dirty_idtree_root;
    }
    if (root_handle->config.seqtree_opt == FDB_SEQTREE_USE &&
        dirty_seqtree_root != BLK_NOT_FOUND) {
        if (root_handle->kvs) {
            root_handle->seqtrie->root_bid = dirty_seqtree_root;
        } else {
            btree_init_from_bid(root_handle->seqtree,
                                root_handle->seqtree->blk_handle,
                                root_handle->seqtree->blk_ops,
                                root_handle->seqtree->kv_ops,
                                root_handle->seqtree->blksize,
                                dirty_seqtree_root);
        }
    }

    size_id = sizeof(fdb_kvs_id_t);
    size_chunk = root_handle->trie->chunksize;

    // remove from super handle's HB+trie
    _kv_id = alca(uint8_t, size_chunk);
    kvid2buf(size_chunk, kv_id, _kv_id);
    hbtrie_remove_partial(root_handle->trie, _kv_id, size_chunk);
    btreeblk_end(root_handle->bhandle);

    if (root_handle->config.seqtree_opt == FDB_SEQTREE_USE) {
        _kv_id = alca(uint8_t, size_id);
        kvid2buf(size_id, kv_id, _kv_id);
        hbtrie_remove_partial(root_handle->seqtrie, _kv_id, size_id);
        btreeblk_end(root_handle->bhandle);
    }

    // append system doc
    root_handle->kv_info_offset = fdb_kvs_header_append(file, dhandle);

    // if no compaction is being performed, append header and commit
    if (root_handle->file == file) {
        root_handle->cur_header_revnum = fdb_set_file_header(root_handle);
        fs = filemgr_commit(root_handle->file, &root_handle->log_callback);
    }

    filemgr_mutex_unlock(file);

    return fs;
}

bool _fdb_kvs_is_busy(fdb_file_handle *fhandle)
{
    bool ret;
    spin_lock(&fhandle->lock);
    ret = (list_begin(fhandle->handles) != NULL);
    spin_unlock(&fhandle->lock);
    return ret;
}

fdb_status fdb_kvs_rollback(fdb_kvs_handle **handle_ptr, fdb_seqnum_t seqnum)
{
    fdb_config config;
    fdb_kvs_config kvs_config;
    fdb_kvs_handle *handle_in, *handle, *super_handle;
    fdb_status fs;
    fdb_seqnum_t old_seqnum;
    fdb_file_handle *fhandle;
    char *kvs_name;

    if (!handle_ptr) {
        return FDB_RESULT_INVALID_ARGS;
    }

    handle_in = *handle_ptr;
    if (!handle_in->kvs) {
        return FDB_RESULT_INVALID_ARGS;
    }
    super_handle = handle_in->kvs->root;
    fhandle = handle_in->fhandle;
    config = handle_in->config;
    kvs_config = handle_in->kvs_config;

    // Sequence trees are a must for rollback
    if (handle_in->config.seqtree_opt != FDB_SEQTREE_USE) {
        return FDB_RESULT_INVALID_CONFIG;
    }

    if (handle_in->config.flags & FDB_OPEN_FLAG_RDONLY) {
        return fdb_log(&handle_in->log_callback,
                       FDB_RESULT_RONLY_VIOLATION,
                       "Warning: Rollback is not allowed on "
                       "the read-only DB file '%s'.",
                       handle_in->file->filename);
    }

    filemgr_mutex_lock(handle_in->file);
    filemgr_set_rollback(handle_in->file, 1); // disallow writes operations
    // All transactions should be closed before rollback
    if (wal_txn_exists(handle_in->file)) {
        filemgr_set_rollback(handle_in->file, 0);
        filemgr_mutex_unlock(handle_in->file);
        return FDB_RESULT_FAIL_BY_TRANSACTION;
    }

    // If compaction is running, wait until it is aborted.
    // TODO: Find a better way of waiting for the compaction abortion.
    unsigned int sleep_time = 10000; // 10 ms.
    file_status_t fstatus = filemgr_get_file_status(handle_in->file);
    while (fstatus == FILE_COMPACT_OLD) {
        filemgr_mutex_unlock(handle_in->file);
        decaying_usleep(&sleep_time, 1000000);
        filemgr_mutex_lock(handle_in->file);
        fstatus = filemgr_get_file_status(handle_in->file);
    }
    if (fstatus == FILE_REMOVED_PENDING) {
        filemgr_mutex_unlock(handle_in->file);
        fdb_check_file_reopen(handle_in, NULL);
    } else {
        filemgr_mutex_unlock(handle_in->file);
    }

    fdb_sync_db_header(handle_in);

    // if the max sequence number seen by this handle is lower than the
    // requested snapshot marker, it means the snapshot is not yet visible
    // even via the current fdb_kvs_handle
    if (seqnum > handle_in->seqnum) {
        filemgr_set_rollback(super_handle->file, 0); // allow mutations
        return FDB_RESULT_NO_DB_INSTANCE;
    }

    kvs_name = _fdb_kvs_get_name(handle_in, handle_in->file);
    if (seqnum == 0) { // Handle special case of rollback to zero..
        fs = _fdb_kvs_remove(fhandle, kvs_name, true /*recreate!*/);
        filemgr_set_rollback(super_handle->file, 0); // allow mutations
        return fs;
    }

    handle = (fdb_kvs_handle *) calloc(1, sizeof(fdb_kvs_handle));
    if (!handle) { // LCOV_EXCL_START
        filemgr_set_rollback(handle_in->file, 0); // allow mutations
        return FDB_RESULT_ALLOC_FAIL;
    } // LCOV_EXCL_STOP

    handle->max_seqnum = seqnum;
    handle->log_callback = handle_in->log_callback;
    handle->fhandle = fhandle;
    atomic_init_uint8_t(&handle->handle_busy, 0);

    if (handle_in->kvs->type == KVS_SUB) {
        fs = _fdb_kvs_open(handle_in->kvs->root,
                           &config,
                           &kvs_config,
                           handle_in->file,
                           handle_in->file->filename,
                           kvs_name,
                           handle);
    } else {
        fs = _fdb_open(handle, handle_in->file->filename,
                       FDB_AFILENAME, &config);
    }
    filemgr_set_rollback(handle_in->file, 0); // allow mutations

    if (fs == FDB_RESULT_SUCCESS) {
        // get KV instance's sub B+trees' root node BIDs
        // from both ID-tree and Seq-tree, AND
        // replace current handle's sub B+trees' root node BIDs
        // by old BIDs
        size_t size_chunk, size_id;
        bid_t id_root, seq_root, dummy;
        uint8_t *_kv_id;
        hbtrie_result hr;

        size_chunk = handle->trie->chunksize;
        size_id = sizeof(fdb_kvs_id_t);

        filemgr_mutex_lock(handle_in->file);

        // read root BID of the KV instance from the old handle
        // and overwrite into the current handle
        _kv_id = alca(uint8_t, size_chunk);
        kvid2buf(size_chunk, handle->kvs->id, _kv_id);
        hr = hbtrie_find_partial(handle->trie, _kv_id,
                                 size_chunk, &id_root);
        btreeblk_end(handle->bhandle);
        if (hr == HBTRIE_RESULT_SUCCESS) {
            hbtrie_insert_partial(super_handle->trie,
                                  _kv_id, size_chunk,
                                  &id_root, &dummy);
        } else { // No Trie info in rollback header.
                 // Erase kv store from super handle's main index.
            hbtrie_remove_partial(super_handle->trie, _kv_id, size_chunk);
        }
        btreeblk_end(super_handle->bhandle);

        // same as above for seq-trie
        _kv_id = alca(uint8_t, size_id);
        kvid2buf(size_id, handle->kvs->id, _kv_id);
        hr = hbtrie_find_partial(handle->seqtrie, _kv_id,
                                 size_id, &seq_root);
        btreeblk_end(handle->bhandle);
        if (hr == HBTRIE_RESULT_SUCCESS) {
            hbtrie_insert_partial(super_handle->seqtrie,
                                  _kv_id, size_id,
                                  &seq_root, &dummy);
        } else { // No seqtrie info in rollback header.
                 // Erase kv store from super handle's seqtrie index.
            hbtrie_remove_partial(super_handle->seqtrie, _kv_id, size_id);
        }
        btreeblk_end(super_handle->bhandle);

        old_seqnum = fdb_kvs_get_seqnum(handle_in->file,
                                        handle_in->kvs->id);
        fdb_kvs_set_seqnum(handle_in->file,
                           handle_in->kvs->id, seqnum);
        handle_in->seqnum = seqnum;
        filemgr_mutex_unlock(handle_in->file);

        fs = _fdb_commit(super_handle, FDB_COMMIT_NORMAL);
        if (fs == FDB_RESULT_SUCCESS) {
            _fdb_kvs_close(handle);
            *handle_ptr = handle_in;
            fdb_kvs_info_free(handle);
            free(handle);
        } else {
            // cancel the rolling-back of the sequence number
            fdb_log(&handle_in->log_callback, fs,
                    "Rollback failed due to a commit failure with a sequence "
                    "number %" _F64, seqnum);
            filemgr_mutex_lock(handle_in->file);
            fdb_kvs_set_seqnum(handle_in->file,
                               handle_in->kvs->id, old_seqnum);
            filemgr_mutex_unlock(handle_in->file);
            _fdb_kvs_close(handle);
            fdb_kvs_info_free(handle);
            free(handle);
        }
    } else {
        free(handle);
    }

    return fs;
}

LIBFDB_API
fdb_status fdb_kvs_remove(fdb_file_handle *fhandle,
                          const char *kvs_name)
{
    return _fdb_kvs_remove(fhandle, kvs_name, false);
}

LIBFDB_API
fdb_status fdb_get_kvs_info(fdb_kvs_handle *handle, fdb_kvs_info *info)
{
    uint64_t ndocs;
    uint64_t wal_docs;
    uint64_t wal_deletes;
    uint64_t wal_n_inserts;
    uint64_t datasize;
    uint64_t nlivenodes;
    fdb_kvs_id_t kv_id;
    struct avl_node *a;
    struct filemgr *file;
    struct kvs_node *node, query;
    struct kvs_header *kv_header;
    struct kvs_stat stat;

    if (!handle || !info) {
        return FDB_RESULT_INVALID_ARGS;
    }

    if (!atomic_cas_uint8_t(&handle->handle_busy, 0, 1)) {
        return FDB_RESULT_HANDLE_BUSY;
    }

    if (!handle->shandle) { // snapshot handle should be immutable
        fdb_check_file_reopen(handle, NULL);
        fdb_sync_db_header(handle);
    }

    file = handle->file;

    if (handle->kvs == NULL) {
        info->name = default_kvs_name;
        kv_id = 0;

    } else {
        kv_header = file->kv_header;
        kv_id = handle->kvs->id;
        spin_lock(&kv_header->lock);

        query.id = handle->kvs->id;
        a = avl_search(kv_header->idx_id, &query.avl_id, _kvs_cmp_id);
        if (a) { // sub handle
            node = _get_entry(a, struct kvs_node, avl_id);
            info->name = (const char*)node->kvs_name;
        } else { // root handle
            info->name = default_kvs_name;
        }
        spin_unlock(&kv_header->lock);
    }

    if (handle->shandle) {
        // snapshot .. get its local stats
        snap_get_stat(handle->shandle, &stat);
    } else {
        _kvs_stat_get(file, kv_id, &stat);
    }
    ndocs = stat.ndocs;
    wal_docs = stat.wal_ndocs;
    wal_deletes = stat.wal_ndeletes;
    wal_n_inserts = wal_docs - wal_deletes;

    if (ndocs + wal_n_inserts < wal_deletes) {
        info->doc_count = 0;
    } else {
        if (ndocs) {
            info->doc_count = ndocs + wal_n_inserts - wal_deletes;
        } else {
            info->doc_count = wal_n_inserts;
        }
    }

    datasize = stat.datasize;
    nlivenodes = stat.nlivenodes;

    info->space_used = datasize;
    info->space_used += nlivenodes * handle->config.blocksize;
    info->file = handle->fhandle;

    fdb_assert(atomic_cas_uint8_t(&handle->handle_busy, 1, 0), 1, 0);

    // This is another LIBFDB_API call, so handle is marked as free
    // in the line above before making this call
    fdb_get_kvs_seqnum(handle, &info->last_seqnum);

    return FDB_RESULT_SUCCESS;
}

LIBFDB_API
fdb_status fdb_get_kvs_ops_info(fdb_kvs_handle *handle, fdb_kvs_ops_info *info)
{
    fdb_kvs_id_t kv_id;
    struct filemgr *file;
    struct kvs_ops_stat stat;
    struct kvs_ops_stat root_stat;
    fdb_kvs_handle *root_handle = handle->fhandle->root;

    if (!handle || !info) {
        return FDB_RESULT_INVALID_ARGS;
    }

    // for snapshot handle do not reopen new file as user is interested in
    // reader stats from the old file
    if (!handle->shandle) {
        // always get stats from the latest file
        fdb_check_file_reopen(handle, NULL);
        fdb_sync_db_header(handle);
    }

    file = handle->file;

    if (handle->kvs == NULL) {
        kv_id = 0;
    } else {
        kv_id = handle->kvs->id;
    }

    _kvs_ops_stat_get(file, kv_id, &stat);

    if (root_handle != handle) {
        _kvs_ops_stat_get(file, 0, &root_stat);
    } else {
        root_stat = stat;
    }

    info->num_sets = atomic_get_uint64_t(&stat.num_sets);
    info->num_dels = atomic_get_uint64_t(&stat.num_dels);
    info->num_gets = atomic_get_uint64_t(&stat.num_gets);
    info->num_iterator_gets = atomic_get_uint64_t(&stat.num_iterator_gets);
    info->num_iterator_gets = atomic_get_uint64_t(&stat.num_iterator_gets);
    info->num_iterator_moves = atomic_get_uint64_t(&stat.num_iterator_moves);

    info->num_commits = atomic_get_uint64_t(&root_stat.num_commits);
    info->num_compacts = atomic_get_uint64_t(&root_stat.num_compacts);
    return FDB_RESULT_SUCCESS;
}

fdb_status fdb_get_kvs_name_list(fdb_file_handle *fhandle,
                                 fdb_kvs_name_list *kvs_name_list)
{
    size_t num, size, offset;
    char *ptr;
    char **segment;
    fdb_kvs_handle *root_handle;
    struct kvs_header *kv_header;
    struct kvs_node *node;
    struct avl_node *a;

    if (!fhandle || !kvs_name_list) {
        return FDB_RESULT_INVALID_ARGS;
    }

    root_handle = fhandle->root;
    kv_header = root_handle->file->kv_header;

    spin_lock(&kv_header->lock);
    // sum all lengths of KVS names first
    // (to calculate the size of memory segment to be allocated)
    num = 1;
    size = strlen(default_kvs_name) + 1;
    a = avl_first(kv_header->idx_id);
    while (a) {
        node = _get_entry(a, struct kvs_node, avl_id);
        a = avl_next(&node->avl_id);

        num++;
        size += strlen(node->kvs_name) + 1;
    }
    size += num * sizeof(char*);

    // allocate memory segment
    segment = (char**)calloc(1, size);
    kvs_name_list->num_kvs_names = num;
    kvs_name_list->kvs_names = segment;

    ptr = (char*)segment + num * sizeof(char*);
    offset = num = 0;

    // copy default KVS name
    strcpy(ptr + offset, default_kvs_name);
    segment[num] = ptr + offset;
    num++;
    offset += strlen(default_kvs_name) + 1;

    // copy the others
    a = avl_first(kv_header->idx_name);
    while (a) {
        node = _get_entry(a, struct kvs_node, avl_name);
        a = avl_next(&node->avl_name);

        strcpy(ptr + offset, node->kvs_name);
        segment[num] = ptr + offset;

        num++;
        offset += strlen(node->kvs_name) + 1;
    }

    spin_unlock(&kv_header->lock);

    return FDB_RESULT_SUCCESS;
}

LIBFDB_API
fdb_status fdb_free_kvs_name_list(fdb_kvs_name_list *kvs_name_list)
{
    if (!kvs_name_list) {
        return FDB_RESULT_INVALID_ARGS;
    }
    free(kvs_name_list->kvs_names);
    kvs_name_list->kvs_names = NULL;
    kvs_name_list->num_kvs_names = 0;

    return FDB_RESULT_SUCCESS;
}<|MERGE_RESOLUTION|>--- conflicted
+++ resolved
@@ -1057,12 +1057,8 @@
     }
 
     // read header
-<<<<<<< HEAD
     filemgr_fetch_header(file, hdr_bid, buf, &len, &seqnum, NULL, NULL,
                          &version, &handle->log_callback);
-=======
-    filemgr_fetch_header(file, hdr_bid, buf, &len, &seqnum, NULL, &handle->log_callback);
->>>>>>> 41a273e3
     if (id > 0) { // non-default KVS
         // read last KVS header
         fdb_fetch_header(buf, &dummy64,
