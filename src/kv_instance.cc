/* -*- Mode: C++; tab-width: 4; c-basic-offset: 4; indent-tabs-mode: nil -*- */
/*
 *     Copyright 2010 Couchbase, Inc
 *
 *   Licensed under the Apache License, Version 2.0 (the "License");
 *   you may not use this file except in compliance with the License.
 *   You may obtain a copy of the License at
 *
 *       http://www.apache.org/licenses/LICENSE-2.0
 *
 *   Unless required by applicable law or agreed to in writing, software
 *   distributed under the License is distributed on an "AS IS" BASIS,
 *   WITHOUT WARRANTIES OR CONDITIONS OF ANY KIND, either express or implied.
 *   See the License for the specific language governing permissions and
 *   limitations under the License.
 */

#include <stdlib.h>
#include <string.h>

#include "libforestdb/forestdb.h"
#include "common.h"
#include "internal_types.h"
#include "fdb_internal.h"
#include "configuration.h"
#include "avltree.h"
#include "list.h"
#include "docio.h"
#include "filemgr.h"
#include "wal.h"
#include "hbtrie.h"
#include "btreeblock.h"
<<<<<<< HEAD
#include "snapshot.h"
=======
>>>>>>> c81e41fe
#include "version.h"
#include "staleblock.h"

#include "memleak.h"
#include "timing.h"
#include "time_utils.h"

static const char *default_kvs_name = DEFAULT_KVS_NAME;

// list element for opened KV store handles
// (in-memory data: managed by the file handle)
struct kvs_opened_node {
    fdb_kvs_handle *handle;
    struct list_elem le;
};

// list element for custom cmp functions in fhandle
struct cmp_func_node {
    char *kvs_name;
    fdb_custom_cmp_variable func;
    struct list_elem le;
};

static int _kvs_cmp_name(struct avl_node *a, struct avl_node *b, void *aux)
{
    struct kvs_node *aa, *bb;
    aa = _get_entry(a, struct kvs_node, avl_name);
    bb = _get_entry(b, struct kvs_node, avl_name);
    return strcmp(aa->kvs_name, bb->kvs_name);
}

static int _kvs_cmp_id(struct avl_node *a, struct avl_node *b, void *aux)
{
    struct kvs_node *aa, *bb;
    aa = _get_entry(a, struct kvs_node, avl_id);
    bb = _get_entry(b, struct kvs_node, avl_id);

    if (aa->id < bb->id) {
        return -1;
    } else if (aa->id > bb->id) {
        return 1;
    } else {
        return 0;
    }
}

static bool _fdb_kvs_any_handle_opened(fdb_file_handle *fhandle,
                                       fdb_kvs_id_t kv_id)
{
    struct filemgr *file = fhandle->root->file;
    struct avl_node *a;
    struct list_elem *e;
    struct filemgr_fhandle_idx_node *fhandle_node;
    struct kvs_opened_node *opened_node;
    fdb_file_handle *file_handle;

    spin_lock(&file->fhandle_idx_lock);
    a = avl_first(&file->fhandle_idx);
    while (a) {
        fhandle_node = _get_entry(a, struct filemgr_fhandle_idx_node, avl);
        a = avl_next(a);
        file_handle = (fdb_file_handle *) fhandle_node->fhandle;
        spin_lock(&file_handle->lock);
        e = list_begin(file_handle->handles);
        while (e) {
            opened_node = _get_entry(e, struct kvs_opened_node, le);
            if ((opened_node->handle->kvs && opened_node->handle->kvs->id == kv_id) ||
                (kv_id == 0 && opened_node->handle->kvs == NULL)) // single KVS mode
            {
                // there is an opened handle
                spin_unlock(&file_handle->lock);
                spin_unlock(&file->fhandle_idx_lock);
                return true;
            }
            e = list_next(e);
        }
        spin_unlock(&file_handle->lock);
    }
    spin_unlock(&file->fhandle_idx_lock);

    return false;
}

void fdb_file_handle_init(fdb_file_handle *fhandle,
                           fdb_kvs_handle *root)
{
    fhandle->root = root;
    fhandle->flags = 0x0;
    root->fhandle = fhandle;
    fhandle->handles = (struct list*)calloc(1, sizeof(struct list));
    fhandle->cmp_func_list = NULL;
    spin_init(&fhandle->lock);
}

void fdb_file_handle_close_all(fdb_file_handle *fhandle)
{
    struct list_elem *e;
    struct kvs_opened_node *node;

    spin_lock(&fhandle->lock);
    e = list_begin(fhandle->handles);
    while (e) {
        node = _get_entry(e, struct kvs_opened_node, le);
        e = list_next(e);
        _fdb_close(node->handle);
        free(node->handle);
        free(node);
    }
    spin_unlock(&fhandle->lock);
}

void fdb_file_handle_parse_cmp_func(fdb_file_handle *fhandle,
                                    size_t n_func,
                                    char **kvs_names,
                                    fdb_custom_cmp_variable *functions)
{
    uint64_t i;
    struct cmp_func_node *node;

    if (n_func == 0 || !kvs_names || !functions) {
        return;
    }

    fhandle->cmp_func_list = (struct list*)calloc(1, sizeof(struct list));
    list_init(fhandle->cmp_func_list);

    for (i=0;i<n_func;++i){
        node = (struct cmp_func_node*)calloc(1, sizeof(struct cmp_func_node));
        if (kvs_names[i]) {
            node->kvs_name = (char*)calloc(1, strlen(kvs_names[i])+1);
            strcpy(node->kvs_name, kvs_names[i]);
        } else {
            // NULL .. default KVS
            node->kvs_name = NULL;
        }
        node->func = functions[i];
        list_push_back(fhandle->cmp_func_list, &node->le);
    }
}

// clone all items in cmp_func_list to fhandle->cmp_func_list
void fdb_file_handle_clone_cmp_func_list(fdb_file_handle *fhandle,
                                         struct list *cmp_func_list)
{
    struct list_elem *e;
    struct cmp_func_node *src, *dst;

    if (fhandle->cmp_func_list || /* already exist */
        !cmp_func_list) {
        return;
    }

    fhandle->cmp_func_list = (struct list*)calloc(1, sizeof(struct list));
    list_init(fhandle->cmp_func_list);

    e = list_begin(cmp_func_list);
    while (e) {
        src = _get_entry(e, struct cmp_func_node, le);
        dst = (struct cmp_func_node*)calloc(1, sizeof(struct cmp_func_node));
        if (src->kvs_name) {
            dst->kvs_name = (char*)calloc(1, strlen(src->kvs_name)+1);
            strcpy(dst->kvs_name, src->kvs_name);
        } else {
            dst->kvs_name = NULL; // default KVS
        }
        dst->func = src->func;
        list_push_back(fhandle->cmp_func_list, &dst->le);
        e = list_next(&src->le);
    }
}

void fdb_file_handle_add_cmp_func(fdb_file_handle *fhandle,
                                  char *kvs_name,
                                  fdb_custom_cmp_variable cmp_func)
{
    struct cmp_func_node *node;

    // create list if not exist
    if (!fhandle->cmp_func_list) {
        fhandle->cmp_func_list = (struct list*)calloc(1, sizeof(struct list));
        list_init(fhandle->cmp_func_list);
    }

    node = (struct cmp_func_node*)calloc(1, sizeof(struct cmp_func_node));
    if (kvs_name) {
        node->kvs_name = (char*)calloc(1, strlen(kvs_name)+1);
        strcpy(node->kvs_name, kvs_name);
    } else {
        // default KVS
        node->kvs_name = NULL;
    }
    node->func = cmp_func;
    list_push_back(fhandle->cmp_func_list, &node->le);
}

void fdb_cmp_func_list_from_filemgr(struct filemgr *file, struct list *cmp_func_list)
{
    if (!file || !file->kv_header || !cmp_func_list) {
        return;
    }

    struct cmp_func_node *node;

    spin_lock(&file->kv_header->lock);
    // Default KV store cmp function
    if (file->kv_header->default_kvs_cmp) {
        node = (struct cmp_func_node*)calloc(1, sizeof(struct cmp_func_node));
        node->func = file->kv_header->default_kvs_cmp;
        node->kvs_name = NULL;
        list_push_back(cmp_func_list, &node->le);
    }

    // Rest of KV stores
    struct kvs_node *kvs_node;
    struct avl_node *a = avl_first(file->kv_header->idx_name);
    while (a) {
        kvs_node = _get_entry(a, struct kvs_node, avl_name);
        a = avl_next(a);
        node = (struct cmp_func_node*)calloc(1, sizeof(struct cmp_func_node));
        node->func = kvs_node->custom_cmp;
        node->kvs_name = (char*)calloc(1, strlen(kvs_node->kvs_name)+1);
        strcpy(node->kvs_name, kvs_node->kvs_name);
        list_push_back(cmp_func_list, &node->le);
    }
    spin_unlock(&file->kv_header->lock);
}

void fdb_free_cmp_func_list(struct list *cmp_func_list)
{
    if (!cmp_func_list) {
        return;
    }

    struct cmp_func_node *cmp_node;
    struct list_elem *e = list_begin(cmp_func_list);
    while (e) {
        cmp_node = _get_entry(e, struct cmp_func_node, le);
        e = list_remove(cmp_func_list, &cmp_node->le);
        free(cmp_node->kvs_name);
        free(cmp_node);
    }
}

static void _free_cmp_func_list(fdb_file_handle *fhandle)
{
    struct list_elem *e;
    struct cmp_func_node *cmp_node;

    if (!fhandle->cmp_func_list) {
        return;
    }

    e = list_begin(fhandle->cmp_func_list);
    while (e) {
        cmp_node = _get_entry(e, struct cmp_func_node, le);
        e = list_remove(fhandle->cmp_func_list, &cmp_node->le);

        free(cmp_node->kvs_name);
        free(cmp_node);
    }
    free(fhandle->cmp_func_list);
    fhandle->cmp_func_list = NULL;
}

void fdb_file_handle_free(fdb_file_handle *fhandle)
{
    free(fhandle->handles);
    _free_cmp_func_list(fhandle);
    spin_destroy(&fhandle->lock);
    free(fhandle);
}

fdb_status fdb_kvs_cmp_check(fdb_kvs_handle *handle)
{
    int ori_flag;
    fdb_file_handle *fhandle = handle->fhandle;
    fdb_custom_cmp_variable ori_custom_cmp;
    struct filemgr *file = handle->file;
    struct cmp_func_node *cmp_node;
    struct kvs_node *kvs_node, query;
    struct list_elem *e;
    struct avl_node *a;

    spin_lock(&file->kv_header->lock);
    ori_flag = file->kv_header->custom_cmp_enabled;
    ori_custom_cmp = file->kv_header->default_kvs_cmp;

    if (fhandle->cmp_func_list) {
        handle->kvs_config.custom_cmp = NULL;

        e = list_begin(fhandle->cmp_func_list);
        while (e) {
            cmp_node = _get_entry(e, struct cmp_func_node, le);
            if (cmp_node->kvs_name == NULL ||
                    !strcmp(cmp_node->kvs_name, default_kvs_name)) { // default KVS
                handle->kvs_config.custom_cmp = cmp_node->func;
                file->kv_header->default_kvs_cmp = cmp_node->func;
                file->kv_header->custom_cmp_enabled = 1;
            } else {
                // search by name
                query.kvs_name = cmp_node->kvs_name;
                a = avl_search(file->kv_header->idx_name,
                               &query.avl_name,
                               _kvs_cmp_name);
                if (a) { // found
                    kvs_node = _get_entry(a, struct kvs_node, avl_name);
                    if (!kvs_node->custom_cmp) {
                        kvs_node->custom_cmp = cmp_node->func;
                    }
                    file->kv_header->custom_cmp_enabled = 1;
                }
            }
            e = list_next(&cmp_node->le);
        }
    }

    // first check the default KVS
    // 1. root handle has not been opened yet: don't care
    // 2. root handle was opened before: must match the flag
    if (fhandle->flags & FHANDLE_ROOT_INITIALIZED) {
        if (fhandle->flags & FHANDLE_ROOT_CUSTOM_CMP &&
            handle->kvs_config.custom_cmp == NULL) {
            // custom cmp function was assigned before,
            // but no custom cmp function is assigned
            file->kv_header->custom_cmp_enabled = ori_flag;
            file->kv_header->default_kvs_cmp = ori_custom_cmp;
            spin_unlock(&file->kv_header->lock);
            const char *kvs_name = _fdb_kvs_get_name(handle, handle->file);
            if (!kvs_name) {
                kvs_name = DEFAULT_KVS_NAME;
            }
            return fdb_log(&handle->log_callback, FDB_RESULT_INVALID_CMP_FUNCTION,
                           "Error! Tried to open a KV store '%s', which was created with "
                           "custom compare function enabled, without passing the same "
                           "custom compare function.", kvs_name);
        }
        if (!(fhandle->flags & FHANDLE_ROOT_CUSTOM_CMP) &&
              handle->kvs_config.custom_cmp) {
            // custom cmp function was not assigned before,
            // but custom cmp function is assigned from user
            file->kv_header->custom_cmp_enabled = ori_flag;
            file->kv_header->default_kvs_cmp = ori_custom_cmp;
            spin_unlock(&file->kv_header->lock);
            const char *kvs_name = _fdb_kvs_get_name(handle, handle->file);
            if (!kvs_name) {
                kvs_name = DEFAULT_KVS_NAME;
            }
            return fdb_log(&handle->log_callback, FDB_RESULT_INVALID_CMP_FUNCTION,
                           "Error! Tried to open a KV store '%s', which was created without "
                           "custom compare function, by passing custom compare function.",
                    kvs_name);
        }
    }

    // next check other KVSs
    a = avl_first(file->kv_header->idx_name);
    while (a) {
        kvs_node = _get_entry(a, struct kvs_node, avl_name);
        a = avl_next(a);

        if (kvs_node->flags & KVS_FLAG_CUSTOM_CMP &&
            kvs_node->custom_cmp == NULL) {
            // custom cmp function was assigned before,
            // but no custom cmp function is assigned
            file->kv_header->custom_cmp_enabled = ori_flag;
            file->kv_header->default_kvs_cmp = ori_custom_cmp;
            spin_unlock(&file->kv_header->lock);
            const char *kvs_name = _fdb_kvs_get_name(handle, handle->file);
            if (!kvs_name) {
                kvs_name = DEFAULT_KVS_NAME;
            }
            return fdb_log(&handle->log_callback, FDB_RESULT_INVALID_CMP_FUNCTION,
                           "Error! Tried to open a KV store '%s', which was created with "
                           "custom compare function enabled, without passing the same "
                           "custom compare function.", kvs_name);
        }
        if (!(kvs_node->flags & KVS_FLAG_CUSTOM_CMP) &&
              kvs_node->custom_cmp) {
            // custom cmp function was not assigned before,
            // but custom cmp function is assigned from user
            file->kv_header->custom_cmp_enabled = ori_flag;
            file->kv_header->default_kvs_cmp = ori_custom_cmp;
            spin_unlock(&file->kv_header->lock);
            const char *kvs_name = _fdb_kvs_get_name(handle, handle->file);
            if (!kvs_name) {
                kvs_name = DEFAULT_KVS_NAME;
            }
            return fdb_log(&handle->log_callback, FDB_RESULT_INVALID_CMP_FUNCTION,
                           "Error! Tried to open a KV store '%s', which was created without "
                           "custom compare function, by passing custom compare function.",
                           kvs_name);
        }
    }

    spin_unlock(&file->kv_header->lock);
    return FDB_RESULT_SUCCESS;
}

fdb_custom_cmp_variable fdb_kvs_find_cmp_name(fdb_kvs_handle *handle,
                                              char *kvs_name)
{
    fdb_file_handle *fhandle;
    struct list_elem *e;
    struct cmp_func_node *cmp_node;

    fhandle = handle->fhandle;
    if (!fhandle->cmp_func_list) {
        return NULL;
    }

    e = list_begin(fhandle->cmp_func_list);
    while (e) {
        cmp_node = _get_entry(e, struct cmp_func_node, le);
        if (kvs_name == NULL ||
            !strcmp(kvs_name, default_kvs_name)) {
            if (cmp_node->kvs_name == NULL ||
                !strcmp(cmp_node->kvs_name, default_kvs_name)) { // default KVS
                return cmp_node->func;
            }
        } else if (cmp_node->kvs_name &&
                   !strcmp(cmp_node->kvs_name, kvs_name)) {
            return cmp_node->func;
        }
        e = list_next(&cmp_node->le);
    }
    return NULL;
}

hbtrie_cmp_func *fdb_kvs_find_cmp_chunk(void *chunk, void *aux)
{
    fdb_kvs_id_t kv_id;
    struct hbtrie *trie = (struct hbtrie *)aux;
    struct btreeblk_handle *bhandle;
    struct filemgr *file;
    struct avl_node *a;
    struct kvs_node query, *node;

    bhandle = (struct btreeblk_handle*)trie->btreeblk_handle;
    file = bhandle->file;

    if (!file->kv_header->custom_cmp_enabled) {
        return NULL;
    }

    buf2kvid(trie->chunksize, chunk, &kv_id);

    // search by id
    if (kv_id > 0) {
        query.id = kv_id;
        spin_lock(&file->kv_header->lock);
        a = avl_search(file->kv_header->idx_id, &query.avl_id, _kvs_cmp_id);
        spin_unlock(&file->kv_header->lock);

        if (a) {
            node = _get_entry(a, struct kvs_node, avl_id);
            return (hbtrie_cmp_func *)node->custom_cmp;
        }
    } else {
        // root handle
        return (hbtrie_cmp_func *)file->kv_header->default_kvs_cmp;
    }
    return NULL;
}

void _fdb_kvs_init_root(fdb_kvs_handle *handle, struct filemgr *file) {
    handle->kvs->type = KVS_ROOT;
    handle->kvs->root = handle->fhandle->root;
    // super handle's ID is always 0
    handle->kvs->id = 0;
    // force custom cmp function
    spin_lock(&file->kv_header->lock);
    handle->kvs_config.custom_cmp = file->kv_header->default_kvs_cmp;
    spin_unlock(&file->kv_header->lock);
}

void fdb_kvs_info_create(fdb_kvs_handle *root_handle,
                         fdb_kvs_handle *handle,
                         struct filemgr *file,
                         const char *kvs_name)
{
    struct kvs_node query, *kvs_node;
    struct kvs_opened_node *opened_node;
    struct avl_node *a;

    handle->kvs = (struct kvs_info*)calloc(1, sizeof(struct kvs_info));

    if (root_handle == NULL) {
        // 'handle' is a super handle
        _fdb_kvs_init_root(handle, file);
    } else {
        // 'handle' is a sub handle (i.e., KV instance in a DB instance)
        handle->kvs->type = KVS_SUB;
        handle->kvs->root = root_handle;

        if (kvs_name) {
            spin_lock(&file->kv_header->lock);
            query.kvs_name = (char*)kvs_name;
            a = avl_search(file->kv_header->idx_name, &query.avl_name,
                           _kvs_cmp_name);
            if (a == NULL) {
                // KV instance name is not found
                free(handle->kvs);
                handle->kvs = NULL;
                spin_unlock(&file->kv_header->lock);
                return;
            }
            kvs_node = _get_entry(a, struct kvs_node, avl_name);
            handle->kvs->id = kvs_node->id;
            // force custom cmp function
            handle->kvs_config.custom_cmp = kvs_node->custom_cmp;
            spin_unlock(&file->kv_header->lock);
        } else {
            // snapshot of the root handle
            handle->kvs->id = 0;
        }

        opened_node = (struct kvs_opened_node *)
               calloc(1, sizeof(struct kvs_opened_node));
        opened_node->handle = handle;

        handle->node = opened_node;
        spin_lock(&root_handle->fhandle->lock);
        list_push_back(root_handle->fhandle->handles, &opened_node->le);
        spin_unlock(&root_handle->fhandle->lock);
    }
}

void fdb_kvs_info_free(fdb_kvs_handle *handle)
{
    if (handle->kvs == NULL) {
        return;
    }

    free(handle->kvs);
    handle->kvs = NULL;
}

void _fdb_kvs_header_create(struct kvs_header **kv_header_ptr)
{
    struct kvs_header *kv_header;

    kv_header = (struct kvs_header *)calloc(1, sizeof(struct kvs_header));
    *kv_header_ptr = kv_header;

    // KV ID '0' is reserved for default KV instance (super handle)
    kv_header->id_counter = 1;
    kv_header->default_kvs_cmp = NULL;
    kv_header->custom_cmp_enabled = 0;
    kv_header->idx_name = (struct avl_tree*)malloc(sizeof(struct avl_tree));
    kv_header->idx_id = (struct avl_tree*)malloc(sizeof(struct avl_tree));
    kv_header->num_kv_stores = 0;
    avl_init(kv_header->idx_name, NULL);
    avl_init(kv_header->idx_id, NULL);
    spin_init(&kv_header->lock);
}

void fdb_kvs_header_create(struct filemgr *file)
{
    if (file->kv_header) {
        return; // already exist
    }

    _fdb_kvs_header_create(&file->kv_header);
    file->free_kv_header = fdb_kvs_header_free;
}

void fdb_kvs_header_reset_all_stats(struct filemgr *file)
{
    struct avl_node *a;
    struct kvs_node *node;
    struct kvs_header *kv_header = file->kv_header;

    spin_lock(&kv_header->lock);
    a = avl_first(kv_header->idx_id);
    while (a) {
        node = _get_entry(a, struct kvs_node, avl_id);
        a = avl_next(&node->avl_id);
        memset(&node->stat, 0x0, sizeof(node->stat));
    }
    spin_unlock(&kv_header->lock);
}

void fdb_kvs_header_copy(fdb_kvs_handle *handle,
                         struct filemgr *new_file,
                         struct docio_handle *new_dhandle,
                         uint64_t *new_file_kv_info_offset,
                         bool create_new)
{
    struct avl_node *a, *aa;
    struct kvs_node *node_old, *node_new;

    if (create_new) {
        struct kvs_header *kv_header;
        // copy KV header data in 'handle' to new file
        _fdb_kvs_header_create(&kv_header);
        // read from 'handle->dhandle', and import into 'new_file'
        fdb_kvs_header_read(kv_header, handle->dhandle,
                            handle->kv_info_offset, handle->file->version, false);

        // write KV header in 'new_file' using 'new_dhandle'
        uint64_t new_kv_info_offset;
        fdb_kvs_handle new_handle;
        new_handle.file = new_file;
        new_handle.dhandle = new_dhandle;
        new_handle.kv_info_offset = BLK_NOT_FOUND;
        new_kv_info_offset = fdb_kvs_header_append(&new_handle);
        if (new_file_kv_info_offset) {
            *new_file_kv_info_offset = new_kv_info_offset;
        }

<<<<<<< HEAD
        if (!filemgr_set_kv_header(new_file, kv_header, fdb_kvs_header_free,
                                   false)) { // LCOV_EXCL_START
=======
        if (!filemgr_set_kv_header(new_file, kv_header, fdb_kvs_header_free)) {
            // LCOV_EXCL_START
>>>>>>> c81e41fe
            _fdb_kvs_header_free(kv_header);
        } // LCOV_EXCL_STOP
        fdb_kvs_header_reset_all_stats(new_file);
    }

    spin_lock(&handle->file->kv_header->lock);
    spin_lock(&new_file->kv_header->lock);
    // copy all in-memory custom cmp function pointers & seqnums
    new_file->kv_header->default_kvs_cmp =
        handle->file->kv_header->default_kvs_cmp;
    new_file->kv_header->custom_cmp_enabled =
        handle->file->kv_header->custom_cmp_enabled;
    a = avl_first(handle->file->kv_header->idx_id);
    while (a) {
        node_old = _get_entry(a, struct kvs_node, avl_id);
        aa = avl_search(new_file->kv_header->idx_id,
                        &node_old->avl_id, _kvs_cmp_id);
        assert(aa); // MUST exist
        node_new = _get_entry(aa, struct kvs_node, avl_id);
        node_new->custom_cmp = node_old->custom_cmp;
        node_new->seqnum = node_old->seqnum;
        node_new->op_stat = node_old->op_stat;
        a = avl_next(a);
    }
    spin_unlock(&new_file->kv_header->lock);
    spin_unlock(&handle->file->kv_header->lock);
}

// export KV header info to raw data
static void _fdb_kvs_header_export(struct kvs_header *kv_header,
                                   void **data, size_t *len, uint64_t version)
{
    /* << raw data structure >>
     * [# KV instances]:        8 bytes
     * [current KV ID counter]: 8 bytes
     * ---
     * [name length]:           2 bytes
     * [instance name]:         x bytes
     * [instance ID]:           8 bytes
     * [sequence number]:       8 bytes
     * [# live index nodes]:    8 bytes
     * [# docs]:                8 bytes
     * [data size]:             8 bytes
     * [flags]:                 8 bytes
<<<<<<< HEAD
     * [delta size]:            8 bytes
     * [# deleted docs]:        8 bytes
=======
     * [delta size]:            8 bytes (since MAGIC_001)
     * [# deleted docs]:        8 bytes (since MAGIC_001)
>>>>>>> c81e41fe
     * ...
     *    Please note that if the above format is changed, please also change...
     *    _fdb_kvs_get_snap_info()
     *    _fdb_kvs_header_import()
     *    _kvs_stat_get_sum_doc()
     *    _kvs_stat_get_sum_attr
     */

    int size = 0;
    int offset = 0;
    uint16_t name_len, _name_len;
    uint64_t c = 0;
    uint64_t _n_kv, _kv_id, _flags;
    uint64_t _nlivenodes, _ndocs, _datasize, _ndeletes;
    int64_t _deltasize;
    fdb_kvs_id_t _id_counter;
    fdb_seqnum_t _seqnum;
    struct kvs_node *node;
    struct avl_node *a;

    if (kv_header == NULL) {
        *data = NULL;
        *len = 0;
        return ;
    }

    spin_lock(&kv_header->lock);

    // pre-scan to estimate the size of data
    size += sizeof(uint64_t);
    size += sizeof(fdb_kvs_id_t);
    a = avl_first(kv_header->idx_name);
    while(a) {
        node = _get_entry(a, struct kvs_node, avl_name);
        c++;
        size += sizeof(uint16_t); // length
        size += strlen(node->kvs_name)+1; // name
        size += sizeof(node->id); // ID
        size += sizeof(node->seqnum); // seq number
        size += sizeof(node->stat.nlivenodes); // # live index nodes
        size += sizeof(node->stat.ndocs); // # docs
        size += sizeof(node->stat.datasize); // data size
        size += sizeof(node->flags); // flags
<<<<<<< HEAD
        size += sizeof(node->stat.deltasize); // delta size since commit
        size += sizeof(node->stat.ndeletes); // # deleted docs
=======
        if (ver_is_atleast_magic_001(version)) {
            size += sizeof(node->stat.deltasize); // delta size since commit
            size += sizeof(node->stat.ndeletes); // # deleted docs
        }
>>>>>>> c81e41fe
        a = avl_next(a);
    }

    *data = (void *)malloc(size);

    // # KV instances
    _n_kv = _endian_encode(c);
    memcpy((uint8_t*)*data + offset, &_n_kv, sizeof(_n_kv));
    offset += sizeof(_n_kv);

    // ID counter
    _id_counter = _endian_encode(kv_header->id_counter);
    memcpy((uint8_t*)*data + offset, &_id_counter, sizeof(_id_counter));
    offset += sizeof(_id_counter);

    a = avl_first(kv_header->idx_name);
    while(a) {
        node = _get_entry(a, struct kvs_node, avl_name);

        // name length
        name_len = strlen(node->kvs_name)+1;
        _name_len = _endian_encode(name_len);
        memcpy((uint8_t*)*data + offset, &_name_len, sizeof(_name_len));
        offset += sizeof(_name_len);

        // name
        memcpy((uint8_t*)*data + offset, node->kvs_name, name_len);
        offset += name_len;

        // KV ID
        _kv_id = _endian_encode(node->id);
        memcpy((uint8_t*)*data + offset, &_kv_id, sizeof(_kv_id));
        offset += sizeof(_kv_id);

        // seq number
        _seqnum = _endian_encode(node->seqnum);
        memcpy((uint8_t*)*data + offset, &_seqnum, sizeof(_seqnum));
        offset += sizeof(_seqnum);

        // # live index nodes
        _nlivenodes = _endian_encode(node->stat.nlivenodes);
        memcpy((uint8_t*)*data + offset, &_nlivenodes, sizeof(_nlivenodes));
        offset += sizeof(_nlivenodes);

        // # docs
        _ndocs = _endian_encode(node->stat.ndocs);
        memcpy((uint8_t*)*data + offset, &_ndocs, sizeof(_ndocs));
        offset += sizeof(_ndocs);

        // datasize
        _datasize = _endian_encode(node->stat.datasize);
        memcpy((uint8_t*)*data + offset, &_datasize, sizeof(_datasize));
        offset += sizeof(_datasize);

        // flags
        _flags = _endian_encode(node->flags);
        memcpy((uint8_t*)*data + offset, &_flags, sizeof(_flags));
        offset += sizeof(_flags);

<<<<<<< HEAD
        // # delta index nodes + docsize created after last commit
        _deltasize = _endian_encode(node->stat.deltasize);
        memcpy((uint8_t*)*data + offset, &_deltasize, sizeof(_deltasize));
        offset += sizeof(_deltasize);

        // # deleted documents
        _ndeletes = _endian_encode(node->stat.ndeletes);
        memcpy((uint8_t*)*data + offset, &_ndeletes, sizeof(_ndeletes));
        offset += sizeof(_ndeletes);
=======
        if (ver_is_atleast_magic_001(version)) {
            // # delta index nodes + docsize created after last commit
            _deltasize = _endian_encode(node->stat.deltasize);
            memcpy((uint8_t*)*data + offset, &_deltasize, sizeof(_deltasize));
            offset += sizeof(_deltasize);

            // # deleted documents
            _ndeletes = _endian_encode(node->stat.ndeletes);
            memcpy((uint8_t*)*data + offset, &_ndeletes, sizeof(_ndeletes));
            offset += sizeof(_ndeletes);
        }
>>>>>>> c81e41fe

        a = avl_next(a);
    }

    *len = size;

    spin_unlock(&kv_header->lock);
}

void _fdb_kvs_header_import(struct kvs_header *kv_header,
                            void *data, size_t len, uint64_t version,
                            bool only_seq_nums)
{
    uint64_t i, offset = 0;
    uint16_t name_len, _name_len;
    uint64_t n_kv, _n_kv, kv_id, _kv_id, flags, _flags;
    uint64_t _nlivenodes, _ndocs, _datasize, _ndeletes;
    int64_t _deltasize;
    bool is_deltasize;
    fdb_kvs_id_t id_counter, _id_counter;
    fdb_seqnum_t seqnum, _seqnum;
    struct kvs_node *node;

    // # KV instances
    memcpy(&_n_kv, (uint8_t*)data + offset, sizeof(_n_kv));
    offset += sizeof(_n_kv);
    n_kv = _endian_decode(_n_kv);

    // ID counter
    memcpy(&_id_counter, (uint8_t*)data + offset, sizeof(_id_counter));
    offset += sizeof(_id_counter);
    id_counter = _endian_decode(_id_counter);

    spin_lock(&kv_header->lock);
    kv_header->id_counter = id_counter;

    // Version control
    if (!ver_is_atleast_magic_001(version)) {
        is_deltasize = false;
        _deltasize = 0;
        _ndeletes = 0;
    } else {
        is_deltasize = true;
    }

    for (i=0;i<n_kv;++i){
        // name length
        uint64_t name_offset;
        memcpy(&_name_len, (uint8_t*)data + offset, sizeof(_name_len));
        offset += sizeof(_name_len);
        name_offset = offset;
        name_len = _endian_decode(_name_len);

        // name
        offset += name_len;

        // KV ID
        memcpy(&_kv_id, (uint8_t*)data + offset, sizeof(_kv_id));
        offset += sizeof(_kv_id);
        kv_id = _endian_decode(_kv_id);

        // Search if a given KV header node exists or not.
        struct kvs_node query;
        query.id = kv_id;
        struct avl_node *a = avl_search(kv_header->idx_id, &query.avl_id,
                                        _kvs_cmp_id);
        if (a) {
            node = _get_entry(a, struct kvs_node, avl_id);
        } else {
            node = (struct kvs_node *)calloc(1, sizeof(struct kvs_node));
            node->kvs_name = (char *)malloc(name_len);
            memcpy(node->kvs_name, (uint8_t*)data + name_offset, name_len);
            node->id = kv_id;
            _init_op_stats(&node->op_stat);
        }

        // seq number
        memcpy(&_seqnum, (uint8_t*)data + offset, sizeof(_seqnum));
        offset += sizeof(_seqnum);
        seqnum = _endian_decode(_seqnum);
        node->seqnum = seqnum;

        // # live index nodes
        memcpy(&_nlivenodes, (uint8_t*)data + offset, sizeof(_nlivenodes));
        offset += sizeof(_nlivenodes);

        // # docs
        memcpy(&_ndocs, (uint8_t*)data + offset, sizeof(_ndocs));
        offset += sizeof(_ndocs);

        // datasize
        memcpy(&_datasize, (uint8_t*)data + offset, sizeof(_datasize));
        offset += sizeof(_datasize);

        // flags
        memcpy(&_flags, (uint8_t*)data + offset, sizeof(_flags));
        offset += sizeof(_flags);
        flags = _endian_decode(_flags);

        if (is_deltasize) {
            // delta document + index size since previous commit
            memcpy(&_deltasize, (uint8_t*)data + offset,
                   sizeof(_deltasize));
            offset += sizeof(_deltasize);
            memcpy(&_ndeletes, (uint8_t*)data + offset,
                   sizeof(_ndeletes));
            offset += sizeof(_ndeletes);
        }

        if (!only_seq_nums) {
            node->stat.nlivenodes = _endian_decode(_nlivenodes);
            node->stat.ndocs = _endian_decode(_ndocs);
            node->stat.datasize = _endian_decode(_datasize);
            node->stat.deltasize = _endian_decode(_deltasize);
            node->stat.ndeletes = _endian_decode(_ndeletes);
            node->flags = flags;
            node->custom_cmp = NULL;
        }

        if (!a) { // Insert a new KV header node if not exist.
            avl_insert(kv_header->idx_name, &node->avl_name, _kvs_cmp_name);
            avl_insert(kv_header->idx_id, &node->avl_id, _kvs_cmp_id);
            ++kv_header->num_kv_stores;
        }
    }
    spin_unlock(&kv_header->lock);
}

fdb_status _fdb_kvs_get_snap_info(void *data, uint64_t version,
                                  fdb_snapshot_info_t *snap_info)
{
    int i, offset = 0, sizeof_skipped_segments;
    uint16_t name_len, _name_len;
    int64_t n_kv, _n_kv;
    bool is_deltasize;
    fdb_seqnum_t _seqnum;
    // Version control
    if (!ver_is_atleast_magic_001(version)) {
        is_deltasize = false;
    } else {
        is_deltasize = true;
    }

    // # KV instances
    memcpy(&_n_kv, (uint8_t*)data + offset, sizeof(_n_kv));
    offset += sizeof(_n_kv);
    // since n_kv doesn't count the default KVS, increase it by 1.
    n_kv = _endian_decode(_n_kv) + 1;
    assert(n_kv); // Must have at least one kv instance
    snap_info->kvs_markers = (fdb_kvs_commit_marker_t *)malloc(
                                   (n_kv) * sizeof(fdb_kvs_commit_marker_t));
    if (!snap_info->kvs_markers) { // LCOV_EXCL_START
        return FDB_RESULT_ALLOC_FAIL;
    } // LCOV_EXCL_STOP

    snap_info->num_kvs_markers = n_kv;

    // Skip over ID counter
    offset += sizeof(fdb_kvs_id_t);

    sizeof_skipped_segments = sizeof(uint64_t) // seqnum will be the last read
                            + sizeof(uint64_t) // skip over nlivenodes
                            + sizeof(uint64_t) // skip over ndocs
                            + sizeof(uint64_t) // skip over datasize
                            + sizeof(uint64_t); // skip over flags
    if (is_deltasize) {
        sizeof_skipped_segments += sizeof(uint64_t); // skip over deltasize
        sizeof_skipped_segments += sizeof(uint64_t); // skip over ndeletes
    }

    for (i = 0; i < n_kv-1; ++i){
        fdb_kvs_commit_marker_t *info = &snap_info->kvs_markers[i];
        // Read the kv store name length
        memcpy(&_name_len, (uint8_t*)data + offset, sizeof(_name_len));
        offset += sizeof(_name_len);
        name_len = _endian_decode(_name_len);

        // Retrieve the KV Store name
        info->kv_store_name = (char *)malloc(name_len); // TODO: cleanup if err
        memcpy(info->kv_store_name, (uint8_t*)data + offset, name_len);
        offset += name_len;

        // Skip over KV ID
        offset += sizeof(uint64_t);

        // Retrieve the KV Store Commit Sequence number
        memcpy(&_seqnum, (uint8_t*)data + offset, sizeof(_seqnum));
        info->seqnum = _endian_decode(_seqnum);

        // Skip over seqnum, nlivenodes, ndocs, datasize, flags etc onto next..
        offset += sizeof_skipped_segments;
    }

    return FDB_RESULT_SUCCESS;
}

uint64_t _kvs_stat_get_sum_attr(void *data, uint64_t version,
                                kvs_stat_attr_t attr)
{
    uint64_t ret = 0;
    int i, offset = 0;
    uint16_t name_len, _name_len;
    int64_t n_kv, _n_kv;
    bool is_deltasize;
    uint64_t nlivenodes, ndocs, datasize, flags;
    int64_t deltasize;

    // Version control
    if (!ver_is_atleast_magic_001(version)) {
        is_deltasize = false;
    } else {
        is_deltasize = true;
    }

    // # KV instances
    memcpy(&_n_kv, (uint8_t*)data + offset, sizeof(_n_kv));
    offset += sizeof(_n_kv);
    // since n_kv doesn't count the default KVS, increase it by 1.
    n_kv = _endian_decode(_n_kv) + 1;
    assert(n_kv); // Must have at least one kv instance

    // Skip over ID counter
    offset += sizeof(fdb_kvs_id_t);

    for (i = 0; i < n_kv-1; ++i){
        // Read the kv store name length and skip over the length
        memcpy(&_name_len, (uint8_t*)data + offset, sizeof(_name_len));
        offset += sizeof(_name_len);
        name_len = _endian_decode(_name_len);

        // Skip over the KV Store name
        offset += name_len;

        // Skip over KV ID
        offset += sizeof(uint64_t);

        // Skip over KV store seqnum
        offset += sizeof(uint64_t);

        // pick just the attribute requested, skipping over rest..
        if (attr == KVS_STAT_NLIVENODES) {
            memcpy(&nlivenodes, (uint8_t *)data + offset, sizeof(nlivenodes));
            ret += _endian_decode(nlivenodes);
            // skip over nlivenodes just read
            offset += sizeof(nlivenodes);
            // skip over ndocs, datasize, flags (and deltasize, ndeletes)
            offset += sizeof(nlivenodes) + sizeof(ndocs) + sizeof(datasize)
                   + sizeof(flags) + (is_deltasize ? sizeof(deltasize)*2 : 0);
        } else if (attr == KVS_STAT_DATASIZE) {
            offset += sizeof(nlivenodes) + sizeof(ndocs);
            memcpy(&datasize, (uint8_t *)data + offset, sizeof(datasize));
            ret += _endian_decode(datasize);
            // skip over datasize, flags (and deltasize, ndeletes)
            offset += sizeof(datasize) + sizeof(flags)
                   + (is_deltasize ? sizeof(deltasize)*2 : 0);
        } else if (attr == KVS_STAT_DELTASIZE) {
            if (is_deltasize) {
                offset += sizeof(nlivenodes) + sizeof(ndocs) + sizeof (datasize)
                        + sizeof(flags);
                memcpy(&deltasize, (uint8_t *)data + offset, sizeof(deltasize));
                ret += _endian_decode(deltasize);
                // skip over datasize, flags (and deltasize)
                offset += sizeof(deltasize)*2; // and ndeletes
            }
        } else { // Attribute fetched not implemented yet..
            fdb_assert(false, 0, attr); // Implement fetch for this attribute
        }
    }

    return ret;
}

uint64_t fdb_kvs_header_append(fdb_kvs_handle *handle)
{
    char *doc_key = alca(char, 32);
    void *data;
    size_t len;
    uint64_t kv_info_offset, prev_offset;
    struct docio_object doc;
    struct docio_length doc_len;
    struct filemgr *file = handle->file;
    struct docio_handle *dhandle = handle->dhandle;

    _fdb_kvs_header_export(file->kv_header, &data, &len, file->version);

    prev_offset = handle->kv_info_offset;

    prev_offset = handle->kv_info_offset;

    memset(&doc, 0, sizeof(struct docio_object));
    sprintf(doc_key, "KV_header");
    doc.key = (void *)doc_key;
    doc.meta = NULL;
    doc.body = data;
    doc.length.keylen = strlen(doc_key) + 1;
    doc.length.metalen = 0;
    doc.length.bodylen = len;
    doc.seqnum = 0;
    kv_info_offset = docio_append_doc_system(dhandle, &doc);
    free(data);

    if (prev_offset != BLK_NOT_FOUND) {
<<<<<<< HEAD
        doc_len = docio_read_doc_length(handle->dhandle, prev_offset);
        // mark stale
        filemgr_mark_stale(handle->file, prev_offset, _fdb_get_docsize(doc_len));
=======
        if (docio_read_doc_length(handle->dhandle, &doc_len, prev_offset)
            == FDB_RESULT_SUCCESS) {
            // mark stale
            filemgr_mark_stale(handle->file, prev_offset, _fdb_get_docsize(doc_len));
        }
>>>>>>> c81e41fe
    }

    return kv_info_offset;
}

void fdb_kvs_header_read(struct kvs_header *kv_header,
                         struct docio_handle *dhandle,
                         uint64_t kv_info_offset,
                         uint64_t version,
                         bool only_seq_nums)
{
    int64_t offset;
    struct docio_object doc;

    memset(&doc, 0, sizeof(struct docio_object));
    offset = docio_read_doc(dhandle, kv_info_offset, &doc, true);

    if (offset <= 0) {
        fdb_log(dhandle->log_callback, (fdb_status) offset,
                "Failed to read a KV header with the offset %" _F64 " from a "
                "database file '%s'", kv_info_offset, dhandle->file->filename);
        return;
    }

    _fdb_kvs_header_import(kv_header, doc.body, doc.length.bodylen,
                           version, only_seq_nums);
    free_docio_object(&doc, 1, 1, 1);
}

fdb_seqnum_t fdb_kvs_get_committed_seqnum(fdb_kvs_handle *handle)
{
    uint8_t *buf;
    uint64_t dummy64;
    uint64_t version;
    uint64_t kv_info_offset;
    size_t len;
    bid_t hdr_bid;
    fdb_seqnum_t seqnum = SEQNUM_NOT_USED;
    fdb_kvs_id_t id = 0;
    char *compacted_filename = NULL;
    struct filemgr *file = handle->file;

    buf = alca(uint8_t, file->config->blocksize);

    if (handle->kvs && handle->kvs->id > 0) {
        id = handle->kvs->id;
    }

    hdr_bid = filemgr_get_header_bid(file);
    if (hdr_bid == BLK_NOT_FOUND) {
        // header doesn't exist
        return 0;
    }

    // read header
    filemgr_fetch_header(file, hdr_bid, buf, &len, &seqnum, NULL, NULL,
<<<<<<< HEAD
                         &version, &handle->log_callback);
=======
                         &version, NULL, &handle->log_callback);
>>>>>>> c81e41fe
    if (id > 0) { // non-default KVS
        // read last KVS header
        fdb_fetch_header(version, buf, &dummy64, &dummy64,
                         &dummy64, &dummy64, &dummy64, &dummy64,
                         &dummy64, &dummy64,
                         &kv_info_offset, &dummy64,
                         &compacted_filename, NULL);

        int64_t doc_offset;
        struct kvs_header *kv_header;
        struct docio_object doc;

        _fdb_kvs_header_create(&kv_header);
        memset(&doc, 0, sizeof(struct docio_object));
        doc_offset = docio_read_doc(handle->dhandle,
                                    kv_info_offset, &doc, true);

        if (doc_offset <= 0) {
            // fail
            _fdb_kvs_header_free(kv_header);
            return 0;

        } else {
            _fdb_kvs_header_import(kv_header, doc.body,
                                   doc.length.bodylen, version, false);
            // get local sequence number for the KV instance
            seqnum = _fdb_kvs_get_seqnum(kv_header,
                                         handle->kvs->id);
            _fdb_kvs_header_free(kv_header);
            free_docio_object(&doc, 1, 1, 1);
        }
    }
    return seqnum;
}

LIBFDB_API
fdb_status fdb_get_kvs_seqnum(fdb_kvs_handle *handle, fdb_seqnum_t *seqnum)
{
    if (!handle) {
        return FDB_RESULT_INVALID_HANDLE;
    }

    if (!seqnum) {
        return FDB_RESULT_INVALID_ARGS;
    }

    if (!atomic_cas_uint8_t(&handle->handle_busy, 0, 1)) {
        return FDB_RESULT_HANDLE_BUSY;
    }

    if (handle->shandle) {
        // handle for snapshot
        // return MAX_SEQNUM instead of the file's sequence number
        *seqnum = handle->max_seqnum;
    } else {
        fdb_check_file_reopen(handle, NULL);
        fdb_sync_db_header(handle);

        struct filemgr *file;
        file = handle->file;

        if (handle->kvs == NULL ||
            handle->kvs->id == 0) {
            filemgr_mutex_lock(file);
            *seqnum = filemgr_get_seqnum(file);
            filemgr_mutex_unlock(file);
        } else {
            *seqnum = fdb_kvs_get_seqnum(file, handle->kvs->id);
        }
    }
    atomic_cas_uint8_t(&handle->handle_busy, 1, 0);
    return FDB_RESULT_SUCCESS;
}

void fdb_kvs_set_seqnum(struct filemgr *file,
                           fdb_kvs_id_t id,
                           fdb_seqnum_t seqnum)
{
    struct kvs_header *kv_header = file->kv_header;
    struct kvs_node query, *node;
    struct avl_node *a;

    if (id == 0) {
        // default KV instance
        filemgr_set_seqnum(file, seqnum);
        return;
    }

    spin_lock(&kv_header->lock);
    query.id = id;
    a = avl_search(kv_header->idx_id, &query.avl_id, _kvs_cmp_id);
    node = _get_entry(a, struct kvs_node, avl_id);
    node->seqnum = seqnum;
    spin_unlock(&kv_header->lock);
}

void _fdb_kvs_header_free(struct kvs_header *kv_header)
{
    struct kvs_node *node;
    struct avl_node *a;

    a = avl_first(kv_header->idx_name);
    while (a) {
        node = _get_entry(a, struct kvs_node, avl_name);
        a = avl_next(a);
        avl_remove(kv_header->idx_name, &node->avl_name);

        free(node->kvs_name);
        free(node);
    }
    free(kv_header->idx_name);
    free(kv_header->idx_id);
    free(kv_header);
}

void fdb_kvs_header_free(struct filemgr *file)
{
    if (file->kv_header == NULL) {
        return;
    }

    _fdb_kvs_header_free(file->kv_header);
    file->kv_header = NULL;
}

static fdb_status _fdb_kvs_create(fdb_kvs_handle *root_handle,
                                  const char *kvs_name,
                                  fdb_kvs_config *kvs_config)
{
    int kv_ins_name_len;
    fdb_status fs = FDB_RESULT_SUCCESS;
    struct avl_node *a;
    struct filemgr *file;
    struct kvs_node *node, query;
    struct kvs_header *kv_header;

    if (root_handle->config.multi_kv_instances == false) {
        // cannot open KV instance under single DB instance mode
        return fdb_log(&root_handle->log_callback, FDB_RESULT_INVALID_CONFIG,
                       "Cannot open or create KV store instance '%s' because multi-KV "
                       "store instance mode is disabled.",
                       kvs_name ? kvs_name : DEFAULT_KVS_NAME);
    }
    if (root_handle->kvs->type != KVS_ROOT) {
        return fdb_log(&root_handle->log_callback, FDB_RESULT_INVALID_HANDLE,
                       "Cannot open or create KV store instance '%s' because the handle "
                       "doesn't support multi-KV sotre instance mode.",
                       kvs_name ? kvs_name : DEFAULT_KVS_NAME);
    }

fdb_kvs_create_start:
    fdb_check_file_reopen(root_handle, NULL);
    filemgr_mutex_lock(root_handle->file);
    fdb_sync_db_header(root_handle);

    if (filemgr_is_rollback_on(root_handle->file)) {
        filemgr_mutex_unlock(root_handle->file);
        return FDB_RESULT_FAIL_BY_ROLLBACK;
    }

    file = root_handle->file;

    file_status_t fstatus = filemgr_get_file_status(file);
    if (fstatus == FILE_REMOVED_PENDING) {
        // we must not write into this file
        // file status was changed by other thread .. start over
        filemgr_mutex_unlock(file);
        goto fdb_kvs_create_start;
    }

    kv_header = file->kv_header;
    spin_lock(&kv_header->lock);

    // find existing KV instance
    // search by name
    query.kvs_name = (char*)kvs_name;
    a = avl_search(kv_header->idx_name, &query.avl_name, _kvs_cmp_name);
    if (a) { // KV name already exists
        spin_unlock(&kv_header->lock);
        filemgr_mutex_unlock(file);
        return fdb_log(&root_handle->log_callback, FDB_RESULT_INVALID_KV_INSTANCE_NAME,
                       "Failed to create KV Store '%s' as it already exists.",
                       kvs_name ? kvs_name : DEFAULT_KVS_NAME);
    }

    // create a kvs_node and insert
    node = (struct kvs_node *)calloc(1, sizeof(struct kvs_node));
    node->id = kv_header->id_counter++;
    node->seqnum = 0;
    node->flags = 0x0;
    _init_op_stats(&node->op_stat);
    // search fhandle's custom cmp func list first
    node->custom_cmp = fdb_kvs_find_cmp_name(root_handle,
                                             (char *)kvs_name);
    if (node->custom_cmp == NULL && kvs_config->custom_cmp) {
        // follow kvs_config's custom cmp next
        node->custom_cmp = kvs_config->custom_cmp;
        // if custom cmp function is given by user but
        // there is no corresponding function in fhandle's list
        // add it into the list
        fdb_file_handle_add_cmp_func(root_handle->fhandle,
                                     (char*)kvs_name,
                                     kvs_config->custom_cmp);
    }
    if (node->custom_cmp) { // custom cmp function is used
        node->flags |= KVS_FLAG_CUSTOM_CMP;
        kv_header->custom_cmp_enabled = 1;
    }
    kv_ins_name_len = strlen(kvs_name)+1;
    node->kvs_name = (char *)malloc(kv_ins_name_len);
    strcpy(node->kvs_name, kvs_name);

    avl_insert(kv_header->idx_name, &node->avl_name, _kvs_cmp_name);
    avl_insert(kv_header->idx_id, &node->avl_id, _kvs_cmp_id);
    ++kv_header->num_kv_stores;
    spin_unlock(&kv_header->lock);

    // if compaction is in-progress,
    // create a same kvs_node for the new file
    if (file->new_file &&
        filemgr_get_file_status(file) == FILE_COMPACT_OLD) {
        struct kvs_node *node_new;
        struct kvs_header *kv_header_new;

        kv_header_new = file->new_file->kv_header;
        node_new = (struct kvs_node*)calloc(1, sizeof(struct kvs_node));
        *node_new = *node;
        node_new->kvs_name = (char*)malloc(kv_ins_name_len);
        strcpy(node_new->kvs_name, kvs_name);

        // insert into new file's kv_header
        spin_lock(&kv_header_new->lock);
        if (node->custom_cmp) {
            kv_header_new->custom_cmp_enabled = 1;
        }
        avl_insert(kv_header_new->idx_name, &node_new->avl_name, _kvs_cmp_name);
        avl_insert(kv_header_new->idx_id, &node_new->avl_id, _kvs_cmp_id);
        spin_unlock(&kv_header_new->lock);
    }

    // since this function calls filemgr_commit() and appends a new DB header,
    // we should finalize & flush the previous dirty update before commit.
    bid_t dirty_idtree_root = BLK_NOT_FOUND;
    bid_t dirty_seqtree_root = BLK_NOT_FOUND;
    struct filemgr_dirty_update_node *prev_node = NULL;
    struct filemgr_dirty_update_node *new_node = NULL;

    _fdb_dirty_update_ready(root_handle, &prev_node, &new_node,
                            &dirty_idtree_root, &dirty_seqtree_root, false);

    _fdb_dirty_update_finalize(root_handle, prev_node, new_node,
                               &dirty_idtree_root, &dirty_seqtree_root, true);

    // append system doc
    root_handle->kv_info_offset = fdb_kvs_header_append(root_handle);

    // if no compaction is being performed, append header and commit
    if (root_handle->file == file) {
        root_handle->cur_header_revnum = fdb_set_file_header(root_handle, true);
        fs = filemgr_commit(root_handle->file,
                !(root_handle->config.durability_opt & FDB_DRB_ASYNC),
                 &root_handle->log_callback);
        btreeblk_reset_subblock_info(root_handle->bhandle);
    }

    filemgr_mutex_unlock(file);

    return fs;
}

// this function just returns pointer
char* _fdb_kvs_get_name(fdb_kvs_handle *handle, struct filemgr *file)
{
    struct kvs_node *node, query;
    struct avl_node *a;

    if (handle->kvs == NULL) {
        // single KV instance mode
        return NULL;
    }

    query.id = handle->kvs->id;
    if (query.id == 0) { // default KV instance
        return NULL;
    }
    spin_lock(&file->kv_header->lock);
    a = avl_search(file->kv_header->idx_id, &query.avl_id, _kvs_cmp_id);
    if (a) {
        node = _get_entry(a, struct kvs_node, avl_id);
        spin_unlock(&file->kv_header->lock);
        return node->kvs_name;
    }
    spin_unlock(&file->kv_header->lock);
    return NULL;
}

// this function just returns pointer to kvs_name & offset to user key
const char* _fdb_kvs_extract_name_off(fdb_kvs_handle *handle, void *keybuf,
                                      size_t *key_offset)
{
    struct kvs_node *node, query;
    struct avl_node *a;
    fdb_kvs_id_t kv_id;
    struct filemgr *file = handle->file;

    if (!handle->kvs) { // single KV instance mode
        *key_offset = 0;
        return DEFAULT_KVS_NAME;
    }

    *key_offset = handle->config.chunksize;
    buf2kvid(*key_offset, keybuf, &kv_id);
    query.id = kv_id;
    if (query.id == 0) { // default KV instance in multi kvs mode
        return default_kvs_name;
    }
    spin_lock(&file->kv_header->lock);
    a = avl_search(file->kv_header->idx_id, &query.avl_id, _kvs_cmp_id);
    if (a) {
        node = _get_entry(a, struct kvs_node, avl_id);
        const char *kvs_name = node->kvs_name;
        spin_unlock(&file->kv_header->lock);
        return kvs_name;
    }
    spin_unlock(&file->kv_header->lock);
    return NULL;
}

fdb_status _fdb_kvs_clone_snapshot(fdb_kvs_handle *handle_in,
                                   fdb_kvs_handle *handle_out)
{
    fdb_status fs;
    fdb_kvs_handle *root_handle = handle_in->kvs->root;

    if (!handle_out->kvs) {
        // create kvs_info
        handle_out->kvs = (struct kvs_info*)calloc(1, sizeof(struct kvs_info));
        handle_out->kvs->type = handle_in->kvs->type;
        handle_out->kvs->id = handle_in->kvs->id;
        handle_out->kvs->root = root_handle;
        handle_out->kvs_config.custom_cmp = handle_in->kvs_config.custom_cmp;

        struct kvs_opened_node *opened_node = (struct kvs_opened_node *)
            calloc(1, sizeof(struct kvs_opened_node));
        opened_node->handle = handle_out;
        handle_out->node = opened_node;

        spin_lock(&root_handle->fhandle->lock);
        list_push_back(root_handle->fhandle->handles, &opened_node->le);
        spin_unlock(&root_handle->fhandle->lock);
    }

    fs = _fdb_clone_snapshot(handle_in, handle_out);
    if (fs != FDB_RESULT_SUCCESS) {
        if (handle_out->node) {
            spin_lock(&root_handle->fhandle->lock);
            list_remove(root_handle->fhandle->handles, &handle_out->node->le);
            spin_unlock(&root_handle->fhandle->lock);
            free(handle_out->node);
        }
        free(handle_out->kvs);
    }
    return fs;
}

// 1) allocate memory & create 'handle->kvs'
//    by calling fdb_kvs_info_create().
//      -> this will allocate a corresponding node and
//         insert it into fhandle->handles list.
// 2) if matching KVS name doesn't exist, create it.
// 3) call _fdb_open().
fdb_status _fdb_kvs_open(fdb_kvs_handle *root_handle,
                         fdb_config *config,
                         fdb_kvs_config *kvs_config,
                         struct filemgr *file,
                         const char *filename,
                         const char *kvs_name,
                         fdb_kvs_handle *handle)
{
    fdb_status fs;

    if (handle->kvs == NULL) {
        // create kvs_info
        fdb_kvs_info_create(root_handle, handle, file, kvs_name);
    }

    if (handle->kvs == NULL) {
        // KV instance name is not found
        if (!kvs_config->create_if_missing) {
            return fdb_log(&root_handle->log_callback, FDB_RESULT_INVALID_KV_INSTANCE_NAME,
                           "Failed to open KV store '%s' because it doesn't exist.",
                           kvs_name ? kvs_name : DEFAULT_KVS_NAME);
        }
        if (root_handle->config.flags == FDB_OPEN_FLAG_RDONLY) {
            return fdb_log(&root_handle->log_callback, FDB_RESULT_RONLY_VIOLATION,
                           "Failed to create KV store '%s' because the KV store's handle "
                           "is read-only.", kvs_name ? kvs_name : DEFAULT_KVS_NAME);
        }

        // create
        fs = _fdb_kvs_create(root_handle, kvs_name, kvs_config);
        if (fs != FDB_RESULT_SUCCESS) { // create fail
            return FDB_RESULT_INVALID_KV_INSTANCE_NAME;
        }
        // create kvs_info again
        fdb_kvs_info_create(root_handle, handle, file, kvs_name);
        if (handle->kvs == NULL) { // fail again
            return fdb_log(&root_handle->log_callback, FDB_RESULT_INVALID_KV_INSTANCE_NAME,
                           "Failed to create KV store '%s' because the KV store's handle "
                           "is read-only.", kvs_name ? kvs_name : DEFAULT_KVS_NAME);
        }
    }
    fs = _fdb_open(handle, filename, FDB_AFILENAME, config);
    if (fs != FDB_RESULT_SUCCESS) {
        if (handle->node) {
            spin_lock(&root_handle->fhandle->lock);
            list_remove(root_handle->fhandle->handles, &handle->node->le);
            spin_unlock(&root_handle->fhandle->lock);
            free(handle->node);
        } // 'handle->node == NULL' happens only during rollback
        free(handle->kvs);
    }
    return fs;
}

// 1) identify whether the requested KVS is default or non-default.
// 2) if the requested KVS is default,
//   2-1) if no KVS handle is opened yet from this fhandle,
//        -> return the root handle.
//   2-2) if the root handle is already opened,
//        -> allocate memory for handle, and call _fdb_open().
//        -> 'handle->kvs' will be created in _fdb_open(),
//           since it is treated as a default handle.
//        -> allocate a corresponding node and insert it into
//           fhandle->handles list.
// 3) if the requested KVS is non-default,
//    -> allocate memory for handle, and call _fdb_kvs_open().
LIBFDB_API
fdb_status fdb_kvs_open(fdb_file_handle *fhandle,
                        fdb_kvs_handle **ptr_handle,
                        const char *kvs_name,
                        fdb_kvs_config *kvs_config)
{
    fdb_kvs_handle *handle;
    fdb_config config;
    fdb_status fs;
    fdb_kvs_handle *root_handle;
    fdb_kvs_config config_local;
    struct filemgr *file = NULL;
    struct filemgr *latest_file = NULL;
    LATENCY_STAT_START();

    if (!fhandle || !fhandle->root) {
        return FDB_RESULT_INVALID_HANDLE;
    }

    root_handle = fhandle->root;
    config = root_handle->config;

    if (kvs_config) {
        if (validate_fdb_kvs_config(kvs_config)) {
            config_local = *kvs_config;
        } else {
            return FDB_RESULT_INVALID_CONFIG;
        }
    } else {
        config_local = get_default_kvs_config();
    }

    fdb_check_file_reopen(root_handle, NULL);
    fdb_sync_db_header(root_handle);

    file = root_handle->file;
    latest_file = root_handle->file;

    if (kvs_name == NULL || !strcmp(kvs_name, default_kvs_name)) {
        // return the default KV store handle
        spin_lock(&fhandle->lock);
        if (!(fhandle->flags & FHANDLE_ROOT_OPENED)) {
            // the root handle is not opened yet
            // just return the root handle
            fdb_custom_cmp_variable default_kvs_cmp;

            root_handle->kvs_config = config_local;

            if (root_handle->file->kv_header) {
                // search fhandle's custom cmp func list first
                default_kvs_cmp = fdb_kvs_find_cmp_name(root_handle, (char *)kvs_name);

                spin_lock(&root_handle->file->kv_header->lock);
                root_handle->file->kv_header->default_kvs_cmp = default_kvs_cmp;

                if (root_handle->file->kv_header->default_kvs_cmp == NULL &&
                    root_handle->kvs_config.custom_cmp) {
                    // follow kvs_config's custom cmp next
                    root_handle->file->kv_header->default_kvs_cmp =
                        root_handle->kvs_config.custom_cmp;
                    fdb_file_handle_add_cmp_func(fhandle, NULL,
                                                 root_handle->kvs_config.custom_cmp);
                }

                if (root_handle->file->kv_header->default_kvs_cmp) {
                    root_handle->file->kv_header->custom_cmp_enabled = 1;
                    fhandle->flags |= FHANDLE_ROOT_CUSTOM_CMP;
                }
                spin_unlock(&root_handle->file->kv_header->lock);
            }

            *ptr_handle = root_handle;
            fhandle->flags |= FHANDLE_ROOT_INITIALIZED;
            fhandle->flags |= FHANDLE_ROOT_OPENED;
            fs = FDB_RESULT_SUCCESS;
            spin_unlock(&fhandle->lock);

        } else {
            // the root handle is already opened
            // open new default KV store handle
            spin_unlock(&fhandle->lock);
            handle = (fdb_kvs_handle*)calloc(1, sizeof(fdb_kvs_handle));
            handle->kvs_config = config_local;
            atomic_init_uint8_t(&handle->handle_busy, 0);

            if (root_handle->file->kv_header) {
                spin_lock(&root_handle->file->kv_header->lock);
                handle->kvs_config.custom_cmp =
                    root_handle->file->kv_header->default_kvs_cmp;
                spin_unlock(&root_handle->file->kv_header->lock);
            }

            handle->fhandle = fhandle;
            fs = _fdb_open(handle, file->filename, FDB_AFILENAME, &config);
            if (fs != FDB_RESULT_SUCCESS) {
                free(handle);
                *ptr_handle = NULL;
            } else {
                // insert into fhandle's list
                struct kvs_opened_node *node;
                node = (struct kvs_opened_node *)
                       calloc(1, sizeof(struct kvs_opened_node));
                node->handle = handle;
                spin_lock(&fhandle->lock);
                list_push_front(fhandle->handles, &node->le);
                spin_unlock(&fhandle->lock);

                handle->node = node;
                *ptr_handle = handle;
            }
        }
        LATENCY_STAT_END(file, FDB_LATENCY_KVS_OPEN);
        return fs;
    }

    if (config.multi_kv_instances == false) {
        // cannot open KV instance under single DB instance mode
        return fdb_log(&root_handle->log_callback, FDB_RESULT_INVALID_CONFIG,
                       "Cannot open KV store instance '%s' because multi-KV "
                       "store instance mode is disabled.",
                       kvs_name ? kvs_name : DEFAULT_KVS_NAME);
    }
    if (root_handle->kvs->type != KVS_ROOT) {
        return fdb_log(&root_handle->log_callback, FDB_RESULT_INVALID_HANDLE,
                       "Cannot open KV store instance '%s' because the handle "
                       "doesn't support multi-KV sotre instance mode.",
                       kvs_name ? kvs_name : DEFAULT_KVS_NAME);
    }
    if (root_handle->shandle) {
        // cannot open KV instance from a snapshot
        return fdb_log(&root_handle->log_callback, FDB_RESULT_INVALID_ARGS,
                       "Not allowed to open KV store instance '%s' from the "
                       "snapshot handle.",
                       kvs_name ? kvs_name : DEFAULT_KVS_NAME);
    }

    handle = (fdb_kvs_handle *)calloc(1, sizeof(fdb_kvs_handle));
    if (!handle) { // LCOV_EXCL_START
        return FDB_RESULT_ALLOC_FAIL;
    } // LCOV_EXCL_STOP

    atomic_init_uint8_t(&handle->handle_busy, 0);
    handle->fhandle = fhandle;
    fs = _fdb_kvs_open(root_handle, &config, &config_local,
                       latest_file, file->filename, kvs_name, handle);
    if (fs == FDB_RESULT_SUCCESS) {
        *ptr_handle = handle;
    } else {
        *ptr_handle = NULL;
        free(handle);
    }
    LATENCY_STAT_END(file, FDB_LATENCY_KVS_OPEN);
    return fs;
}

LIBFDB_API
fdb_status fdb_kvs_open_default(fdb_file_handle *fhandle,
                                fdb_kvs_handle **ptr_handle,
                                fdb_kvs_config *config)
{
    return fdb_kvs_open(fhandle, ptr_handle, NULL, config);
}

// 1) remove corresponding node from fhandle->handles list.
// 2) call _fdb_close().
static fdb_status _fdb_kvs_close(fdb_kvs_handle *handle)
{
    fdb_kvs_handle *root_handle = handle->kvs->root;
    fdb_status fs;

    if (handle->node) {
        spin_lock(&root_handle->fhandle->lock);
        list_remove(root_handle->fhandle->handles, &handle->node->le);
        spin_unlock(&root_handle->fhandle->lock);
        free(handle->node);
    } // 'handle->node == NULL' happens only during rollback

    fs = _fdb_close(handle);
    return fs;
}

// close all sub-KV store handles belonging to the root handle
fdb_status fdb_kvs_close_all(fdb_kvs_handle *root_handle)
{
    fdb_status fs;
    struct list_elem *e;
    struct kvs_opened_node *node;

    spin_lock(&root_handle->fhandle->lock);
    e = list_begin(root_handle->fhandle->handles);
    while (e) {
        node = _get_entry(e, struct kvs_opened_node, le);
        e = list_remove(root_handle->fhandle->handles, &node->le);
        fs = _fdb_close(node->handle);
        if (fs != FDB_RESULT_SUCCESS) {
            spin_unlock(&root_handle->fhandle->lock);
            return fs;
        }
        fdb_kvs_info_free(node->handle);
        free(node->handle);
        free(node);
    }
    spin_unlock(&root_handle->fhandle->lock);

    return FDB_RESULT_SUCCESS;
}

// 1) identify whether the requested handle is for default KVS or not.
// 2) if the requested handle is for the default KVS,
//   2-1) if the requested handle is the root handle,
//        -> just clear the OPENED flag.
//   2-2) if the requested handle is not the root handle,
//        -> call _fdb_close(),
//        -> free 'handle->kvs' by calling fdb_kvs_info_free(),
//        -> remove the corresponding node from fhandle->handles list,
//        -> free the memory for the handle.
// 3) if the requested handle is for non-default KVS,
//    -> call _fdb_kvs_close(),
//       -> this will remove the node from fhandle->handles list.
//    -> free 'handle->kvs' by calling fdb_kvs_info_free(),
//    -> free the memory for the handle.
LIBFDB_API
fdb_status fdb_kvs_close(fdb_kvs_handle *handle)
{
    fdb_status fs;

    if (!handle) {
        return FDB_RESULT_INVALID_HANDLE;
    }
    if (handle->num_iterators) {
        // There are still active iterators created from this handle
        return FDB_RESULT_KV_STORE_BUSY;
    }

    if (handle->shandle && handle->kvs == NULL) {
        // snapshot of the default KV store + single KV store mode
        // directly close handle
        // (snapshot of the other KV stores will be closed
        //  using _fdb_kvs_close(...) below)
        fs = _fdb_close(handle);
        if (fs == FDB_RESULT_SUCCESS) {
            free(handle);
        }
        return fs;
    }

    if (handle->kvs == NULL ||
        handle->kvs->type == KVS_ROOT) {
        // the default KV store handle

        if (handle->fhandle->root == handle) {
            // do nothing for root handle
            // the root handle will be closed with fdb_close() API call.
            spin_lock(&handle->fhandle->lock);
            handle->fhandle->flags &= ~FHANDLE_ROOT_OPENED; // remove flag
            spin_unlock(&handle->fhandle->lock);
            return FDB_RESULT_SUCCESS;

        } else {
            // the default KV store but not the root handle .. normally close
            spin_lock(&handle->fhandle->lock);
            fs = _fdb_close(handle);
            if (fs == FDB_RESULT_SUCCESS) {
                // remove from 'handles' list in the root node
                if (handle->kvs) {
                    fdb_kvs_info_free(handle);
                }
                list_remove(handle->fhandle->handles, &handle->node->le);
                spin_unlock(&handle->fhandle->lock);
                free(handle->node);
                free(handle);
            } else {
                spin_unlock(&handle->fhandle->lock);
            }
            return fs;
        }
    }

    if (handle->kvs && handle->kvs->root == NULL) {
        return FDB_RESULT_INVALID_ARGS;
    }
    fs = _fdb_kvs_close(handle);
    if (fs == FDB_RESULT_SUCCESS) {
        fdb_kvs_info_free(handle);
        free(handle);
    }
    return fs;
}

static
fdb_status _fdb_kvs_remove(fdb_file_handle *fhandle,
                           const char *kvs_name,
                           bool rollback_recreate)
{
    size_t size_chunk, size_id;
    uint8_t *_kv_id;
    fdb_status fs = FDB_RESULT_SUCCESS;
    fdb_kvs_id_t kv_id = 0;
    fdb_kvs_handle *root_handle;
    struct avl_node *a = NULL;
    struct filemgr *file;
    struct kvs_node *node, query;
    struct kvs_header *kv_header;

    if (!fhandle || !fhandle->root) {
        return FDB_RESULT_INVALID_HANDLE;
    }

    root_handle = fhandle->root;

    if (root_handle->config.multi_kv_instances == false) {
        // cannot remove the KV instance under single DB instance mode
        return FDB_RESULT_INVALID_CONFIG;
    }
    if (root_handle->kvs->type != KVS_ROOT) {
        return FDB_RESULT_INVALID_HANDLE;
    }

fdb_kvs_remove_start:
    if (!rollback_recreate) {
        fdb_check_file_reopen(root_handle, NULL);
        filemgr_mutex_lock(root_handle->file);
        fdb_sync_db_header(root_handle);

        if (filemgr_is_rollback_on(root_handle->file)) {
            filemgr_mutex_unlock(root_handle->file);
            return FDB_RESULT_FAIL_BY_ROLLBACK;
        }
    } else {
        filemgr_mutex_lock(root_handle->file);
    }

    file = root_handle->file;

    file_status_t fstatus = filemgr_get_file_status(file);
    if (fstatus == FILE_REMOVED_PENDING) {
        // we must not write into this file
        // file status was changed by other thread .. start over
        filemgr_mutex_unlock(file);
        goto fdb_kvs_remove_start;
    } else if (fstatus == FILE_COMPACT_OLD) {
        // Cannot remove existing KV store during compaction.
        // To remove a KV store, the corresponding first chunk in HB+trie
        // should be unlinked. This can be possible in the old file during
        // compaction, but impossible in the new file, since existing documents
        // (including docs belonging to the KV store to be removed) are being moved.
        filemgr_mutex_unlock(file);
        return FDB_RESULT_FAIL_BY_COMPACTION;
    }

    // find the kvs_node and remove

    // search by name to get ID
    if (kvs_name == NULL || !strcmp(kvs_name, default_kvs_name)) {
        if (!rollback_recreate) {
            // default KV store .. KV ID = 0
            kv_id = 0;
            if (_fdb_kvs_any_handle_opened(fhandle, kv_id)) {
                // there is an opened handle
                filemgr_mutex_unlock(file);
                return FDB_RESULT_KV_STORE_BUSY;
            }
        }
        // reset KVS stats (excepting for WAL stats)
        file->header.stat.ndocs = 0;
        file->header.stat.nlivenodes = 0;
        file->header.stat.datasize = 0;
        file->header.stat.deltasize = 0;

        // reset seqnum
        filemgr_set_seqnum(file, 0);
    } else {
        kv_header = file->kv_header;
        spin_lock(&kv_header->lock);
        query.kvs_name = (char*)kvs_name;
        a = avl_search(kv_header->idx_name, &query.avl_name, _kvs_cmp_name);
        if (a == NULL) { // KV name doesn't exist
            spin_unlock(&kv_header->lock);
            filemgr_mutex_unlock(file);
            return FDB_RESULT_KV_STORE_NOT_FOUND;
        }
        node = _get_entry(a, struct kvs_node, avl_name);
        kv_id = node->id;

        if (!rollback_recreate) {
            spin_unlock(&kv_header->lock);
            if (_fdb_kvs_any_handle_opened(fhandle, kv_id)) {
                // there is an opened handle
                filemgr_mutex_unlock(file);
                return FDB_RESULT_KV_STORE_BUSY;
            }
            spin_lock(&kv_header->lock);

            avl_remove(kv_header->idx_name, &node->avl_name);
            avl_remove(kv_header->idx_id, &node->avl_id);
            --kv_header->num_kv_stores;
            spin_unlock(&kv_header->lock);

            kv_id = node->id;

            // free node
            free(node->kvs_name);
            free(node);
        } else {
            // reset all stats except for WAL
            node->stat.ndocs = 0;
            node->stat.nlivenodes = 0;
            node->stat.datasize = 0;
            node->stat.deltasize = 0;
            node->seqnum = 0;
            spin_unlock(&kv_header->lock);
        }
    }

    // discard all WAL entries
    wal_close_kv_ins(file, kv_id, &root_handle->log_callback);

    bid_t dirty_idtree_root = BLK_NOT_FOUND;
    bid_t dirty_seqtree_root = BLK_NOT_FOUND;
    struct filemgr_dirty_update_node *prev_node = NULL, *new_node = NULL;

    _fdb_dirty_update_ready(root_handle, &prev_node, &new_node,
                            &dirty_idtree_root, &dirty_seqtree_root, false);

    size_id = sizeof(fdb_kvs_id_t);
    size_chunk = root_handle->trie->chunksize;

    // remove from super handle's HB+trie
    _kv_id = alca(uint8_t, size_chunk);
    kvid2buf(size_chunk, kv_id, _kv_id);
    hbtrie_remove_partial(root_handle->trie, _kv_id, size_chunk);
    btreeblk_end(root_handle->bhandle);

    if (root_handle->config.seqtree_opt == FDB_SEQTREE_USE) {
        _kv_id = alca(uint8_t, size_id);
        kvid2buf(size_id, kv_id, _kv_id);
        hbtrie_remove_partial(root_handle->seqtrie, _kv_id, size_id);
        btreeblk_end(root_handle->bhandle);
    }

    _fdb_dirty_update_finalize(root_handle, prev_node, new_node,
                               &dirty_idtree_root, &dirty_seqtree_root, true);

    // append system doc
    root_handle->kv_info_offset = fdb_kvs_header_append(root_handle);

    // if no compaction is being performed, append header and commit
    if (root_handle->file == file) {
        root_handle->cur_header_revnum = fdb_set_file_header(root_handle, true);
        fs = filemgr_commit(root_handle->file,
                !(root_handle->config.durability_opt & FDB_DRB_ASYNC),
                &root_handle->log_callback);
        btreeblk_reset_subblock_info(root_handle->bhandle);
    }

    filemgr_mutex_unlock(file);

    return fs;
}

bool _fdb_kvs_is_busy(fdb_file_handle *fhandle)
{
<<<<<<< HEAD
    bool ret;
    spin_lock(&fhandle->lock);
    ret = (list_begin(fhandle->handles) != NULL);
    spin_unlock(&fhandle->lock);
=======
    bool ret = false;
    struct filemgr *file = fhandle->root->file;
    struct avl_node *a;
    struct filemgr_fhandle_idx_node *fhandle_node;
    fdb_file_handle *file_handle;

    spin_lock(&file->fhandle_idx_lock);
    a = avl_first(&file->fhandle_idx);
    while (a) {
        fhandle_node = _get_entry(a, struct filemgr_fhandle_idx_node, avl);
        a = avl_next(a);
        file_handle = (fdb_file_handle *) fhandle_node->fhandle;
        spin_lock(&file_handle->lock);
        if (list_begin(file_handle->handles) != NULL) {
            ret = true;
            spin_unlock(&file_handle->lock);
            break;
        }
        spin_unlock(&file_handle->lock);
    }
    spin_unlock(&file->fhandle_idx_lock);

>>>>>>> c81e41fe
    return ret;
}

fdb_status fdb_kvs_rollback(fdb_kvs_handle **handle_ptr, fdb_seqnum_t seqnum)
{
    fdb_config config;
    fdb_kvs_config kvs_config;
    fdb_kvs_handle *handle_in, *handle, *super_handle;
    fdb_status fs;
    fdb_seqnum_t old_seqnum;
    fdb_file_handle *fhandle;
    char *kvs_name;

    if (!handle_ptr) {
        return FDB_RESULT_INVALID_HANDLE;
    }

    handle_in = *handle_ptr;

    if (!handle_in) {
        return FDB_RESULT_INVALID_HANDLE;
    }

    if (!handle_in->kvs) {
        return FDB_RESULT_INVALID_ARGS;
    }
    super_handle = handle_in->kvs->root;
    fhandle = handle_in->fhandle;
    config = handle_in->config;
    kvs_config = handle_in->kvs_config;

    if (handle_in->config.flags & FDB_OPEN_FLAG_RDONLY) {
        return fdb_log(&handle_in->log_callback,
                       FDB_RESULT_RONLY_VIOLATION,
                       "Warning: Rollback is not allowed on "
                       "the read-only DB file '%s'.",
                       handle_in->file->filename);
    }

    filemgr_mutex_lock(handle_in->file);
    filemgr_set_rollback(handle_in->file, 1); // disallow writes operations
    // All transactions should be closed before rollback
    if (wal_txn_exists(handle_in->file)) {
        filemgr_set_rollback(handle_in->file, 0);
        filemgr_mutex_unlock(handle_in->file);
        return FDB_RESULT_FAIL_BY_TRANSACTION;
    }

    // If compaction is running, wait until it is aborted.
    // TODO: Find a better way of waiting for the compaction abortion.
    unsigned int sleep_time = 10000; // 10 ms.
    file_status_t fstatus = filemgr_get_file_status(handle_in->file);
    while (fstatus == FILE_COMPACT_OLD) {
        filemgr_mutex_unlock(handle_in->file);
        decaying_usleep(&sleep_time, 1000000);
        filemgr_mutex_lock(handle_in->file);
        fstatus = filemgr_get_file_status(handle_in->file);
    }
    if (fstatus == FILE_REMOVED_PENDING) {
        filemgr_mutex_unlock(handle_in->file);
        fdb_check_file_reopen(handle_in, NULL);
    } else {
        filemgr_mutex_unlock(handle_in->file);
    }

    fdb_sync_db_header(handle_in);

    // if the max sequence number seen by this handle is lower than the
    // requested snapshot marker, it means the snapshot is not yet visible
    // even via the current fdb_kvs_handle
    if (seqnum > handle_in->seqnum) {
        filemgr_set_rollback(super_handle->file, 0); // allow mutations
        return FDB_RESULT_NO_DB_INSTANCE;
    }

    kvs_name = _fdb_kvs_get_name(handle_in, handle_in->file);
    if (seqnum == 0) { // Handle special case of rollback to zero..
        fs = _fdb_kvs_remove(fhandle, kvs_name, true /*recreate!*/);
        filemgr_set_rollback(super_handle->file, 0); // allow mutations
        return fs;
    }

    handle = (fdb_kvs_handle *) calloc(1, sizeof(fdb_kvs_handle));
    if (!handle) { // LCOV_EXCL_START
        filemgr_set_rollback(handle_in->file, 0); // allow mutations
        return FDB_RESULT_ALLOC_FAIL;
    } // LCOV_EXCL_STOP

    handle->max_seqnum = seqnum;
    handle->log_callback = handle_in->log_callback;
    handle->fhandle = fhandle;
    atomic_init_uint8_t(&handle->handle_busy, 0);

    if (handle_in->kvs->type == KVS_SUB) {
        fs = _fdb_kvs_open(handle_in->kvs->root,
                           &config,
                           &kvs_config,
                           handle_in->file,
                           handle_in->file->filename,
                           kvs_name,
                           handle);
    } else {
        fs = _fdb_open(handle, handle_in->file->filename,
                       FDB_AFILENAME, &config);
    }
    filemgr_set_rollback(handle_in->file, 0); // allow mutations

    if (fs == FDB_RESULT_SUCCESS) {
        // get KV instance's sub B+trees' root node BIDs
        // from both ID-tree and Seq-tree, AND
        // replace current handle's sub B+trees' root node BIDs
        // by old BIDs
        size_t size_chunk, size_id;
        bid_t id_root, seq_root, dummy;
        uint8_t *_kv_id;
        hbtrie_result hr;

        size_chunk = handle->trie->chunksize;
        size_id = sizeof(fdb_kvs_id_t);

        filemgr_mutex_lock(handle_in->file);

        // read root BID of the KV instance from the old handle
        // and overwrite into the current handle
        _kv_id = alca(uint8_t, size_chunk);
        kvid2buf(size_chunk, handle->kvs->id, _kv_id);
        hr = hbtrie_find_partial(handle->trie, _kv_id,
                                 size_chunk, &id_root);
        btreeblk_end(handle->bhandle);
        if (hr == HBTRIE_RESULT_SUCCESS) {
            hbtrie_insert_partial(super_handle->trie,
                                  _kv_id, size_chunk,
                                  &id_root, &dummy);
        } else { // No Trie info in rollback header.
                 // Erase kv store from super handle's main index.
            hbtrie_remove_partial(super_handle->trie, _kv_id, size_chunk);
        }
        btreeblk_end(super_handle->bhandle);

        if (config.seqtree_opt == FDB_SEQTREE_USE) {
            // same as above for seq-trie
            _kv_id = alca(uint8_t, size_id);
            kvid2buf(size_id, handle->kvs->id, _kv_id);
            hr = hbtrie_find_partial(handle->seqtrie, _kv_id,
                                     size_id, &seq_root);
            btreeblk_end(handle->bhandle);
            if (hr == HBTRIE_RESULT_SUCCESS) {
                hbtrie_insert_partial(super_handle->seqtrie,
                                      _kv_id, size_id,
                                      &seq_root, &dummy);
            } else { // No seqtrie info in rollback header.
                     // Erase kv store from super handle's seqtrie index.
                hbtrie_remove_partial(super_handle->seqtrie, _kv_id, size_id);
            }
            btreeblk_end(super_handle->bhandle);
        }

        old_seqnum = fdb_kvs_get_seqnum(handle_in->file,
                                        handle_in->kvs->id);
        fdb_kvs_set_seqnum(handle_in->file,
                           handle_in->kvs->id, seqnum);
        handle_in->seqnum = seqnum;
        filemgr_mutex_unlock(handle_in->file);

        super_handle->rollback_revnum = handle->rollback_revnum;
        fs = _fdb_commit(super_handle, FDB_COMMIT_MANUAL_WAL_FLUSH,
                         !(handle_in->config.durability_opt & FDB_DRB_ASYNC));
        if (fs == FDB_RESULT_SUCCESS) {
            _fdb_kvs_close(handle);
            *handle_ptr = handle_in;
            fdb_kvs_info_free(handle);
            free(handle);
        } else {
            // cancel the rolling-back of the sequence number
            fdb_log(&handle_in->log_callback, fs,
                    "Rollback failed due to a commit failure with a sequence "
                    "number %" _F64, seqnum);
            filemgr_mutex_lock(handle_in->file);
            fdb_kvs_set_seqnum(handle_in->file,
                               handle_in->kvs->id, old_seqnum);
            filemgr_mutex_unlock(handle_in->file);
            _fdb_kvs_close(handle);
            fdb_kvs_info_free(handle);
            free(handle);
        }
    } else {
        free(handle);
    }

    return fs;
}

LIBFDB_API
fdb_status fdb_kvs_remove(fdb_file_handle *fhandle,
                          const char *kvs_name)
{
    return _fdb_kvs_remove(fhandle, kvs_name, false);
}

LIBFDB_API
fdb_status fdb_get_kvs_info(fdb_kvs_handle *handle, fdb_kvs_info *info)
{
    uint64_t ndocs;
    uint64_t ndeletes;
    uint64_t wal_docs;
    uint64_t wal_deletes;
    uint64_t wal_n_inserts;
    uint64_t datasize;
    uint64_t nlivenodes;
    fdb_kvs_id_t kv_id;
    struct avl_node *a;
    struct filemgr *file;
    struct kvs_node *node, query;
    struct kvs_header *kv_header;
    struct kvs_stat stat;

    if (!handle) {
        return FDB_RESULT_INVALID_HANDLE;
    }
<<<<<<< HEAD
=======

>>>>>>> c81e41fe
    if (!info) {
        return FDB_RESULT_INVALID_ARGS;
    }

    if (!atomic_cas_uint8_t(&handle->handle_busy, 0, 1)) {
        return FDB_RESULT_HANDLE_BUSY;
    }

    if (!handle->shandle) { // snapshot handle should be immutable
        fdb_check_file_reopen(handle, NULL);
        fdb_sync_db_header(handle);
    }

    file = handle->file;

    if (handle->kvs == NULL) {
        info->name = default_kvs_name;
        kv_id = 0;

    } else {
        kv_header = file->kv_header;
        kv_id = handle->kvs->id;
        spin_lock(&kv_header->lock);

        query.id = handle->kvs->id;
        a = avl_search(kv_header->idx_id, &query.avl_id, _kvs_cmp_id);
        if (a) { // sub handle
            node = _get_entry(a, struct kvs_node, avl_id);
            info->name = (const char*)node->kvs_name;
        } else { // root handle
            info->name = default_kvs_name;
        }
        spin_unlock(&kv_header->lock);
    }

    if (handle->shandle) {
        // snapshot .. get its local stats
        snap_get_stat(handle->shandle, &stat);
    } else {
        _kvs_stat_get(file, kv_id, &stat);
    }
    ndocs = stat.ndocs;
    ndeletes = stat.ndeletes;
    wal_docs = stat.wal_ndocs;
    wal_deletes = stat.wal_ndeletes;
    wal_n_inserts = wal_docs - wal_deletes;

    if (ndocs + wal_n_inserts < wal_deletes) {
        info->doc_count = 0;
    } else {
        if (ndocs) { // not accurate since some ndocs may be in wal_n_inserts
            info->doc_count = ndocs + wal_n_inserts - wal_deletes;
        } else { // this is accurate
            info->doc_count = wal_n_inserts;
        }
    }

    if (ndeletes) { // not accurate since some ndeletes may be wal_n_deletes
        info->deleted_count = ndeletes + wal_deletes;
    } else { // this is accurate
        info->deleted_count = wal_deletes;
    }

    datasize = stat.datasize;
    nlivenodes = stat.nlivenodes;

    info->space_used = datasize;
    info->space_used += nlivenodes * handle->config.blocksize;
    info->file = handle->fhandle;

    atomic_cas_uint8_t(&handle->handle_busy, 1, 0);

    // This is another LIBFDB_API call, so handle is marked as free
    // in the line above before making this call
    fdb_get_kvs_seqnum(handle, &info->last_seqnum);

    return FDB_RESULT_SUCCESS;
}

LIBFDB_API
fdb_status fdb_get_kvs_ops_info(fdb_kvs_handle *handle, fdb_kvs_ops_info *info)
{
    fdb_kvs_id_t kv_id;
    struct filemgr *file;
    struct kvs_ops_stat stat;
    struct kvs_ops_stat root_stat;

    if (!handle) {
        return FDB_RESULT_INVALID_HANDLE;
    }
<<<<<<< HEAD
=======

>>>>>>> c81e41fe
    if (!info) {
        return FDB_RESULT_INVALID_ARGS;
    }

    fdb_kvs_handle *root_handle = handle->fhandle->root;

    // for snapshot handle do not reopen new file as user is interested in
    // reader stats from the old file
    if (!handle->shandle) {
        // always get stats from the latest file
        fdb_check_file_reopen(handle, NULL);
        fdb_sync_db_header(handle);
    }

    file = handle->file;

    if (handle->kvs == NULL) {
        kv_id = 0;
    } else {
        kv_id = handle->kvs->id;
    }

    _kvs_ops_stat_get(file, kv_id, &stat);

    if (root_handle != handle) {
        _kvs_ops_stat_get(file, 0, &root_stat);
    } else {
        root_stat = stat;
    }

    info->num_sets = atomic_get_uint64_t(&stat.num_sets, std::memory_order_relaxed);
    info->num_dels = atomic_get_uint64_t(&stat.num_dels, std::memory_order_relaxed);
    info->num_gets = atomic_get_uint64_t(&stat.num_gets, std::memory_order_relaxed);
    info->num_iterator_gets = atomic_get_uint64_t(&stat.num_iterator_gets,
                                                  std::memory_order_relaxed);
    info->num_iterator_gets = atomic_get_uint64_t(&stat.num_iterator_gets,
                                                  std::memory_order_relaxed);
    info->num_iterator_moves = atomic_get_uint64_t(&stat.num_iterator_moves,
                                                   std::memory_order_relaxed);

    info->num_commits = atomic_get_uint64_t(&root_stat.num_commits,
                                            std::memory_order_relaxed);
    info->num_compacts = atomic_get_uint64_t(&root_stat.num_compacts,
                                             std::memory_order_relaxed);
    return FDB_RESULT_SUCCESS;
}

LIBFDB_API
fdb_status fdb_get_kvs_name_list(fdb_file_handle *fhandle,
                                 fdb_kvs_name_list *kvs_name_list)
{
    size_t num, size, offset;
    char *ptr;
    char **segment;
    fdb_kvs_handle *root_handle;
    struct kvs_header *kv_header;
    struct kvs_node *node;
    struct avl_node *a;

    if (!fhandle) {
        return FDB_RESULT_INVALID_HANDLE;
    }
<<<<<<< HEAD
=======

>>>>>>> c81e41fe
    if (!kvs_name_list) {
        return FDB_RESULT_INVALID_ARGS;
    }

    root_handle = fhandle->root;
    kv_header = root_handle->file->kv_header;

    spin_lock(&kv_header->lock);
    // sum all lengths of KVS names first
    // (to calculate the size of memory segment to be allocated)
    num = 1;
    size = strlen(default_kvs_name) + 1;
    a = avl_first(kv_header->idx_id);
    while (a) {
        node = _get_entry(a, struct kvs_node, avl_id);
        a = avl_next(&node->avl_id);

        num++;
        size += strlen(node->kvs_name) + 1;
    }
    size += num * sizeof(char*);

    // allocate memory segment
    segment = (char**)calloc(1, size);
    kvs_name_list->num_kvs_names = num;
    kvs_name_list->kvs_names = segment;

    ptr = (char*)segment + num * sizeof(char*);
    offset = num = 0;

    // copy default KVS name
    strcpy(ptr + offset, default_kvs_name);
    segment[num] = ptr + offset;
    num++;
    offset += strlen(default_kvs_name) + 1;

    // copy the others
    a = avl_first(kv_header->idx_name);
    while (a) {
        node = _get_entry(a, struct kvs_node, avl_name);
        a = avl_next(&node->avl_name);

        strcpy(ptr + offset, node->kvs_name);
        segment[num] = ptr + offset;

        num++;
        offset += strlen(node->kvs_name) + 1;
    }

    spin_unlock(&kv_header->lock);

    return FDB_RESULT_SUCCESS;
}

LIBFDB_API
fdb_status fdb_free_kvs_name_list(fdb_kvs_name_list *kvs_name_list)
{
    if (!kvs_name_list) {
        return FDB_RESULT_INVALID_ARGS;
    }

    free(kvs_name_list->kvs_names);
    kvs_name_list->kvs_names = NULL;
    kvs_name_list->num_kvs_names = 0;

    return FDB_RESULT_SUCCESS;
}

stale_header_info fdb_get_smallest_active_header(fdb_kvs_handle *handle)
{
<<<<<<< HEAD
    stale_header_info ret;
    struct list_elem *e;
    struct kvs_opened_node *item;

    spin_lock(&handle->fhandle->lock);

    ret.revnum = handle->fhandle->root->cur_header_revnum;
    ret.bid = handle->fhandle->root->last_hdr_bid;

    e = list_begin(handle->fhandle->handles);
    while (e) {

        item = _get_entry(e, struct kvs_opened_node, le);
        e = list_next(e);

        if (item->handle->cur_header_revnum < ret.revnum) {
            ret.revnum = item->handle->cur_header_revnum;
            ret.bid = item->handle->last_hdr_bid;
        }
    }

    spin_unlock(&handle->fhandle->lock);
=======
    uint8_t *hdr_buf = alca(uint8_t, handle->config.blocksize);
    size_t i, hdr_len;
    uint64_t n_headers;
    bid_t hdr_bid, last_wal_bid;
    filemgr_header_revnum_t hdr_revnum;
    filemgr_header_revnum_t cur_revnum;
    filemgr_magic_t magic;
    fdb_seqnum_t seqnum;
    fdb_file_handle *fhandle = NULL;
    stale_header_info ret;
    struct avl_node *a;
    struct filemgr_fhandle_idx_node *fhandle_node;
    struct list_elem *e;
    struct kvs_opened_node *item;

    ret.revnum = cur_revnum = handle->fhandle->root->cur_header_revnum;
    ret.bid = handle->fhandle->root->last_hdr_bid;

    spin_lock(&handle->file->fhandle_idx_lock);

    // check all opened file handles
    a = avl_first(&handle->file->fhandle_idx);
    while (a) {
        fhandle_node = _get_entry(a, struct filemgr_fhandle_idx_node, avl);
        a = avl_next(a);

        fhandle = (fdb_file_handle*)fhandle_node->fhandle;
        spin_lock(&fhandle->lock);
        // check all opened KVS handles belonging to the file handle
        e = list_begin(fhandle->handles);
        while (e) {

            item = _get_entry(e, struct kvs_opened_node, le);
            e = list_next(e);

            if (item->handle->cur_header_revnum < ret.revnum) {
                ret.revnum = item->handle->cur_header_revnum;
                ret.bid = item->handle->last_hdr_bid;
            }
        }
        spin_unlock(&fhandle->lock);
    }

    spin_unlock(&handle->file->fhandle_idx_lock);

    uint64_t num_keeping_headers =
        atomic_get_uint64_t(&handle->file->config->num_keeping_headers,
                            std::memory_order_relaxed);
    if (num_keeping_headers) {
        // backward scan previous header info to keep more headers

        if (ret.bid == handle->last_hdr_bid) {
            // header in 'handle->last_hdr_bid' is not written into file yet!
            // we should start from the previous header
            hdr_bid = atomic_get_uint64_t(&handle->file->header.bid);
            hdr_revnum = handle->file->header.revnum;
        } else {
            hdr_bid = ret.bid;
            hdr_revnum = ret.revnum;
        }

        n_headers= num_keeping_headers;
        if (cur_revnum - hdr_revnum < n_headers) {
            n_headers = n_headers - (cur_revnum - hdr_revnum);
        } else {
            n_headers = 0;
        }

        for (i=0; i<n_headers; ++i) {
            hdr_bid = filemgr_fetch_prev_header(handle->file, hdr_bid,
                         hdr_buf, &hdr_len, &seqnum, &hdr_revnum, NULL,
                         &magic, NULL, &handle->log_callback);
            if (hdr_len) {
                ret.revnum = hdr_revnum;
                ret.bid = hdr_bid;
            } else {
                break;
            }
        }
    }

    // although we keep more headers from the oldest active header, we have to
    // preserve the last WAL flushing header from the target header for data
    // consistency.
    uint64_t dummy64;
    char *new_filename;

    filemgr_fetch_header(handle->file, ret.bid, hdr_buf, &hdr_len, &seqnum,
                         &hdr_revnum, NULL, &magic, NULL, &handle->log_callback);
    fdb_fetch_header(magic, hdr_buf, &dummy64, &dummy64, &dummy64, &dummy64,
                     &dummy64, &dummy64, &dummy64, &last_wal_bid, &dummy64,
                     &dummy64, &new_filename, NULL);

    if (last_wal_bid != BLK_NOT_FOUND) {
        filemgr_fetch_header(handle->file, last_wal_bid, hdr_buf, &hdr_len, &seqnum,
                             &hdr_revnum, NULL, &magic, NULL, &handle->log_callback);
        ret.bid = last_wal_bid;
        ret.revnum = hdr_revnum;
    } else {
        // WAL has not been flushed yet .. we cannot trigger block reusing
        ret.bid = BLK_NOT_FOUND;
        ret.revnum = 0;
    }

>>>>>>> c81e41fe
    return ret;
}
<|MERGE_RESOLUTION|>--- conflicted
+++ resolved
@@ -30,10 +30,6 @@
 #include "wal.h"
 #include "hbtrie.h"
 #include "btreeblock.h"
-<<<<<<< HEAD
-#include "snapshot.h"
-=======
->>>>>>> c81e41fe
 #include "version.h"
 #include "staleblock.h"
 
@@ -644,13 +640,8 @@
             *new_file_kv_info_offset = new_kv_info_offset;
         }
 
-<<<<<<< HEAD
-        if (!filemgr_set_kv_header(new_file, kv_header, fdb_kvs_header_free,
-                                   false)) { // LCOV_EXCL_START
-=======
         if (!filemgr_set_kv_header(new_file, kv_header, fdb_kvs_header_free)) {
             // LCOV_EXCL_START
->>>>>>> c81e41fe
             _fdb_kvs_header_free(kv_header);
         } // LCOV_EXCL_STOP
         fdb_kvs_header_reset_all_stats(new_file);
@@ -695,13 +686,8 @@
      * [# docs]:                8 bytes
      * [data size]:             8 bytes
      * [flags]:                 8 bytes
-<<<<<<< HEAD
-     * [delta size]:            8 bytes
-     * [# deleted docs]:        8 bytes
-=======
      * [delta size]:            8 bytes (since MAGIC_001)
      * [# deleted docs]:        8 bytes (since MAGIC_001)
->>>>>>> c81e41fe
      * ...
      *    Please note that if the above format is changed, please also change...
      *    _fdb_kvs_get_snap_info()
@@ -745,15 +731,10 @@
         size += sizeof(node->stat.ndocs); // # docs
         size += sizeof(node->stat.datasize); // data size
         size += sizeof(node->flags); // flags
-<<<<<<< HEAD
-        size += sizeof(node->stat.deltasize); // delta size since commit
-        size += sizeof(node->stat.ndeletes); // # deleted docs
-=======
         if (ver_is_atleast_magic_001(version)) {
             size += sizeof(node->stat.deltasize); // delta size since commit
             size += sizeof(node->stat.ndeletes); // # deleted docs
         }
->>>>>>> c81e41fe
         a = avl_next(a);
     }
 
@@ -813,17 +794,6 @@
         memcpy((uint8_t*)*data + offset, &_flags, sizeof(_flags));
         offset += sizeof(_flags);
 
-<<<<<<< HEAD
-        // # delta index nodes + docsize created after last commit
-        _deltasize = _endian_encode(node->stat.deltasize);
-        memcpy((uint8_t*)*data + offset, &_deltasize, sizeof(_deltasize));
-        offset += sizeof(_deltasize);
-
-        // # deleted documents
-        _ndeletes = _endian_encode(node->stat.ndeletes);
-        memcpy((uint8_t*)*data + offset, &_ndeletes, sizeof(_ndeletes));
-        offset += sizeof(_ndeletes);
-=======
         if (ver_is_atleast_magic_001(version)) {
             // # delta index nodes + docsize created after last commit
             _deltasize = _endian_encode(node->stat.deltasize);
@@ -835,7 +805,6 @@
             memcpy((uint8_t*)*data + offset, &_ndeletes, sizeof(_ndeletes));
             offset += sizeof(_ndeletes);
         }
->>>>>>> c81e41fe
 
         a = avl_next(a);
     }
@@ -1123,8 +1092,6 @@
 
     prev_offset = handle->kv_info_offset;
 
-    prev_offset = handle->kv_info_offset;
-
     memset(&doc, 0, sizeof(struct docio_object));
     sprintf(doc_key, "KV_header");
     doc.key = (void *)doc_key;
@@ -1138,17 +1105,11 @@
     free(data);
 
     if (prev_offset != BLK_NOT_FOUND) {
-<<<<<<< HEAD
-        doc_len = docio_read_doc_length(handle->dhandle, prev_offset);
-        // mark stale
-        filemgr_mark_stale(handle->file, prev_offset, _fdb_get_docsize(doc_len));
-=======
         if (docio_read_doc_length(handle->dhandle, &doc_len, prev_offset)
             == FDB_RESULT_SUCCESS) {
             // mark stale
             filemgr_mark_stale(handle->file, prev_offset, _fdb_get_docsize(doc_len));
         }
->>>>>>> c81e41fe
     }
 
     return kv_info_offset;
@@ -1205,11 +1166,7 @@
 
     // read header
     filemgr_fetch_header(file, hdr_bid, buf, &len, &seqnum, NULL, NULL,
-<<<<<<< HEAD
-                         &version, &handle->log_callback);
-=======
                          &version, NULL, &handle->log_callback);
->>>>>>> c81e41fe
     if (id > 0) { // non-default KVS
         // read last KVS header
         fdb_fetch_header(version, buf, &dummy64, &dummy64,
@@ -2109,12 +2066,6 @@
 
 bool _fdb_kvs_is_busy(fdb_file_handle *fhandle)
 {
-<<<<<<< HEAD
-    bool ret;
-    spin_lock(&fhandle->lock);
-    ret = (list_begin(fhandle->handles) != NULL);
-    spin_unlock(&fhandle->lock);
-=======
     bool ret = false;
     struct filemgr *file = fhandle->root->file;
     struct avl_node *a;
@@ -2137,7 +2088,6 @@
     }
     spin_unlock(&file->fhandle_idx_lock);
 
->>>>>>> c81e41fe
     return ret;
 }
 
@@ -2357,10 +2307,7 @@
     if (!handle) {
         return FDB_RESULT_INVALID_HANDLE;
     }
-<<<<<<< HEAD
-=======
-
->>>>>>> c81e41fe
+
     if (!info) {
         return FDB_RESULT_INVALID_ARGS;
     }
@@ -2451,10 +2398,7 @@
     if (!handle) {
         return FDB_RESULT_INVALID_HANDLE;
     }
-<<<<<<< HEAD
-=======
-
->>>>>>> c81e41fe
+
     if (!info) {
         return FDB_RESULT_INVALID_ARGS;
     }
@@ -2517,10 +2461,7 @@
     if (!fhandle) {
         return FDB_RESULT_INVALID_HANDLE;
     }
-<<<<<<< HEAD
-=======
-
->>>>>>> c81e41fe
+
     if (!kvs_name_list) {
         return FDB_RESULT_INVALID_ARGS;
     }
@@ -2591,30 +2532,6 @@
 
 stale_header_info fdb_get_smallest_active_header(fdb_kvs_handle *handle)
 {
-<<<<<<< HEAD
-    stale_header_info ret;
-    struct list_elem *e;
-    struct kvs_opened_node *item;
-
-    spin_lock(&handle->fhandle->lock);
-
-    ret.revnum = handle->fhandle->root->cur_header_revnum;
-    ret.bid = handle->fhandle->root->last_hdr_bid;
-
-    e = list_begin(handle->fhandle->handles);
-    while (e) {
-
-        item = _get_entry(e, struct kvs_opened_node, le);
-        e = list_next(e);
-
-        if (item->handle->cur_header_revnum < ret.revnum) {
-            ret.revnum = item->handle->cur_header_revnum;
-            ret.bid = item->handle->last_hdr_bid;
-        }
-    }
-
-    spin_unlock(&handle->fhandle->lock);
-=======
     uint8_t *hdr_buf = alca(uint8_t, handle->config.blocksize);
     size_t i, hdr_len;
     uint64_t n_headers;
@@ -2719,6 +2636,5 @@
         ret.revnum = 0;
     }
 
->>>>>>> c81e41fe
     return ret;
 }
